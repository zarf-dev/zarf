// SPDX-License-Identifier: Apache-2.0
// SPDX-FileCopyrightText: 2021-Present The Zarf Authors

// Package helm contains operations for working with helm charts.
package helm

import (
	"crypto/sha1"
	"encoding/hex"
	"fmt"
	"os"
	"path"
	"strconv"
	"time"

	"github.com/Masterminds/semver/v3"
	"github.com/defenseunicorns/zarf/src/config"
	"github.com/defenseunicorns/zarf/src/types"
	"k8s.io/apimachinery/pkg/apis/meta/v1/unstructured"
	"sigs.k8s.io/yaml"

	"github.com/defenseunicorns/zarf/src/pkg/message"
	"helm.sh/helm/v3/pkg/action"
	"helm.sh/helm/v3/pkg/chartutil"
	"helm.sh/helm/v3/pkg/releaseutil"

	"helm.sh/helm/v3/pkg/chart"
	"helm.sh/helm/v3/pkg/release"
	"helm.sh/helm/v3/pkg/storage/driver"
)

// Set the default helm client timeout to 15 minutes
const defaultClientTimeout = 15 * time.Minute

// Set the default number of Helm install/upgrade attempts to 3
const defaultHelmAttempts = 3

// InstallOrUpgradeChart performs a helm install of the given chart.
func (h *Helm) InstallOrUpgradeChart() (types.ConnectStrings, string, error) {
	fromMessage := h.Chart.URL
	if fromMessage == "" {
		fromMessage = "Zarf-generated helm chart"
	}
	spinner := message.NewProgressSpinner("Processing helm chart %s:%s from %s",
		h.Chart.Name,
		h.Chart.Version,
		fromMessage)
	defer spinner.Stop()

	var output *release.Release

	h.ReleaseName = h.Chart.ReleaseName

	// If no release name is specified, use the chart name.
	if h.ReleaseName == "" {
		h.ReleaseName = h.Chart.Name
	}

	// Do not wait for the chart to be ready if data injections are present.
	if len(h.Component.DataInjections) > 0 {
		spinner.Updatef("Data injections detected, not waiting for chart to be ready")
		h.Chart.NoWait = true
	}

	// Setup K8s connection.
	err := h.createActionConfig(h.Chart.Namespace, spinner)
	if err != nil {
		return nil, "", fmt.Errorf("unable to initialize the K8s client: %w", err)
	}

	postRender, err := h.newRenderer()
	if err != nil {
		return nil, "", fmt.Errorf("unable to create helm renderer: %w", err)
	}

	attempt := 0
	for {
		attempt++

		histClient := action.NewHistory(h.actionConfig)
		histClient.Max = 1
		releases, histErr := histClient.Run(h.ReleaseName)

		if attempt > 3 {
			previouslyDeployed := false

			// Check for previous releases that successfully deployed
			for _, release := range releases {
				if release.Info.Status == "deployed" {
					previouslyDeployed = true
				}
			}

			// On total failure try to rollback or uninstall.
			if previouslyDeployed {
				spinner.Updatef("Performing chart rollback")
				err = h.rollbackChart(h.ReleaseName)
				if err != nil {
					return nil, "", fmt.Errorf("unable to upgrade chart after %d attempts and unable to rollback: %w", defaultHelmAttempts, err)
				}

				return nil, "", fmt.Errorf("unable to upgrade chart after %d attempts", defaultHelmAttempts)
			}

			spinner.Updatef("Performing chart uninstall")
			_, err = h.uninstallChart(h.ReleaseName)
			if err != nil {
				return nil, "", fmt.Errorf("unable to install chart after %d attempts and unable to uninstall: %w", defaultHelmAttempts, err)
			}

			return nil, "", fmt.Errorf("unable to install chart after %d attempts", defaultHelmAttempts)
		}

		spinner.Updatef("Attempt %d of %d to install chart", attempt, defaultHelmAttempts)

		spinner.Updatef("Checking for existing helm deployment")

		if histErr == driver.ErrReleaseNotFound {
			// No prior release, try to install it.
			spinner.Updatef("Attempting chart installation")

			output, err = h.installChart(postRender)
		} else if histErr == nil && len(releases) > 0 {
			// Otherwise, there is a prior release so upgrade it.
			spinner.Updatef("Attempting chart upgrade")

			lastRelease := releases[len(releases)-1]

			output, err = h.upgradeChart(lastRelease, postRender)
		} else {
			// 😭 things aren't working
			return nil, "", fmt.Errorf("unable to verify the chart installation status: %w", histErr)
		}

		if err != nil {
			spinner.Errorf(err, "Unable to complete helm chart install/upgrade, waiting 10 seconds and trying again")
			// Simply wait for dust to settle and try again.
			time.Sleep(10 * time.Second)
		} else {
			message.Debug(output.Info.Description)
			spinner.Success()
			break
		}
	}

	// return any collected connect strings for zarf connect.
	return postRender.connectStrings, h.ReleaseName, nil
}

// TemplateChart generates a helm template from a given chart.
func (h *Helm) TemplateChart() (string, chartutil.Values, error) {
	message.Debugf("helm.TemplateChart()")
	spinner := message.NewProgressSpinner("Templating helm chart %s", h.Chart.Name)
	defer spinner.Stop()

	err := h.createActionConfig(h.Chart.Namespace, spinner)

	// Setup K8s connection.
	if err != nil {
		return "", nil, fmt.Errorf("unable to initialize the K8s client: %w", err)
	}

	// Bind the helm action.
	client := action.NewInstall(h.actionConfig)

	client.DryRun = true
	client.Replace = true // Skip the name check.
	client.ClientOnly = true
	client.IncludeCRDs = true
	// TODO: Further research this with regular/OCI charts
	client.Verify = false
	client.InsecureSkipTLSverify = config.CommonOptions.Insecure
	if h.KubeVersion != "" {
		parsedKubeVersion, err := chartutil.ParseKubeVersion(h.KubeVersion)
		if err != nil {
			return "", nil, fmt.Errorf("invalid kube version '%s': %s", h.KubeVersion, err)
		}
		client.KubeVersion = parsedKubeVersion
	}
	client.ReleaseName = h.Chart.ReleaseName

	// If no release name is specified, use the chart name.
	if client.ReleaseName == "" {
		client.ReleaseName = h.Chart.Name
	}

	// Namespace must be specified.
	client.Namespace = h.Chart.Namespace

	loadedChart, chartValues, err := h.loadChartData()
	if err != nil {
		return "", nil, fmt.Errorf("unable to load chart data: %w", err)
	}

	// Perform the loadedChart installation.
	templatedChart, err := client.Run(loadedChart, chartValues)
	if err != nil {
		return "", nil, fmt.Errorf("error generating helm chart template: %w", err)
	}

	manifest := templatedChart.Manifest

	for _, hook := range templatedChart.Hooks {
		manifest += fmt.Sprintf("\n---\n%s", hook.Manifest)
	}

	spinner.Success()

	return manifest, chartValues, nil
}

// GenerateChart generates a helm chart for a given Zarf manifest.
func (h *Helm) GenerateChart(manifest types.ZarfManifest) error {
	message.Debugf("helm.GenerateChart(%#v)", manifest)
	spinner := message.NewProgressSpinner("Starting helm chart generation %s", manifest.Name)
	defer spinner.Stop()

	// Generate a new chart.
	tmpChart := new(chart.Chart)
	tmpChart.Metadata = new(chart.Metadata)

	// Generate a hashed chart name.
	rawChartName := fmt.Sprintf("raw-%s-%s-%s", h.Cfg.Pkg.Metadata.Name, h.Component.Name, manifest.Name)
	hasher := sha1.New()
	hasher.Write([]byte(rawChartName))
	tmpChart.Metadata.Name = rawChartName
	sha1ReleaseName := hex.EncodeToString(hasher.Sum(nil))

	// This is fun, increment forward in a semver-way using epoch so helm doesn't cry.
	tmpChart.Metadata.Version = fmt.Sprintf("0.1.%d", config.GetStartTime())
	tmpChart.Metadata.APIVersion = chart.APIVersionV1

	// Add the manifest files so helm does its thing.
	for _, file := range manifest.Files {
		spinner.Updatef("Processing %s", file)
		manifest := path.Join(h.BasePath, file)
		data, err := os.ReadFile(manifest)
		if err != nil {
			return fmt.Errorf("unable to read manifest file %s: %w", manifest, err)
		}

		// Escape all chars and then wrap in {{ }}.
		txt := strconv.Quote(string(data))
		data = []byte("{{" + txt + "}}")

		tmpChart.Templates = append(tmpChart.Templates, &chart.File{Name: manifest, Data: data})
	}

	// Generate the struct to pass to InstallOrUpgradeChart().
	h.Chart = types.ZarfChart{
		Name: tmpChart.Metadata.Name,
		// Preserve the zarf prefix for chart names to match v0.22.x and earlier behavior.
		ReleaseName: fmt.Sprintf("zarf-%s", sha1ReleaseName),
		Version:     tmpChart.Metadata.Version,
		Namespace:   manifest.Namespace,
		NoWait:      manifest.NoWait,
	}
	h.ChartOverride = tmpChart

	// We don't have any values because we do not expose them in the zarf.yaml currently.
	h.ValueOverride = map[string]any{}

	spinner.Success()

	return nil
}

// RemoveChart removes a chart from the cluster.
func (h *Helm) RemoveChart(namespace string, name string, spinner *message.Spinner) error {
	// Establish a new actionConfig for the namespace.
	_ = h.createActionConfig(namespace, spinner)
	// Perform the uninstall.
	response, err := h.uninstallChart(name)
	message.Debug(response)
	return err
}

// UpdateReleaseValues updates values for a given chart release
// (note: this only works on single-deep charts, charts with dependencies (like loki-stack) will not work)
func (h *Helm) UpdateReleaseValues(updatedValues map[string]interface{}) error {
	spinner := message.NewProgressSpinner("Updating values for helm release %s", h.ReleaseName)
	defer spinner.Stop()

	err := h.createActionConfig(h.Chart.Namespace, spinner)
	if err != nil {
		return fmt.Errorf("unable to initialize the K8s client: %w", err)
	}

	postRender, err := h.newRenderer()
	if err != nil {
		return fmt.Errorf("unable to create helm renderer: %w", err)
	}

	histClient := action.NewHistory(h.actionConfig)
	histClient.Max = 1
	releases, histErr := histClient.Run(h.ReleaseName)
	if histErr == nil && len(releases) > 0 {
		lastRelease := releases[len(releases)-1]

		// Setup a new upgrade action
		client := action.NewUpgrade(h.actionConfig)

		// Let each chart run for the default timeout.
		client.Timeout = defaultClientTimeout

		client.SkipCRDs = true

		// Namespace must be specified.
		client.Namespace = h.Chart.Namespace

		// Post-processing our manifests for reasons....
		client.PostRenderer = postRender

		// Set reuse values to only override the values we are explicitly given
		client.ReuseValues = true

		// Wait for the update operation to successfully complete
		client.Wait = true

		// Perform the loadedChart upgrade.
		_, err = client.Run(h.ReleaseName, lastRelease.Chart, updatedValues)
		if err != nil {
			return err
		}

		spinner.Success()

		return nil
	}

	return fmt.Errorf("unable to find the %s helm release", h.ReleaseName)
}

func (h *Helm) installChart(postRender *renderer) (*release.Release, error) {
	// Bind the helm action.
	client := action.NewInstall(h.actionConfig)

	// Let each chart run for the default timeout.
	client.Timeout = defaultClientTimeout

	// Default helm behavior for Zarf is to wait for the resources to deploy, NoWait overrides that for special cases (such as data-injection).
	client.Wait = !h.Chart.NoWait

	// We need to include CRDs or operator installations will fail spectacularly.
	client.SkipCRDs = false

	// Must be unique per-namespace and < 53 characters. @todo: restrict helm loadedChart name to this.
	client.ReleaseName = h.ReleaseName

	// Namespace must be specified.
	client.Namespace = h.Chart.Namespace

	// Post-processing our manifests for reasons....
	client.PostRenderer = postRender

	loadedChart, chartValues, err := h.loadChartData()
	if err != nil {
		return nil, fmt.Errorf("unable to load chart data: %w", err)
	}

	// Perform the loadedChart installation.
	return client.Run(loadedChart, chartValues)
}

func (h *Helm) upgradeChart(lastRelease *release.Release, postRender *renderer) (*release.Release, error) {
	// Print the postRender object piece by piece to not print the htpasswd
	message.Debugf("helm.upgradeChart(%#v, %#v, %#v, %#v, %s)", postRender.actionConfig, postRender.connectStrings,
		postRender.namespaces, postRender.options, fmt.Sprintf("values:template.Values{ registry: \"%s\" }", postRender.values.GetRegistry()))

	// Migrate any deprecated APIs (if applicable)
	err := h.migrateDeprecatedAPIs(lastRelease)
	if err != nil {
		return nil, fmt.Errorf("unable to check for API deprecations: %w", err)
	}

	// Setup a new upgrade action
	client := action.NewUpgrade(h.actionConfig)

	// Let each chart run for the default timeout.
	client.Timeout = defaultClientTimeout

	// Default helm behavior for Zarf is to wait for the resources to deploy, NoWait overrides that for special cases (such as data-injection).
	client.Wait = !h.Chart.NoWait

	client.SkipCRDs = true

	// Namespace must be specified.
	client.Namespace = h.Chart.Namespace

	// Post-processing our manifests for reasons....
	client.PostRenderer = postRender

	loadedChart, chartValues, err := h.loadChartData()
	if err != nil {
		return nil, fmt.Errorf("unable to load chart data: %w", err)
	}

	// Perform the loadedChart upgrade.
	return client.Run(h.ReleaseName, loadedChart, chartValues)
}

func (h *Helm) rollbackChart(name string) error {
	message.Debugf("helm.rollbackChart(%s)", name)
	client := action.NewRollback(h.actionConfig)
	client.CleanupOnFail = true
	client.Force = true
	client.Wait = true
	client.Timeout = defaultClientTimeout
	return client.Run(name)
}

func (h *Helm) uninstallChart(name string) (*release.UninstallReleaseResponse, error) {
	message.Debugf("helm.uninstallChart(%s)", name)
	client := action.NewUninstall(h.actionConfig)
	client.KeepHistory = false
	client.Wait = true
	client.Timeout = defaultClientTimeout
	return client.Run(name)
}

func (h *Helm) loadChartData() (*chart.Chart, chartutil.Values, error) {
	message.Debugf("helm.loadChartData()")
	var (
		loadedChart *chart.Chart
		chartValues chartutil.Values
		err         error
	)

	if h.ChartOverride == nil || h.ValueOverride == nil {
		// If there is no override, get the chart and values info.
		loadedChart, err = h.loadChartFromTarball()
		if err != nil {
			return nil, nil, fmt.Errorf("unable to load chart tarball: %w", err)
		}

		chartValues, err = h.parseChartValues()
		if err != nil {
			return loadedChart, nil, fmt.Errorf("unable to parse chart values: %w", err)
		}
	} else {
		// Otherwise, use the overrides instead.
		loadedChart = h.ChartOverride
		chartValues = h.ValueOverride
	}

	return loadedChart, chartValues, nil
}

func (h *Helm) migrateDeprecatedAPIs(latestRelease *release.Release) error {
	// Get the Kubernetes version from the current cluster
	kubeVersion, err := h.Cluster.GetServerVersion()
	if err != nil {
		return err
	}

	kubeGitVersion, err := semver.NewVersion(kubeVersion)
	if err != nil {
		return err
	}

	// Use helm to re-split the manifest byte (same call used by helm to pass this data to postRender)
	_, resources, err := releaseutil.SortManifests(map[string]string{"manifest": latestRelease.Manifest}, nil, releaseutil.InstallOrder)

	if err != nil {
		return fmt.Errorf("error re-rendering helm output: %w", err)
	}

	modifiedManifest := ""
	modified := false

	// Loop over the resources from the lastRelease manifest to check for deprecations
	for _, resource := range resources {
		// parse to unstructured to have access to more data than just the name
		rawData := &unstructured.Unstructured{}
		if err := yaml.Unmarshal([]byte(resource.Content), rawData); err != nil {
			return fmt.Errorf("failed to unmarshal manifest: %#v", err)
		}

<<<<<<< HEAD
		rawData, manifestModified, _ := h.Cluster.Kube.HandleDeprecations(rawData, *kubeGitVersion)
=======
		rawData, manifestModified, err := h.Cluster.HandleDeprecations(rawData, *kubeGitVersion)
>>>>>>> 575cdefc
		manifestContent, err := yaml.Marshal(rawData)
		if err != nil {
			return fmt.Errorf("failed to marshal raw manifest after deprecation check: %#v", err)
		}

		// If this is not a bad object, place it back into the manifest
		modifiedManifest += fmt.Sprintf("---\n# Source: %s\n%s\n", resource.Name, manifestContent)

		if manifestModified {
			modified = true
		}
	}

	// If the release was modified in the above loop, save it back to the cluster
	if modified {
		message.Warnf("Zarf detected deprecated APIs for the '%s' helm release.  Attempting automatic upgrade.", latestRelease.Name)

		// Update current release version to be superseded (same as the helm mapkubeapis plugin)
		latestRelease.Info.Status = release.StatusSuperseded
		if err := h.actionConfig.Releases.Update(latestRelease); err != nil {
			return err
		}

		// Use a shallow copy of current release version to update the object with the modification
		// and then store this new version (same as the helm mapkubeapis plugin)
		var newRelease = latestRelease
		newRelease.Manifest = modifiedManifest
		newRelease.Info.Description = "Kubernetes deprecated API upgrade - DO NOT rollback from this version"
		newRelease.Info.LastDeployed = h.actionConfig.Now()
		newRelease.Version = latestRelease.Version + 1
		newRelease.Info.Status = release.StatusDeployed
		if err := h.actionConfig.Releases.Create(newRelease); err != nil {
			return err
		}
	}

	return nil
}<|MERGE_RESOLUTION|>--- conflicted
+++ resolved
@@ -476,11 +476,7 @@
 			return fmt.Errorf("failed to unmarshal manifest: %#v", err)
 		}
 
-<<<<<<< HEAD
-		rawData, manifestModified, _ := h.Cluster.Kube.HandleDeprecations(rawData, *kubeGitVersion)
-=======
-		rawData, manifestModified, err := h.Cluster.HandleDeprecations(rawData, *kubeGitVersion)
->>>>>>> 575cdefc
+		rawData, manifestModified, _ := h.Cluster.HandleDeprecations(rawData, *kubeGitVersion)
 		manifestContent, err := yaml.Marshal(rawData)
 		if err != nil {
 			return fmt.Errorf("failed to marshal raw manifest after deprecation check: %#v", err)
