// SPDX-License-Identifier: Apache-2.0
// SPDX-FileCopyrightText: 2021-Present The Zarf Authors

// Package helm contains operations for working with helm charts.
package helm

import (
	"bytes"
	"context"
	"errors"
	"fmt"
	"time"

	"github.com/zarf-dev/zarf/src/api/v1alpha1"
	"github.com/zarf-dev/zarf/src/pkg/cluster"
	"github.com/zarf-dev/zarf/src/pkg/logger"
	"github.com/zarf-dev/zarf/src/pkg/state"
	"github.com/zarf-dev/zarf/src/pkg/variables"

	"github.com/Masterminds/semver/v3"
	"github.com/avast/retry-go/v4"
	plutoversionsfile "github.com/fairwindsops/pluto/v5"
	plutoapi "github.com/fairwindsops/pluto/v5/pkg/api"
	goyaml "github.com/goccy/go-yaml"
	"helm.sh/helm/v3/pkg/action"
	"helm.sh/helm/v3/pkg/chart"
	"helm.sh/helm/v3/pkg/chartutil"
	"helm.sh/helm/v3/pkg/release"
	"helm.sh/helm/v3/pkg/releaseutil"
	"helm.sh/helm/v3/pkg/storage/driver"
	"k8s.io/apimachinery/pkg/apis/meta/v1/unstructured"
	"k8s.io/apimachinery/pkg/runtime"
	"sigs.k8s.io/yaml"

	"github.com/zarf-dev/zarf/src/internal/healthchecks"
	"github.com/zarf-dev/zarf/src/internal/packager/template"
)

// Use same default as Helm CLI does.
const maxHelmHistory = 10

// InstallUpgradeOptions provide options for the Helm install/upgrade operation
type InstallUpgradeOptions struct {
	// AdoptExistingResources is true if the chart should adopt existing namespaces
	AdoptExistingResources bool
	// VariableConfig is used to template the variables in the chart
	VariableConfig *variables.VariableConfig
	// State is used to update the registry / git server secrets
	State   *state.State
	Cluster *cluster.Cluster
	// AirgapMode is true if the package being installed is not a YOLO package and it helps determine if Zarf state secrets should be updated
	AirgapMode bool
	// Timeout for the helm install/upgrade
	Timeout time.Duration
	// Retries for the helm install/upgrade
	Retries int
}

// InstallOrUpgradeChart performs a helm install of the given chart.
<<<<<<< HEAD
func InstallOrUpgradeChart(ctx context.Context, zarfChart v1alpha1.ZarfChart, chart *chart.Chart, values chartutil.Values, opts InstallUpgradeOpts) (state.ConnectStrings, string, error) {
=======
func InstallOrUpgradeChart(ctx context.Context, zarfChart v1alpha1.ZarfChart, chart *chart.Chart, values chartutil.Values, opts InstallUpgradeOptions) (types.ConnectStrings, string, error) {
>>>>>>> b31c0bd3
	l := logger.From(ctx)
	start := time.Now()
	source := zarfChart.URL
	if source == "" {
		source = "Zarf-generated"
	}
	l.Info("processing Helm chart", "name", zarfChart.Name, "version", zarfChart.Version, "source", source)

	// If no release name is specified, use the chart name.
	if zarfChart.ReleaseName == "" {
		zarfChart.ReleaseName = zarfChart.Name
	}
	if opts.VariableConfig == nil {
		opts.VariableConfig = template.GetZarfVariableConfig(ctx)
	}

	// Setup K8s connection.
	actionConfig, err := createActionConfig(ctx, zarfChart.Namespace)
	if err != nil {
		return nil, "", fmt.Errorf("unable to initialize the K8s client: %w", err)
	}

	postRender, err := newRenderer(ctx, zarfChart, opts.AdoptExistingResources, opts.Cluster, opts.AirgapMode, opts.State, actionConfig, opts.VariableConfig)
	if err != nil {
		return nil, "", fmt.Errorf("unable to create helm renderer: %w", err)
	}

	histClient := action.NewHistory(actionConfig)
	var release *release.Release

	helmCtx, helmCtxCancel := context.WithTimeout(ctx, opts.Timeout)
	defer helmCtxCancel()

	err = retry.Do(func() error {
		var err error

		releases, histErr := histClient.Run(zarfChart.ReleaseName)

		l.Debug("checking for existing helm deployment")

		if errors.Is(histErr, driver.ErrReleaseNotFound) {
			// No prior release, try to install it.
			l.Info("performing Helm install", "chart", zarfChart.Name)

			release, err = installChart(helmCtx, zarfChart, chart, values, opts.Timeout, actionConfig, postRender)
		} else if histErr == nil && len(releases) > 0 {
			// Otherwise, there is a prior release so upgrade it.
			l.Info("performing Helm upgrade", "chart", zarfChart.Name)

			lastRelease := releases[len(releases)-1]

			release, err = upgradeChart(helmCtx, zarfChart, chart, values, opts.Timeout, actionConfig, postRender, opts.Cluster, lastRelease)
		} else {
			return fmt.Errorf("unable to verify the chart installation status: %w", histErr)
		}

		if err != nil {
			return err
		}

		return nil
	}, retry.Context(ctx), retry.Attempts(uint(opts.Retries)), retry.Delay(500*time.Millisecond))
	if err != nil {
		removeMsg := "if you need to remove the failed chart, use `zarf package remove`"
		installErr := fmt.Errorf("unable to install chart after %d attempts: %w: %s", opts.Retries, err, removeMsg)

		releases, err := histClient.Run(zarfChart.ReleaseName)
		if err != nil {
			return nil, "", errors.Join(err, installErr)
		}
		previouslyDeployedVersion := 0

		// Check for previous releases that successfully deployed
		for _, release := range releases {
			if release.Info.Status == "deployed" {
				previouslyDeployedVersion = release.Version
			}
		}

		// No prior releases means this was an initial install.
		if previouslyDeployedVersion == 0 {
			return nil, "", installErr
		}

		// Attempt to rollback on a failed upgrade.
		l.Info("performing Helm rollback", "chart", zarfChart.Name)
		err = rollbackChart(zarfChart.ReleaseName, previouslyDeployedVersion, actionConfig, opts.Timeout)
		if err != nil {
			return nil, "", fmt.Errorf("%w: unable to rollback: %w", installErr, err)
		}
		return nil, "", installErr
	}

	resourceList, err := actionConfig.KubeClient.Build(bytes.NewBufferString(release.Manifest), true)
	if err != nil {
		return nil, "", fmt.Errorf("unable to build the resource list: %w", err)
	}

	runtimeObjs := []runtime.Object{}
	for _, resource := range resourceList {
		runtimeObjs = append(runtimeObjs, resource.Object)
	}
	if !zarfChart.NoWait {
		// Ensure we don't go past the timeout by using a context initialized with the helm timeout
		l.Info("running health checks", "chart", zarfChart.Name)
		if err := healthchecks.WaitForReadyRuntime(helmCtx, opts.Cluster.Watcher, runtimeObjs); err != nil {
			return nil, "", err
		}
	}
	l.Debug("done processing Helm chart", "name", zarfChart.Name, "duration", time.Since(start))

	// return any collected connect strings for zarf connect.
	return postRender.connectStrings, zarfChart.ReleaseName, nil
}

// RemoveChart removes a chart from the cluster.
func RemoveChart(ctx context.Context, namespace string, name string, timeout time.Duration) error {
	// Establish a new actionConfig for the namespace.
	actionConfig, err := createActionConfig(ctx, namespace)
	if err != nil {
		return fmt.Errorf("unable to initialize the K8s client: %w", err)
	}
	// Perform the uninstall.
	response, err := uninstallChart(name, actionConfig, timeout)
	logger.From(ctx).Debug("chart uninstalled", "response", response)
	return err
}

// UpdateReleaseValues updates values for a given chart release
// (note: this only works on single-deep charts, charts with dependencies (like loki-stack) will not work)
func UpdateReleaseValues(ctx context.Context, chart v1alpha1.ZarfChart, updatedValues map[string]interface{}, opts InstallUpgradeOptions) error {
	l := logger.From(ctx)
	l.Debug("updating values for helm release", "name", chart.ReleaseName)

	actionConfig, err := createActionConfig(ctx, chart.Namespace)
	if err != nil {
		return fmt.Errorf("unable to initialize the K8s client: %w", err)
	}
	if opts.VariableConfig == nil {
		opts.VariableConfig = template.GetZarfVariableConfig(ctx)
	}

	postRender, err := newRenderer(ctx, chart, opts.AdoptExistingResources, opts.Cluster, opts.AirgapMode, opts.State, actionConfig, opts.VariableConfig)
	if err != nil {
		return fmt.Errorf("unable to create helm renderer: %w", err)
	}

	histClient := action.NewHistory(actionConfig)
	histClient.Max = 1
	releases, histErr := histClient.Run(chart.ReleaseName)
	if histErr == nil && len(releases) > 0 {
		lastRelease := releases[len(releases)-1]

		// Setup a new upgrade action
		client := action.NewUpgrade(actionConfig)

		// Let each chart run for the default timeout.
		client.Timeout = opts.Timeout

		client.SkipCRDs = true

		// Namespace must be specified.
		client.Namespace = chart.Namespace

		// Post-processing our manifests to apply vars and run zarf helm logic in cluster
		client.PostRenderer = postRender

		// Set reuse values to only override the values we are explicitly given
		client.ReuseValues = true

		// Wait for the update operation to successfully complete
		client.Wait = true

		// Perform the loadedChart upgrade.
		_, err = client.RunWithContext(ctx, chart.ReleaseName, lastRelease.Chart, updatedValues)
		if err != nil {
			return err
		}

		return nil
	}

	return fmt.Errorf("unable to find the %s helm release", chart.ReleaseName)
}

func installChart(ctx context.Context, zarfChart v1alpha1.ZarfChart, chart *chart.Chart, chartValues chartutil.Values,
	timeout time.Duration, actionConfig *action.Configuration, postRender *renderer) (*release.Release, error) {
	// Bind the helm action.
	client := action.NewInstall(actionConfig)

	// Let each chart run for the default timeout.
	client.Timeout = timeout

	// Default helm behavior for Zarf is to wait for the resources to deploy, NoWait overrides that for special cases (such as data-injection).
	client.Wait = !zarfChart.NoWait

	// We need to include CRDs or operator installations will fail spectacularly.
	client.SkipCRDs = false

	// Must be unique per-namespace and < 53 characters. @todo: restrict helm loadedChart name to this.
	client.ReleaseName = zarfChart.ReleaseName

	client.SkipSchemaValidation = !zarfChart.ShouldRunSchemaValidation()

	// Namespace must be specified.
	client.Namespace = zarfChart.Namespace

	// Post-processing our manifests to apply vars and run zarf helm logic in cluster
	client.PostRenderer = postRender

	// Perform the loadedChart installation.
	return client.RunWithContext(ctx, chart, chartValues)
}

func upgradeChart(ctx context.Context, zarfChart v1alpha1.ZarfChart, chart *chart.Chart, chartValues chartutil.Values,
	timeout time.Duration, actionConfig *action.Configuration, postRender *renderer, c *cluster.Cluster, lastRelease *release.Release) (*release.Release, error) {
	// Migrate any deprecated APIs (if applicable)
	err := migrateDeprecatedAPIs(ctx, c, actionConfig, lastRelease)
	if err != nil {
		return nil, fmt.Errorf("unable to check for API deprecations: %w", err)
	}

	// Setup a new upgrade action
	client := action.NewUpgrade(actionConfig)

	// Let each chart run for the default timeout.
	client.Timeout = timeout

	// Default helm behavior for Zarf is to wait for the resources to deploy, NoWait overrides that for special cases (such as data-injection).
	client.Wait = !zarfChart.NoWait

	client.SkipCRDs = true

	client.SkipSchemaValidation = !zarfChart.ShouldRunSchemaValidation()

	// Namespace must be specified.
	client.Namespace = zarfChart.Namespace

	// Post-processing our manifests to apply vars and run zarf helm logic in cluster
	client.PostRenderer = postRender

	client.MaxHistory = maxHelmHistory

	// Perform the loadedChart upgrade.
	return client.RunWithContext(ctx, zarfChart.ReleaseName, chart, chartValues)
}

func rollbackChart(name string, version int, actionConfig *action.Configuration, timeout time.Duration) error {
	client := action.NewRollback(actionConfig)
	client.CleanupOnFail = true
	client.Force = true
	client.Wait = true
	client.Timeout = timeout
	client.Version = version
	client.MaxHistory = maxHelmHistory
	return client.Run(name)
}

func uninstallChart(name string, actionConfig *action.Configuration, timeout time.Duration) (*release.UninstallReleaseResponse, error) {
	client := action.NewUninstall(actionConfig)
	client.KeepHistory = false
	client.Wait = true
	client.Timeout = timeout
	return client.Run(name)
}

// LoadChartData loads a chart from a tarball and returns the Helm SDK representation of the chart and it's values
func LoadChartData(zarfChart v1alpha1.ZarfChart, chartPath string, valuesPath string, valuesOverrides map[string]any) (*chart.Chart, chartutil.Values, error) {
	loadedChart, err := loadChartFromTarball(zarfChart, chartPath)
	if err != nil {
		return nil, nil, fmt.Errorf("unable to load chart tarball: %w", err)
	}

	chartValues, err := parseChartValues(zarfChart, valuesPath, valuesOverrides)
	if err != nil {
		return loadedChart, nil, fmt.Errorf("unable to parse chart values: %w", err)
	}
	return loadedChart, chartValues, nil
}

// migrateDeprecatedAPIs searches through all the objects from the latest release and migrates any deprecated APIs to the latest version.
// If any deprecated fields are found, the release will be updated and saved back to the cluster.
func migrateDeprecatedAPIs(ctx context.Context, c *cluster.Cluster, actionConfig *action.Configuration, latestRelease *release.Release) error {
	// Get the Kubernetes version from the current cluster
	kubeVersion, err := c.Clientset.Discovery().ServerVersion()
	if err != nil {
		return err
	}

	kubeGitVersion, err := semver.NewVersion(kubeVersion.String())
	if err != nil {
		return err
	}

	// Use helm to re-split the manifest bytes (same call used by helm to pass this data to postRender)
	_, resources, err := releaseutil.SortManifests(map[string]string{"manifest": latestRelease.Manifest}, nil, releaseutil.InstallOrder)

	if err != nil {
		return fmt.Errorf("error re-rendering helm output: %w", err)
	}

	modifiedManifest := ""
	modified := false

	// Loop over the resources from the lastRelease manifest to check for deprecations
	for _, resource := range resources {
		// parse to unstructured to have access to more data than just the name
		rawData := &unstructured.Unstructured{}
		if err := yaml.Unmarshal([]byte(resource.Content), rawData); err != nil {
			return fmt.Errorf("failed to unmarshal manifest: %w", err)
		}

		rawData, manifestModified, err := handleDeprecations(rawData, *kubeGitVersion)
		if err != nil {
			// avoid returning the err here in case pluto uses an invalid semver
			logger.From(ctx).Error("unable to update deprecated resource", "name", resource.Name, "err", err.Error())
		}
		manifestContent, err := yaml.Marshal(rawData)
		if err != nil {
			return fmt.Errorf("failed to marshal raw manifest after deprecation check: %w", err)
		}

		// If this is not a bad object, place it back into the manifest
		modifiedManifest += fmt.Sprintf("---\n# Source: %s\n%s\n", resource.Name, manifestContent)

		if manifestModified {
			modified = true
		}
	}

	// If the release was modified in the above loop, save it back to the cluster
	if modified {
		logger.From(ctx).Warn("detected deprecated APIs for the helm release", "name", latestRelease.Name)

		// Update current release version to be superseded (same as the helm mapkubeapis plugin)
		latestRelease.Info.Status = release.StatusSuperseded
		if err := actionConfig.Releases.Update(latestRelease); err != nil {
			return err
		}

		// Use a shallow copy of current release version to update the object with the modification
		// and then store this new version (same as the helm mapkubeapis plugin)
		var newRelease = latestRelease
		newRelease.Manifest = modifiedManifest
		newRelease.Info.Description = "Kubernetes deprecated API upgrade - DO NOT rollback from this version"
		newRelease.Info.LastDeployed = actionConfig.Now()
		newRelease.Version = latestRelease.Version + 1
		newRelease.Info.Status = release.StatusDeployed
		if err := actionConfig.Releases.Create(newRelease); err != nil {
			return err
		}
	}

	return nil
}

// handleDeprecations takes in an unstructured object and the k8s version and returns the latest version of the object and if it was modified.
func handleDeprecations(rawData *unstructured.Unstructured, kubernetesVersion semver.Version) (*unstructured.Unstructured, bool, error) {
	deprecatedVersionContent := &plutoapi.VersionFile{}
	err := goyaml.Unmarshal(plutoversionsfile.Content(), deprecatedVersionContent)
	if err != nil {
		return rawData, false, err
	}
	for _, deprecation := range deprecatedVersionContent.DeprecatedVersions {
		if deprecation.Component == "k8s" && deprecation.Kind == rawData.GetKind() && deprecation.Name == rawData.GetAPIVersion() {
			removedVersion, err := semver.NewVersion(deprecation.RemovedIn)
			if err != nil {
				return rawData, false, err
			}

			if removedVersion.LessThan(&kubernetesVersion) {
				if deprecation.ReplacementAPI != "" {
					rawData.SetAPIVersion(deprecation.ReplacementAPI)
					return rawData, true, nil
				}

				return nil, true, nil
			}
		}
	}
	return rawData, false, nil
}<|MERGE_RESOLUTION|>--- conflicted
+++ resolved
@@ -57,11 +57,7 @@
 }
 
 // InstallOrUpgradeChart performs a helm install of the given chart.
-<<<<<<< HEAD
-func InstallOrUpgradeChart(ctx context.Context, zarfChart v1alpha1.ZarfChart, chart *chart.Chart, values chartutil.Values, opts InstallUpgradeOpts) (state.ConnectStrings, string, error) {
-=======
 func InstallOrUpgradeChart(ctx context.Context, zarfChart v1alpha1.ZarfChart, chart *chart.Chart, values chartutil.Values, opts InstallUpgradeOptions) (types.ConnectStrings, string, error) {
->>>>>>> b31c0bd3
 	l := logger.From(ctx)
 	start := time.Now()
 	source := zarfChart.URL
