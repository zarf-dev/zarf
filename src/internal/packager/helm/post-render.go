// SPDX-License-Identifier: Apache-2.0
// SPDX-FileCopyrightText: 2021-Present The Zarf Authors

// Package helm contains operations for working with helm charts.
package helm

import (
	"bytes"
	"fmt"
	"os"
	"path/filepath"
	"reflect"

	"github.com/defenseunicorns/zarf/src/config"
	"github.com/defenseunicorns/zarf/src/internal/packager/template"
	"github.com/defenseunicorns/zarf/src/pkg/message"
	"github.com/defenseunicorns/zarf/src/pkg/utils"
	"github.com/defenseunicorns/zarf/src/types"
	"helm.sh/helm/v3/pkg/action"
	"helm.sh/helm/v3/pkg/releaseutil"
	corev1 "k8s.io/api/core/v1"
	"sigs.k8s.io/yaml"

	"k8s.io/apimachinery/pkg/apis/meta/v1/unstructured"
	"k8s.io/apimachinery/pkg/runtime"
)

type renderer struct {
	actionConfig   *action.Configuration
	options        *Helm
	connectStrings types.ConnectStrings
	namespaces     map[string]*corev1.Namespace
	values         template.Values
}

func (h *Helm) newRenderer() (*renderer, error) {
	message.Debugf("helm.NewRenderer()")

	valueTemplate, err := template.Generate(h.Cfg)
	if err != nil {
		return nil, err
	}

	return &renderer{
		connectStrings: make(types.ConnectStrings),
		options:        h,
		namespaces: map[string]*corev1.Namespace{
			// Add the passed-in namespace to the list
			h.Chart.Namespace: h.Cluster.NewZarfManagedNamespace(h.Chart.Namespace),
		},
		values:       *valueTemplate,
		actionConfig: h.actionConfig,
	}, nil
}

func (r *renderer) Run(renderedManifests *bytes.Buffer) (*bytes.Buffer, error) {
	// This is very low cost and consistent for how we replace elsewhere, also good for debugging
	tempDir, err := utils.MakeTempDir(config.CommonOptions.TempDirectory)
	if err != nil {
		return nil, fmt.Errorf("unable to create tmpdir:  %w", err)
	}
	defer os.RemoveAll(tempDir)
	path := filepath.Join(tempDir, "chart.yaml")

	// Write the context to a file for processing
	if err := utils.WriteFile(path, renderedManifests.Bytes()); err != nil {
		return nil, fmt.Errorf("unable to write the post-render file for the helm chart")
	}

	// Run the template engine against the chart output
	if _, err := template.ProcessYamlFilesInPath(tempDir, r.options.Component, r.values); err != nil {
		return nil, fmt.Errorf("error templating the helm chart: %w", err)
	}

	// Read back the templated file contents
	buff, err := os.ReadFile(path)
	if err != nil {
		return nil, fmt.Errorf("error reading temporary post-rendered helm chart: %w", err)
	}

	// Use helm to re-split the manifest byte (same call used by helm to pass this data to postRender)
	_, resources, err := releaseutil.SortManifests(map[string]string{path: string(buff)},
		r.actionConfig.Capabilities.APIVersions,
		releaseutil.InstallOrder,
	)

	if err != nil {
		return nil, fmt.Errorf("error re-rendering helm output: %w", err)
	}

	finalManifestsOutput := bytes.NewBuffer(nil)

	// Otherwise, loop over the resources,
	for _, resource := range resources {

		// parse to unstructured to have access to more data than just the name
		rawData := &unstructured.Unstructured{}
		if err := yaml.Unmarshal([]byte(resource.Content), rawData); err != nil {
			return nil, fmt.Errorf("failed to unmarshal manifest: %#v", err)
		}

		switch rawData.GetKind() {
		case "Namespace":
			var namespace corev1.Namespace
			// parse the namespace resource so it can be applied out-of-band by zarf instead of helm to avoid helm ns shenanigans
			if err := runtime.DefaultUnstructuredConverter.FromUnstructured(rawData.UnstructuredContent(), &namespace); err != nil {
				message.WarnErrf(err, "could not parse namespace %s", rawData.GetName())
			} else {
				message.Debugf("Matched helm namespace %s for zarf annotation", namespace.Name)
				if namespace.Labels == nil {
					// Ensure label map exists to avoid nil panic
					namespace.Labels = make(map[string]string)
				}
				// Now track this namespace by zarf
				namespace.Labels[config.ZarfManagedByLabel] = "zarf"
				namespace.Labels["zarf-helm-release"] = r.options.ReleaseName

				// Add it to the stack
				r.namespaces[namespace.Name] = &namespace
			}
			// skip so we can strip namespaces from helm's brain
			continue

		case "Service":
			// Check service resources for the zarf-connect label
			labels := rawData.GetLabels()
			annotations := rawData.GetAnnotations()

			if key, keyExists := labels[config.ZarfConnectLabelName]; keyExists {
				// If there is a zarf-connect label
				message.Debugf("Match helm service %s for zarf connection %s", rawData.GetName(), key)

				// Add the connectString for processing later in the deployment
				r.connectStrings[key] = types.ConnectString{
					Description: annotations[config.ZarfConnectAnnotationDescription],
					URL:         annotations[config.ZarfConnectAnnotationURL],
				}
			}
		}

		namespace := rawData.GetNamespace()
		if _, exists := r.namespaces[namespace]; !exists && namespace != "" {
			// if this is the first time seeing this ns, we need to track that to create it as well
			r.namespaces[namespace] = r.options.Cluster.NewZarfManagedNamespace(namespace)
		}

		// If we have been asked to adopt existing resources, process those now as well
		if r.options.Cfg.DeployOpts.AdoptExistingResources {
			deployedNamespace := namespace
			if deployedNamespace == "" {
				deployedNamespace = r.options.Chart.Namespace
			}

			helmLabels := map[string]string{"app.kubernetes.io/managed-by": "Helm"}
			helmAnnotations := map[string]string{
				"meta.helm.sh/release-name":      r.options.ReleaseName,
				"meta.helm.sh/release-namespace": r.options.Chart.Namespace,
			}

			if err := r.options.Cluster.AddLabelsAndAnnotations(deployedNamespace, rawData.GetName(), rawData.GroupVersionKind().GroupKind(), helmLabels, helmAnnotations); err != nil {
				// Print a debug message since this could just be because the resource doesn't exist
				message.Debugf("Unable to adopt resource %s: %s", rawData.GetName(), err.Error())
			}
		}

		// Finally place this back onto the output buffer
		fmt.Fprintf(finalManifestsOutput, "---\n# Source: %s\n%s\n", resource.Name, resource.Content)
	}

	c := r.options.Cluster
	existingNamespaces, _ := c.GetNamespaces()

	for name, namespace := range r.namespaces {

		// Check to see if this namespace already exists
		var existingNamespace bool
		for _, serverNamespace := range existingNamespaces.Items {
			if serverNamespace.Name == name {
				existingNamespace = true
			}
		}

		if !existingNamespace {
			// This is a new namespace, add it
			if _, err := c.CreateNamespace(namespace); err != nil {
				return nil, fmt.Errorf("unable to create the missing namespace %s", name)
			}
		} else if r.options.Cfg.DeployOpts.AdoptExistingResources {
			if r.options.Cluster.IsInitialNamespace(name) {
				// If this is a K8s initial namespace, refuse to adopt it
				message.Warnf("Refusing to adopt the initial namespace: %s", name)
			} else {
				// This is an existing namespace to adopt
				if _, err := c.UpdateNamespace(namespace); err != nil {
					return nil, fmt.Errorf("unable to adopt the existing namespace %s", name)
				}
			}
		}

		// If the package is marked as YOLO and the state is empty, skip the secret creation for this namespace
		if r.options.Cfg.Pkg.Metadata.YOLO && r.options.Cfg.State.Distro == "YOLO" {
			continue
		}

		// Create the secret
		validRegistrySecret := c.GenerateRegistryPullCreds(name, config.ZarfImagePullSecretName, r.options.Cfg.State.RegistryInfo)

		// Try to get a valid existing secret
		currentRegistrySecret, _ := c.GetSecret(name, config.ZarfImagePullSecretName)
		if currentRegistrySecret.Name != config.ZarfImagePullSecretName || !reflect.DeepEqual(currentRegistrySecret.Data, validRegistrySecret.Data) {
			// Create or update the zarf registry secret
<<<<<<< HEAD
			if _, err := c.CreateOrUpdateSecret(validRegistrySecret); err != nil {
				message.WarnErrorf(err, "Problem creating registry secret for the %s namespace", name)
=======
			if err := c.CreateOrUpdateSecret(validRegistrySecret); err != nil {
				message.WarnErrf(err, "Problem creating registry secret for the %s namespace", name)
>>>>>>> a1e386a5
			}

			// Generate the git server secret
			gitServerSecret := c.GenerateGitPullCreds(name, config.ZarfGitServerSecretName, r.options.Cfg.State.GitServer)

			// Create or update the zarf git server secret
<<<<<<< HEAD
			if _, err := c.CreateOrUpdateSecret(gitServerSecret); err != nil {
				message.WarnErrorf(err, "Problem creating git server secret for the %s namespace", name)
=======
			if err := c.CreateOrUpdateSecret(gitServerSecret); err != nil {
				message.WarnErrf(err, "Problem creating git server secret for the %s namespace", name)
>>>>>>> a1e386a5
			}
		}
	}

	// Send the bytes back to helm
	return finalManifestsOutput, nil
}<|MERGE_RESOLUTION|>--- conflicted
+++ resolved
@@ -209,26 +209,16 @@
 		currentRegistrySecret, _ := c.GetSecret(name, config.ZarfImagePullSecretName)
 		if currentRegistrySecret.Name != config.ZarfImagePullSecretName || !reflect.DeepEqual(currentRegistrySecret.Data, validRegistrySecret.Data) {
 			// Create or update the zarf registry secret
-<<<<<<< HEAD
 			if _, err := c.CreateOrUpdateSecret(validRegistrySecret); err != nil {
 				message.WarnErrorf(err, "Problem creating registry secret for the %s namespace", name)
-=======
-			if err := c.CreateOrUpdateSecret(validRegistrySecret); err != nil {
-				message.WarnErrf(err, "Problem creating registry secret for the %s namespace", name)
->>>>>>> a1e386a5
 			}
 
 			// Generate the git server secret
 			gitServerSecret := c.GenerateGitPullCreds(name, config.ZarfGitServerSecretName, r.options.Cfg.State.GitServer)
 
 			// Create or update the zarf git server secret
-<<<<<<< HEAD
 			if _, err := c.CreateOrUpdateSecret(gitServerSecret); err != nil {
 				message.WarnErrorf(err, "Problem creating git server secret for the %s namespace", name)
-=======
-			if err := c.CreateOrUpdateSecret(gitServerSecret); err != nil {
-				message.WarnErrf(err, "Problem creating git server secret for the %s namespace", name)
->>>>>>> a1e386a5
 			}
 		}
 	}
