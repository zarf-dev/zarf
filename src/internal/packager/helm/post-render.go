--- conflicted
+++ resolved
@@ -159,14 +159,8 @@
 			continue
 		}
 
-<<<<<<< HEAD
 		// Create the secret
 		validRegistrySecret := c.GenerateRegistryPullCreds(ctx, name, config.ZarfImagePullSecretName, r.state.RegistryInfo)
-
-=======
->>>>>>> d02c51a1
-		// Try to get a valid existing secret
-		validRegistrySecret := c.GenerateRegistryPullCreds(name, config.ZarfImagePullSecretName, r.state.RegistryInfo)
 		// TODO: Refactor as error is not checked instead of checking for not found error.
 		currentRegistrySecret, _ := c.Clientset.CoreV1().Secrets(name).Get(ctx, config.ZarfImagePullSecretName, metav1.GetOptions{})
 		if currentRegistrySecret.Name != config.ZarfImagePullSecretName || !reflect.DeepEqual(currentRegistrySecret.Data, validRegistrySecret.Data) {
