--- conflicted
+++ resolved
@@ -206,36 +206,18 @@
 		validRegistrySecret := c.GenerateRegistryPullCreds(name, config.ZarfImagePullSecretName, r.options.Cfg.State.RegistryInfo)
 
 		// Try to get a valid existing secret
-<<<<<<< HEAD
-		currentRegistrySecret, _ := c.Kube.GetSecret(name, config.ZarfImagePullSecretName)
+		currentRegistrySecret, _ := c.GetSecret(name, config.ZarfImagePullSecretName)
 		if currentRegistrySecret.Name != config.ZarfImagePullSecretName || !reflect.DeepEqual(currentRegistrySecret.Data, validRegistrySecret.Data) {
 			// Create or update the zarf registry secret
-			if err := c.Kube.CreateOrUpdateSecret(validRegistrySecret); err != nil {
-=======
-		currentSecret, _ := c.GetSecret(name, config.ZarfImagePullSecretName)
-		if currentSecret.Name != config.ZarfImagePullSecretName || !reflect.DeepEqual(currentSecret.Data, validSecret.Data) {
-			// Create or update the missing zarf registry secret
-			if err := c.CreateOrUpdateSecret(validSecret); err != nil {
->>>>>>> 575cdefc
+			if err := c.CreateOrUpdateSecret(validRegistrySecret); err != nil {
 				message.WarnErrorf(err, "Problem creating registry secret for the %s namespace", name)
 			}
 
 			// Generate the git server secret
-<<<<<<< HEAD
 			gitServerSecret := c.GenerateGitPullCreds(name, config.ZarfGitServerSecretName, r.options.Cfg.State.GitServer)
 
 			// Create or update the zarf git server secret
-			if err := c.Kube.CreateOrUpdateSecret(gitServerSecret); err != nil {
-=======
-			gitServerSecret := c.GenerateSecret(name, config.ZarfGitServerSecretName, corev1.SecretTypeOpaque)
-			gitServerSecret.StringData = map[string]string{
-				"username": r.options.Cfg.State.GitServer.PullUsername,
-				"password": r.options.Cfg.State.GitServer.PullPassword,
-			}
-
-			// Create or update the git server secret
 			if err := c.CreateOrUpdateSecret(gitServerSecret); err != nil {
->>>>>>> 575cdefc
 				message.WarnErrorf(err, "Problem creating git server secret for the %s namespace", name)
 			}
 		}
