// SPDX-License-Identifier: Apache-2.0
// SPDX-FileCopyrightText: 2021-Present The Zarf Authors

// Package images provides functions for building and pushing images.
package images

import (
	"context"
	"fmt"
<<<<<<< HEAD
=======
	"io"
	"os"
>>>>>>> 3c6c74bd
	"path/filepath"
	"strings"
	"sync"

	"github.com/defenseunicorns/zarf/src/config"
	"github.com/defenseunicorns/zarf/src/pkg/layout"
	"github.com/defenseunicorns/zarf/src/pkg/message"
	"github.com/defenseunicorns/zarf/src/pkg/transform"
	"github.com/defenseunicorns/zarf/src/pkg/utils"
	"github.com/google/go-containerregistry/pkg/crane"
	"github.com/google/go-containerregistry/pkg/logs"
	"github.com/google/go-containerregistry/pkg/name"
	v1 "github.com/google/go-containerregistry/pkg/v1"
	"github.com/google/go-containerregistry/pkg/v1/cache"
	"github.com/google/go-containerregistry/pkg/v1/daemon"
	"github.com/google/go-containerregistry/pkg/v1/empty"
	"github.com/google/go-containerregistry/pkg/v1/layout"
	"github.com/google/go-containerregistry/pkg/v1/partial"
	"github.com/google/go-containerregistry/pkg/v1/stream"
	"github.com/moby/moby/client"
	"github.com/pterm/pterm"
)

// PullAll pulls all of the images in the provided tag map.
func (i *ImgConfig) PullAll() (map[name.Tag]v1.Image, error) {
	var (
		longer      string
		imgCount    = len(i.ImgList)
		imageMap    = map[string]v1.Image{}
		tagToImage  = map[name.Tag]v1.Image{}
		tagToDigest = make(map[string]string)
	)

	// Give some additional user feedback on larger image sets
	if imgCount > 15 {
		longer = "This step may take a couple of minutes to complete."
	} else if imgCount > 5 {
		longer = "This step may take several seconds to complete."
	}

	spinner := message.NewProgressSpinner("Loading metadata for %d images. %s", imgCount, longer)
	defer spinner.Stop()

	logs.Warn.SetOutput(&message.DebugWriter{})
	logs.Progress.SetOutput(&message.DebugWriter{})

	type srcAndImg struct {
		src string
		img v1.Image
	}

<<<<<<< HEAD
		srcParsed, err := transform.ParseImageRef(src)
		if err != nil {
			return nil, fmt.Errorf("failed to parse image ref %s: %w", src, err)
		}
=======
	metadataImageConcurrency := utils.NewConcurrencyTools[srcAndImg, error](len(i.ImgList))

	defer metadataImageConcurrency.Cancel()
>>>>>>> 3c6c74bd

	spinner.Updatef("Fetching image metadata (0 of %d)", len(i.ImgList))

	// Spawn a goroutine for each image to load its metadata
	for _, src := range i.ImgList {
		// Create a closure so that we can pass the src into the goroutine
		src := src
		go func() {
			// Make sure to call Done() on the WaitGroup when the goroutine finishes
			defer metadataImageConcurrency.WaitGroupDone()

			srcParsed, err := transform.ParseImageRef(src)
			if err != nil {
<<<<<<< HEAD
				return nil, fmt.Errorf("failed to swap override host %s for %s: %w", overrideHost, src, err)
=======
				metadataImageConcurrency.ErrorChan <- fmt.Errorf("failed to parse image ref %s: %w", src, err)
				return
>>>>>>> 3c6c74bd
			}

<<<<<<< HEAD
		img, err := i.PullImage(actualSrc, spinner)
		if err != nil {
			return nil, fmt.Errorf("failed to pull image %s: %w", actualSrc, err)
		}
		imageMap[src] = img
=======
			if metadataImageConcurrency.IsDone() {
				return
			}

			actualSrc := src
			if overrideHost, present := i.RegistryOverrides[srcParsed.Host]; present {
				actualSrc, err = transform.ImageTransformHostWithoutChecksum(overrideHost, src)
				if err != nil {
					metadataImageConcurrency.ErrorChan <- fmt.Errorf("failed to swap override host %s for %s: %w", overrideHost, src, err)
					return
				}
			}

			if metadataImageConcurrency.IsDone() {
				return
			}

			img, err := i.PullImage(actualSrc, spinner)
			if err != nil {
				metadataImageConcurrency.ErrorChan <- fmt.Errorf("failed to pull image %s: %w", actualSrc, err)
				return
			}

			if metadataImageConcurrency.IsDone() {
				return
			}

			metadataImageConcurrency.ProgressChan <- srcAndImg{src: src, img: img}
		}()
	}

	onMetadataProgress := func(finishedImage srcAndImg, iteration int) {
		spinner.Updatef("Fetching image metadata (%d of %d): %s", iteration+1, len(i.ImgList), finishedImage.src)
		imageMap[finishedImage.src] = finishedImage.img
	}

	onMetadataError := func(err error) error {
		return fmt.Errorf("Failed to load metadata for all images. This may be due to a network error or an invalid image reference: %w", err)
	}

	if err := metadataImageConcurrency.WaitWithProgress(onMetadataProgress, onMetadataError); err != nil {
		return err
>>>>>>> 3c6c74bd
	}

	// Create the ImagePath directory
	if err := utils.CreateDirectory(i.ImagesPath, 0755); err != nil {
		return nil, fmt.Errorf("failed to create image path %s: %w", i.ImagesPath, err)
	}

	totalBytes := int64(0)
	processedLayers := make(map[string]v1.Layer)
	for src, img := range imageMap {
		tag, err := name.NewTag(src, name.WeakValidation)
		if err != nil {
			return nil, fmt.Errorf("failed to create tag for image %s: %w", src, err)
		}
		tagToImage[tag] = img
		// Get the byte size for this image
		layers, err := img.Layers()
		if err != nil {
			return nil, fmt.Errorf("unable to get layers for image %s: %w", src, err)
		}
		for _, layer := range layers {
			layerDigest, err := layer.Digest()
			if err != nil {
				return nil, fmt.Errorf("unable to get digest for image layer: %w", err)
			}

			// Only calculate this layer size if we haven't already looked at it
			if _, ok := processedLayers[layerDigest.Hex]; !ok {
				size, err := layer.Size()
				if err != nil {
					return nil, fmt.Errorf("unable to get size of layer: %w", err)
				}
				totalBytes += size
				processedLayers[layerDigest.Hex] = layer
			}

		}
	}
	spinner.Updatef("Preparing image sources and cache for image pulling")

	type digestAndTag struct {
		digest string
		tag    string
	}

	// Create special sauce crane Path object
	// If it already exists use it
	cranePath, err := layout.FromPath(i.ImagesPath)
	// Use crane pattern for creating OCI layout if it doesn't exist
	if err != nil {
		// If it doesn't exist create it
		cranePath, err = layout.Write(i.ImagesPath, empty.Index)
		if err != nil {
			return err
		}
	}

	for tag, img := range tagToImage {
		imgDigest, err := img.Digest()
		if err != nil {
			return fmt.Errorf("unable to get digest for image %s: %w", tag, err)
		}
		tagToDigest[tag.String()] = imgDigest.String()
	}

	spinner.Success()

	// Create a thread to update a progress bar as we save the image files to disk
	doneSaving := make(chan int)
	var progressBarWaitGroup sync.WaitGroup
	progressBarWaitGroup.Add(1)
	go utils.RenderProgressBarForLocalDirWrite(i.ImagesPath, totalBytes, &progressBarWaitGroup, doneSaving, fmt.Sprintf("Pulling %d images", imgCount))

	// Spawn a goroutine for each layer to write it to disk using crane

	layerWritingConcurrency := utils.NewConcurrencyTools[bool, error](len(processedLayers))

	defer layerWritingConcurrency.Cancel()

	for _, layer := range processedLayers {
		layer := layer
		// Function is a combination of https://github.com/google/go-containerregistry/blob/v0.15.2/pkg/v1/layout/write.go#L270-L305
		// and https://github.com/google/go-containerregistry/blob/v0.15.2/pkg/v1/layout/write.go#L198-L262
		// with modifications. This allows us to dedupe layers for all images and write them concurrently.
		go func() {
			defer layerWritingConcurrency.WaitGroupDone()
			digest, err := layer.Digest()
			if errors.Is(err, stream.ErrNotComputed) {
				// Allow digest errors, since streams may not have calculated the hash
				// yet. Instead, use an empty value, which will be transformed into a
				// random file name with `os.CreateTemp` and the final digest will be
				// calculated after writing to a temp file and before renaming to the
				// final path.
				digest = v1.Hash{Algorithm: "sha256", Hex: ""}
			} else if err != nil {
				layerWritingConcurrency.ErrorChan <- err
				return
			}

			size, err := layer.Size()
			if errors.Is(err, stream.ErrNotComputed) {
				// Allow size errors, since streams may not have calculated the size
				// yet. Instead, use -1 as a sentinel value meaning that no size
				// comparison can be done and any sized blob file should be considered
				// valid and not overwritten.
				//
				// TODO: Provide an option to always overwrite blobs.
				size = -1
			} else if err != nil {
				layerWritingConcurrency.ErrorChan <- err
				return
			}

			if layerWritingConcurrency.IsDone() {
				return
			}

			readCloser, err := layer.Compressed()
			if err != nil {
				layerWritingConcurrency.ErrorChan <- err
				return
			}

			// Create the directory for the blob if it doesn't exist
			dir := filepath.Join(string(cranePath), "blobs", digest.Algorithm)
			if err := utils.CreateDirectory(dir, os.ModePerm); err != nil {
				layerWritingConcurrency.ErrorChan <- err
				return
			}

			if layerWritingConcurrency.IsDone() {
				return
			}

			// Check if blob already exists and is the correct size
			file := filepath.Join(dir, digest.Hex)
			if s, err := os.Stat(file); err == nil && !s.IsDir() && (s.Size() == size || size == -1) {
				layerWritingConcurrency.ProgressChan <- true
				return
			}

			if layerWritingConcurrency.IsDone() {
				return
			}

			// Write to a temporary file
			w, err := os.CreateTemp(dir, digest.Hex)
			if err != nil {
				layerWritingConcurrency.ErrorChan <- err
				return
			}
			// Delete temp file if an error is encountered before renaming
			defer func() {
				if err := os.Remove(w.Name()); err != nil && !errors.Is(err, os.ErrNotExist) {
					message.Warnf("error removing temporary file after encountering an error while writing blob: %v", err)
				}
			}()

			defer w.Close()

			if layerWritingConcurrency.IsDone() {
				return
			}

			// Write to file rename
			if n, err := io.Copy(w, readCloser); err != nil {
				layerWritingConcurrency.ErrorChan <- err
				return
			} else if size != -1 && n != size {
				layerWritingConcurrency.ErrorChan <- fmt.Errorf("expected blob size %d, but only wrote %d", size, n)
				return
			}

			if layerWritingConcurrency.IsDone() {
				return
			}

			// Always close reader before renaming, since Close computes the digest in
			// the case of streaming layers. If Close is not called explicitly, it will
			// occur in a goroutine that is not guaranteed to succeed before renamer is
			// called. When renamer is the layer's Digest method, it can return
			// ErrNotComputed.
			if err := readCloser.Close(); err != nil {
				layerWritingConcurrency.ErrorChan <- err
				return
			}

			// Always close file before renaming
			if err := w.Close(); err != nil {
				layerWritingConcurrency.ErrorChan <- err
				return
			}

			// Rename file based on the final hash
			renamePath := filepath.Join(string(cranePath), "blobs", digest.Algorithm, digest.Hex)
			os.Rename(w.Name(), renamePath)

			if layerWritingConcurrency.IsDone() {
				return
			}

			layerWritingConcurrency.ProgressChan <- true
		}()
	}

	onLayerWritingError := func(err error) error {
		// Send a signal to the progress bar that we're done and wait for the thread to finish
		doneSaving <- 1
		progressBarWaitGroup.Wait()
		message.WarnErr(err, "Failed to write image layers, trying again up to 3 times...")
		if strings.HasPrefix(err.Error(), "expected blob size") {
			message.Warnf("Potential image cache corruption: %s - try clearing cache with \"zarf tools clear-cache\"", err.Error())
		}
		return err
	}

	if err := layerWritingConcurrency.WaitWithoutProgress(onLayerWritingError); err != nil {
		return err
	}

	imageSavingConcurrency := utils.NewConcurrencyTools[digestAndTag, error](len(tagToImage))

	defer imageSavingConcurrency.Cancel()

	// Spawn a goroutine for each image to write it's config and manifest to disk using crane
	// All layers should already be in place so this should be extremely fast
	for tag, img := range tagToImage {
		// Create a closure so that we can pass the tag and img into the goroutine
		tag, img := tag, img
		go func() {
			// Make sure to call Done() on the WaitGroup when the goroutine finishes
			defer imageSavingConcurrency.WaitGroupDone()

			// Save the image via crane
			err := cranePath.WriteImage(img)

			if imageSavingConcurrency.IsDone() {
				return
			}
<<<<<<< HEAD
			return nil, fmt.Errorf("error when trying to save the img (%s): %w", tag.Name(), err)
=======

			if err != nil {
				// Check if the cache has been invalidated, and warn the user if so
				if strings.HasPrefix(err.Error(), "error writing layer: expected blob size") {
					message.Warnf("Potential image cache corruption: %s - try clearing cache with \"zarf tools clear-cache\"", err.Error())
				}
				imageSavingConcurrency.ErrorChan <- fmt.Errorf("error when trying to save the img (%s): %w", tag.Name(), err)
				return
			}

			if imageSavingConcurrency.IsDone() {
				return
			}

			// Get the image digest so we can set an annotation in the image.json later
			imgDigest, err := img.Digest()
			if err != nil {
				imageSavingConcurrency.ErrorChan <- err
				return
			}

			if imageSavingConcurrency.IsDone() {
				return
			}

			imageSavingConcurrency.ProgressChan <- digestAndTag{digest: imgDigest.String(), tag: tag.String()}
		}()
	}

	onImageSavingProgress := func(finishedImage digestAndTag, iteration int) {
		tagToDigest[finishedImage.tag] = finishedImage.digest
	}

	onImageSavingError := func(err error) error {
		// Send a signal to the progress bar that we're done and wait for the thread to finish
		doneSaving <- 1
		progressBarWaitGroup.Wait()
		message.WarnErr(err, "Failed to write image config or manifest, trying again up to 3 times...")
		return err
	}

	if err := imageSavingConcurrency.WaitWithProgress(onImageSavingProgress, onImageSavingError); err != nil {
		return err
	}

	// for every image sequentially append OCI descriptor

	for tag, img := range tagToImage {
		desc, err := partial.Descriptor(img)
		if err != nil {
			return err
		}

		cranePath.AppendDescriptor(*desc)
		if err != nil {
			return err
>>>>>>> 3c6c74bd
		}

		imgDigest, err := img.Digest()
		if err != nil {
			return nil, err
		}

		tagToDigest[tag.String()] = imgDigest.String()
	}

	if err := utils.AddImageNameAnnotation(i.ImagesPath, tagToDigest); err != nil {
		return nil, fmt.Errorf("unable to format OCI layout: %w", err)
	}

	// Send a signal to the progress bar that we're done and wait for the thread to finish
	doneSaving <- 1
	progressBarWaitGroup.Wait()

	return tagToImage, nil
}

// PullImage returns a v1.Image either by loading a local tarball or the wider internet.
func (i *ImgConfig) PullImage(src string, spinner *message.Spinner) (img v1.Image, err error) {
	// Load image tarballs from the local filesystem.
	if strings.HasSuffix(src, ".tar") || strings.HasSuffix(src, ".tar.gz") || strings.HasSuffix(src, ".tgz") {
		spinner.Updatef("Reading image tarball: %s", src)
		return crane.Load(src, config.GetCraneOptions(true, i.Architectures...)...)
	}

	// If crane is unable to pull the image, try to load it from the local docker daemon.
	if _, err := crane.Manifest(src, config.GetCraneOptions(i.Insecure, i.Architectures...)...); err != nil {
		message.Debugf("crane unable to pull image %s: %s", src, err)
		spinner.Updatef("Falling back to docker for %s. This may take some time.", src)

		// Parse the image reference to get the image name.
		reference, err := name.ParseReference(src)
		if err != nil {
			return nil, fmt.Errorf("failed to parse image reference %s: %w", src, err)
		}

		// Attempt to connect to the local docker daemon.
		ctx := context.TODO()
		cli, err := client.NewClientWithOpts(client.FromEnv)
		if err != nil {
			return nil, fmt.Errorf("docker not available: %w", err)
		}
		cli.NegotiateAPIVersion(ctx)

		// Inspect the image to get the size.
		rawImg, _, err := cli.ImageInspectWithRaw(ctx, src)
		if err != nil {
			return nil, fmt.Errorf("failed to inspect image %s via docker: %w", src, err)
		}

		// Warn the user if the image is large.
		if rawImg.Size > 750*1000*1000 {
			warn := pterm.DefaultParagraph.WithMaxWidth(message.TermWidth).Sprintf("%s is %s and may take a very long time to load via docker. "+
				"See https://docs.zarf.dev/docs/faq for suggestions on how to improve large local image loading operations.",
				src, utils.ByteFormat(float64(rawImg.Size), 2))
			spinner.Warnf(warn)
		}

		// Use unbuffered opener to avoid OOM Kill issues https://github.com/defenseunicorns/zarf/issues/1214.
		// This will also take for ever to load large images.
		if img, err = daemon.Image(reference, daemon.WithUnbufferedOpener()); err != nil {
			return nil, fmt.Errorf("failed to load image %s from docker daemon: %w", src, err)
		}

		// The pull from the docker daemon was successful, return the image.
		return img, err
	}

	// Manifest was found, so use crane to pull the image.
	if img, err = crane.Pull(src, config.GetCraneOptions(i.Insecure, i.Architectures...)...); err != nil {
		return nil, fmt.Errorf("failed to pull image %s: %w", src, err)
	}

	spinner.Updatef("Preparing image %s", src)
	imageCachePath := filepath.Join(config.GetAbsCachePath(), layout.ImagesDir)
	img = cache.Image(img, cache.NewFilesystemCache(imageCachePath))

	return img, nil
}<|MERGE_RESOLUTION|>--- conflicted
+++ resolved
@@ -6,12 +6,10 @@
 
 import (
 	"context"
+	"errors"
 	"fmt"
-<<<<<<< HEAD
-=======
 	"io"
 	"os"
->>>>>>> 3c6c74bd
 	"path/filepath"
 	"strings"
 	"sync"
@@ -28,7 +26,7 @@
 	"github.com/google/go-containerregistry/pkg/v1/cache"
 	"github.com/google/go-containerregistry/pkg/v1/daemon"
 	"github.com/google/go-containerregistry/pkg/v1/empty"
-	"github.com/google/go-containerregistry/pkg/v1/layout"
+	clayout "github.com/google/go-containerregistry/pkg/v1/layout"
 	"github.com/google/go-containerregistry/pkg/v1/partial"
 	"github.com/google/go-containerregistry/pkg/v1/stream"
 	"github.com/moby/moby/client"
@@ -63,16 +61,9 @@
 		img v1.Image
 	}
 
-<<<<<<< HEAD
-		srcParsed, err := transform.ParseImageRef(src)
-		if err != nil {
-			return nil, fmt.Errorf("failed to parse image ref %s: %w", src, err)
-		}
-=======
 	metadataImageConcurrency := utils.NewConcurrencyTools[srcAndImg, error](len(i.ImgList))
 
 	defer metadataImageConcurrency.Cancel()
->>>>>>> 3c6c74bd
 
 	spinner.Updatef("Fetching image metadata (0 of %d)", len(i.ImgList))
 
@@ -86,21 +77,10 @@
 
 			srcParsed, err := transform.ParseImageRef(src)
 			if err != nil {
-<<<<<<< HEAD
-				return nil, fmt.Errorf("failed to swap override host %s for %s: %w", overrideHost, src, err)
-=======
 				metadataImageConcurrency.ErrorChan <- fmt.Errorf("failed to parse image ref %s: %w", src, err)
 				return
->>>>>>> 3c6c74bd
-			}
-
-<<<<<<< HEAD
-		img, err := i.PullImage(actualSrc, spinner)
-		if err != nil {
-			return nil, fmt.Errorf("failed to pull image %s: %w", actualSrc, err)
-		}
-		imageMap[src] = img
-=======
+			}
+
 			if metadataImageConcurrency.IsDone() {
 				return
 			}
@@ -138,12 +118,11 @@
 	}
 
 	onMetadataError := func(err error) error {
-		return fmt.Errorf("Failed to load metadata for all images. This may be due to a network error or an invalid image reference: %w", err)
+		return fmt.Errorf("failed to load metadata for all images. This may be due to a network error or an invalid image reference: %w", err)
 	}
 
 	if err := metadataImageConcurrency.WaitWithProgress(onMetadataProgress, onMetadataError); err != nil {
-		return err
->>>>>>> 3c6c74bd
+		return nil, err
 	}
 
 	// Create the ImagePath directory
@@ -191,20 +170,20 @@
 
 	// Create special sauce crane Path object
 	// If it already exists use it
-	cranePath, err := layout.FromPath(i.ImagesPath)
+	cranePath, err := clayout.FromPath(i.ImagesPath)
 	// Use crane pattern for creating OCI layout if it doesn't exist
 	if err != nil {
 		// If it doesn't exist create it
-		cranePath, err = layout.Write(i.ImagesPath, empty.Index)
-		if err != nil {
-			return err
+		cranePath, err = clayout.Write(i.ImagesPath, empty.Index)
+		if err != nil {
+			return nil, err
 		}
 	}
 
 	for tag, img := range tagToImage {
 		imgDigest, err := img.Digest()
 		if err != nil {
-			return fmt.Errorf("unable to get digest for image %s: %w", tag, err)
+			return nil, fmt.Errorf("unable to get digest for image %s: %w", tag, err)
 		}
 		tagToDigest[tag.String()] = imgDigest.String()
 	}
@@ -361,7 +340,7 @@
 	}
 
 	if err := layerWritingConcurrency.WaitWithoutProgress(onLayerWritingError); err != nil {
-		return err
+		return nil, err
 	}
 
 	imageSavingConcurrency := utils.NewConcurrencyTools[digestAndTag, error](len(tagToImage))
@@ -383,9 +362,6 @@
 			if imageSavingConcurrency.IsDone() {
 				return
 			}
-<<<<<<< HEAD
-			return nil, fmt.Errorf("error when trying to save the img (%s): %w", tag.Name(), err)
-=======
 
 			if err != nil {
 				// Check if the cache has been invalidated, and warn the user if so
@@ -428,7 +404,7 @@
 	}
 
 	if err := imageSavingConcurrency.WaitWithProgress(onImageSavingProgress, onImageSavingError); err != nil {
-		return err
+		return nil, err
 	}
 
 	// for every image sequentially append OCI descriptor
@@ -436,13 +412,12 @@
 	for tag, img := range tagToImage {
 		desc, err := partial.Descriptor(img)
 		if err != nil {
-			return err
+			return nil, err
 		}
 
 		cranePath.AppendDescriptor(*desc)
 		if err != nil {
-			return err
->>>>>>> 3c6c74bd
+			return nil, err
 		}
 
 		imgDigest, err := img.Digest()
