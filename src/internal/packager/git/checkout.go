// SPDX-License-Identifier: Apache-2.0
// SPDX-FileCopyrightText: 2021-Present The Zarf Authors

// Package git contains functions for interacting with git repositories.
package git

import (
	"fmt"

	"github.com/defenseunicorns/zarf/src/pkg/message"
	"github.com/go-git/go-git/v5"
	"github.com/go-git/go-git/v5/plumbing"
	"github.com/go-git/go-git/v5/plumbing/object"
)

// CheckoutTag performs a `git checkout` of the provided tag to a detached HEAD.
func (g *Git) CheckoutTag(tag string) error {
<<<<<<< HEAD
	message.Debugf("git.CheckoutTag(%s)", tag)

=======
>>>>>>> 1588a986
	options := &git.CheckoutOptions{
		Branch: g.parseRef(tag),
	}
	return g.checkout(options)
}

func (g *Git) checkoutRefAsBranch(ref string, branch plumbing.ReferenceName) error {
<<<<<<< HEAD
	if isHash(ref) {
		return g.checkoutHashAsBranch(plumbing.NewHash(ref), branch)
	}

	// tries both tags and branches
=======
	if plumbing.IsHash(ref) {
		return g.checkoutHashAsBranch(plumbing.NewHash(ref), branch)
	}

>>>>>>> 1588a986
	return g.checkoutTagAsBranch(ref, branch)
}

// checkoutTagAsBranch performs a `git checkout` of the provided tag but rather
// than checking out to a detached head, checks out to the provided branch ref
// It will delete the branch provided if it exists.
func (g *Git) checkoutTagAsBranch(tag string, branch plumbing.ReferenceName) error {
	message.Debugf("git.checkoutTagAsBranch(%s,%s)", tag, branch.String())

	repo, err := git.PlainOpen(g.GitPath)
	if err != nil {
		return fmt.Errorf("not a valid git repo or unable to open: %w", err)
	}

	tagRef, err := repo.Tag(tag)
	if err != nil {
		return fmt.Errorf("failed to locate tag (%s) in repository: %w", tag, err)
	}

	return g.checkoutHashAsBranch(tagRef.Hash(), branch)
}

// checkoutHashAsBranch performs a `git checkout` of the commit hash associated
// with the provided hash
// It will delete the branch provided if it exists.
func (g *Git) checkoutHashAsBranch(hash plumbing.Hash, branch plumbing.ReferenceName) error {
	message.Debugf("git.checkoutHasAsBranch(%s,%s)", hash.String(), branch.String())

	repo, err := git.PlainOpen(g.GitPath)
	if err != nil {
		return fmt.Errorf("not a valid git repo or unable to open: %w", err)
	}

	objRef, err := repo.Object(plumbing.AnyObject, hash)
	if err != nil {
		return fmt.Errorf("an error occurred when getting the repo's object reference: %w", err)
	}

	var commitHash plumbing.Hash
	switch objRef := objRef.(type) {
	case *object.Tag:
		commitHash = objRef.Target
	case *object.Commit:
		commitHash = objRef.Hash
	default:
		// This shouldn't ever hit, but we should at least log it if someday it
		// does get hit
		message.Warnf("Checkout failed. Hash type %s not supported.", objRef.Type().String())
		return err
	}

	options := &git.CheckoutOptions{
		Hash:   commitHash,
		Branch: branch,
		Create: true,
		Force:  true,
	}
	return g.checkout(options)
}

// checkout performs a `git checkout` on the path provided using the options provided
// It assumes the caller knows what to do and does not perform any safety checks.
func (g *Git) checkout(checkoutOptions *git.CheckoutOptions) error {
	message.Debugf("git.checkout(%#v)", checkoutOptions)

	// Open the given repo
	repo, err := git.PlainOpen(g.GitPath)
	if err != nil {
		return fmt.Errorf("not a valid git repo or unable to open: %w", err)
	}

	// Get the working tree so we can change refs
	tree, err := repo.Worktree()
	if err != nil {
		return fmt.Errorf("unable to load the git repo: %w", err)
	}

	// Perform the checkout
	return tree.Checkout(checkoutOptions)
}<|MERGE_RESOLUTION|>--- conflicted
+++ resolved
@@ -15,11 +15,8 @@
 
 // CheckoutTag performs a `git checkout` of the provided tag to a detached HEAD.
 func (g *Git) CheckoutTag(tag string) error {
-<<<<<<< HEAD
 	message.Debugf("git.CheckoutTag(%s)", tag)
 
-=======
->>>>>>> 1588a986
 	options := &git.CheckoutOptions{
 		Branch: g.parseRef(tag),
 	}
@@ -27,18 +24,10 @@
 }
 
 func (g *Git) checkoutRefAsBranch(ref string, branch plumbing.ReferenceName) error {
-<<<<<<< HEAD
-	if isHash(ref) {
-		return g.checkoutHashAsBranch(plumbing.NewHash(ref), branch)
-	}
-
-	// tries both tags and branches
-=======
 	if plumbing.IsHash(ref) {
 		return g.checkoutHashAsBranch(plumbing.NewHash(ref), branch)
 	}
 
->>>>>>> 1588a986
 	return g.checkoutTagAsBranch(ref, branch)
 }
 
