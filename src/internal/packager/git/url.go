--- conflicted
+++ resolved
@@ -51,10 +51,7 @@
 	return newRepoName, nil
 }
 
-<<<<<<< HEAD
-=======
 // TransformURL takes a git url and returns a Zarf-compatible url.
->>>>>>> 0dcad906
 func (g *Git) TransformURL(url string) (string, error) {
 	repoName, err := g.TransformURLtoRepoName(url)
 	if err != nil {
