// SPDX-License-Identifier: Apache-2.0
// SPDX-FileCopyrightText: 2021-Present The Zarf Authors

package packager2

import (
	"crypto/rand"
	"fmt"
	"io"
	"os"
	"path/filepath"
	"testing"

	"github.com/stretchr/testify/require"
	"k8s.io/client-go/kubernetes/fake"

	"github.com/zarf-dev/zarf/src/internal/packager2/filters"
	"github.com/zarf-dev/zarf/src/pkg/cluster"
	"github.com/zarf-dev/zarf/src/pkg/lint"
	"github.com/zarf-dev/zarf/src/test/testutil"
)

func TestLoadPackage(t *testing.T) {
	t.Parallel()

	ctx := testutil.TestContext(t)

	tests := []struct {
		name   string
		source string
		shasum string
	}{
		{
			name:   "tarball",
			source: filepath.Join("testdata", "load-package", "compressed", "zarf-package-test-amd64-0.0.1.tar.zst"),
			shasum: "f9b15b1bc0f760a87bad68196b339a8ce8330e3a0241191a826a8962a88061f1",
		},
	}
	for _, tt := range tests {
		t.Run(tt.name, func(t *testing.T) {
			t.Parallel()

			for _, shasum := range []string{tt.shasum, ""} {
				opt := LoadOptions{
					Shasum:                  shasum,
					PublicKeyPath:           "",
					SkipSignatureValidation: false,
					Filter:                  filters.Empty(),
				}
				pkgLayout, err := LoadPackage(ctx, tt.source, opt)
				require.NoError(t, err)

				require.Equal(t, "test", pkgLayout.Pkg.Metadata.Name)
				require.Equal(t, "0.0.1", pkgLayout.Pkg.Metadata.Version)
				require.Len(t, pkgLayout.Pkg.Components, 1)
			}

			opt := LoadOptions{
				Shasum:                  "foo",
				PublicKeyPath:           "",
				SkipSignatureValidation: false,
				Filter:                  filters.Empty(),
			}
			_, err := LoadPackage(ctx, tt.source, opt)
			require.ErrorContains(t, err, fmt.Sprintf("to be %s, found %s", opt.Shasum, tt.shasum))
		})
	}
}

func TestLoadSplitPackage(t *testing.T) {
	t.Parallel()
	lint.ZarfSchema = testutil.LoadSchema(t, "../../../zarf.schema.json")

	ctx := testutil.TestContext(t)

	tests := []struct {
		name        string
		packagePath string
		packageName string
	}{
		{
			name:        "split file output",
			packagePath: filepath.Join("testdata", "load-package", "split"),
			packageName: "split",
		},
	}
	for _, tt := range tests {
		t.Run(tt.name, func(t *testing.T) {
			t.Parallel()
			tmpdir := t.TempDir()

			// Generate random binary file, this ensures that the decompressed package will be >1mb and can be split
			f, err := os.Create(filepath.Join(tt.packagePath, "random_1mb.bin"))
			require.NoError(t, err)
			t.Cleanup(func() {
				require.NoError(t, f.Close())
				require.NoError(t, os.RemoveAll(f.Name()))
			})
			var mb int64 = 1024 * 1024
			_, err = io.CopyN(f, rand.Reader, mb)
			require.NoError(t, err)

			// Create the split package
			err = Create(ctx, tt.packagePath, tmpdir, CreateOptions{
				MaxPackageSizeMB: 1,
				SkipSBOM:         true,
			})
			require.NoError(t, err)

			// Load the split package, verify that the split package became one
			splitName := fmt.Sprintf("zarf-package-%s-amd64.tar.zst.part000", tt.packageName)
			name := filepath.Join(tmpdir, splitName)
			opt := LoadOptions{
				PublicKeyPath:           "",
				SkipSignatureValidation: false,
				Filter:                  filters.Empty(),
			}
			_, err = LoadPackage(ctx, name, opt)
			require.NoError(t, err)
			assembledName := fmt.Sprintf("zarf-package-%s-amd64.tar.zst", tt.packageName)
			require.FileExists(t, filepath.Join(tmpdir, assembledName))
		})
	}
}

func TestIdentifySource(t *testing.T) {
	t.Parallel()

	tests := []struct {
		name            string
		src             string
		expectedSrcType string
	}{
		{
			name:            "oci",
			src:             "oci://ghcr.io/defenseunicorns/packages/init:1.0.0",
			expectedSrcType: "oci",
		},
		{
			name:            "sget with sub path",
			src:             "sget://github.com/defenseunicorns/zarf-hello-world:x86",
			expectedSrcType: "sget",
		},
		{
			name:            "sget without host",
			src:             "sget://defenseunicorns/zarf-hello-world:x86_64",
			expectedSrcType: "sget",
		},
		{
			name:            "https",
			src:             "https://github.com/zarf-dev/zarf/releases/download/v1.0.0/zarf-init-amd64-v1.0.0.tar.zst",
			expectedSrcType: "https",
		},
		{
			name:            "http",
			src:             "http://github.com/zarf-dev/zarf/releases/download/v1.0.0/zarf-init-amd64-v1.0.0.tar.zst",
			expectedSrcType: "http",
		},
		{
			name:            "local tar init zst",
			src:             "zarf-init-amd64-v1.0.0.tar.zst",
			expectedSrcType: "tarball",
		},
		{
			name:            "local tar",
			src:             "zarf-package-manifests-amd64-v1.0.0.tar",
			expectedSrcType: "tarball",
		},
		{
			name:            "local tar manifest zst",
			src:             "zarf-package-manifests-amd64-v1.0.0.tar.zst",
			expectedSrcType: "tarball",
		},
		{
			name:            "local tar split",
			src:             "testdata/.part000",
			expectedSrcType: "split",
		},
	}
	for _, tt := range tests {
		tt := tt
		t.Run(tt.name, func(t *testing.T) {
			t.Parallel()

			srcType, err := identifySource(tt.src)
			require.NoError(t, err)
			require.Equal(t, tt.expectedSrcType, srcType)
		})
	}
}

func TestPackageFromSourceOrCluster(t *testing.T) {
	t.Parallel()

	ctx := testutil.TestContext(t)

<<<<<<< HEAD
	_, err := GetPackageFromSourceOrCluster(ctx, nil, "test", false, "", zoci.AllLayers, "")
	require.EqualError(t, err, "cannot get Zarf package from Kubernetes without configuration")

	pkgPath := filepath.Join("testdata", "load-package", "compressed", "zarf-package-test-amd64-0.0.1.tar.zst")
	pkg, err := GetPackageFromSourceOrCluster(ctx, nil, pkgPath, false, "", zoci.AllLayers, "")
=======
	_, err := GetPackageFromSourceOrCluster(ctx, nil, "test", LoadOptions{})
	require.EqualError(t, err, "cannot get Zarf package from Kubernetes without configuration")

	pkgPath := filepath.Join("testdata", "load-package", "compressed", "zarf-package-test-amd64-0.0.1.tar.zst")
	pkg, err := GetPackageFromSourceOrCluster(ctx, nil, pkgPath, LoadOptions{})
>>>>>>> 59540ed7
	require.NoError(t, err)
	require.Equal(t, "test", pkg.Metadata.Name)

	c := &cluster.Cluster{
		Clientset: fake.NewClientset(),
	}
	_, err = c.RecordPackageDeployment(ctx, pkg, nil, 1)
	require.NoError(t, err)
<<<<<<< HEAD
	pkg, err = GetPackageFromSourceOrCluster(ctx, c, "test", false, "", zoci.AllLayers, "")
=======
	pkg, err = GetPackageFromSourceOrCluster(ctx, c, "test", LoadOptions{})
>>>>>>> 59540ed7
	require.NoError(t, err)
	require.Equal(t, "test", pkg.Metadata.Name)
}<|MERGE_RESOLUTION|>--- conflicted
+++ resolved
@@ -194,19 +194,11 @@
 
 	ctx := testutil.TestContext(t)
 
-<<<<<<< HEAD
-	_, err := GetPackageFromSourceOrCluster(ctx, nil, "test", false, "", zoci.AllLayers, "")
-	require.EqualError(t, err, "cannot get Zarf package from Kubernetes without configuration")
-
-	pkgPath := filepath.Join("testdata", "load-package", "compressed", "zarf-package-test-amd64-0.0.1.tar.zst")
-	pkg, err := GetPackageFromSourceOrCluster(ctx, nil, pkgPath, false, "", zoci.AllLayers, "")
-=======
 	_, err := GetPackageFromSourceOrCluster(ctx, nil, "test", LoadOptions{})
 	require.EqualError(t, err, "cannot get Zarf package from Kubernetes without configuration")
 
 	pkgPath := filepath.Join("testdata", "load-package", "compressed", "zarf-package-test-amd64-0.0.1.tar.zst")
 	pkg, err := GetPackageFromSourceOrCluster(ctx, nil, pkgPath, LoadOptions{})
->>>>>>> 59540ed7
 	require.NoError(t, err)
 	require.Equal(t, "test", pkg.Metadata.Name)
 
@@ -215,11 +207,7 @@
 	}
 	_, err = c.RecordPackageDeployment(ctx, pkg, nil, 1)
 	require.NoError(t, err)
-<<<<<<< HEAD
-	pkg, err = GetPackageFromSourceOrCluster(ctx, c, "test", false, "", zoci.AllLayers, "")
-=======
 	pkg, err = GetPackageFromSourceOrCluster(ctx, c, "test", LoadOptions{})
->>>>>>> 59540ed7
 	require.NoError(t, err)
 	require.Equal(t, "test", pkg.Metadata.Name)
 }