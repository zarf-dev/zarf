--- conflicted
+++ resolved
@@ -250,10 +250,7 @@
 	return files, nil
 }
 
-<<<<<<< HEAD
-=======
 // FileName returns the name of the Zarf package should have when exported to the file system
->>>>>>> 4521c8e3
 func (p *PackageLayout) FileName() (string, error) {
 	if p.Pkg.Build.Architecture == "" {
 		return "", errors.New("package must include a build architecture")
