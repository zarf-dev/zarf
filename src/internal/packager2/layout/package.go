--- conflicted
+++ resolved
@@ -178,23 +178,12 @@
 }
 
 func (p *PackageLayout) Archive(ctx context.Context, dirPath string, maxPackageSize int) error {
-<<<<<<< HEAD
 	filename, err := p.FileName()
 	if err != nil {
 		return err
 	}
 	tarballPath := filepath.Join(dirPath, filename)
 	err = os.Remove(tarballPath)
-=======
-	// Generate path to package tarball
-	name := sources.NameFromMetadata(&p.Pkg, false)
-	suffix := sources.PkgSuffix(p.Pkg.Metadata.Uncompressed)
-	packageName := fmt.Sprintf("%s%s", name, suffix)
-	tarballPath := filepath.Join(dirPath, packageName)
-
-	// Overwrite package tarball if it already exists
-	err := os.Remove(tarballPath)
->>>>>>> 6424a453
 	if err != nil && !errors.Is(err, os.ErrNotExist) {
 		return err
 	}
