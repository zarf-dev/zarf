--- conflicted
+++ resolved
@@ -5,10 +5,7 @@
 
 import (
 	"context"
-<<<<<<< HEAD
-=======
 	"encoding/json"
->>>>>>> e09ed2c4
 	"fmt"
 	"os"
 	"path/filepath"
