--- conflicted
+++ resolved
@@ -159,7 +159,6 @@
 			require.Equal(t, tt.expected, actual)
 		})
 	}
-<<<<<<< HEAD
 }
 
 func TestSplitFile(t *testing.T) {
@@ -266,6 +265,4 @@
 	require.NoError(t, err)
 	// Verify only header file + 3 data files remain, and not the 15 test split files
 	require.Len(t, entries, 4)
-=======
->>>>>>> 4521c8e3
 }