--- conflicted
+++ resolved
@@ -66,12 +66,7 @@
 		return "", errors.New("host cannot be empty")
 	}
 
-<<<<<<< HEAD
-	pkgLayout, err := LoadPackage(ctx, LoadOptions{
-		Source:                  source,
-=======
-	_, err = LoadPackage(ctx, source, LoadOptions{
->>>>>>> 9b7f9e71
+	pkgLayout, err := LoadPackage(ctx, source, LoadOptions{
 		Shasum:                  opts.SHASum,
 		Architecture:            arch,
 		PublicKeyPath:           opts.PublicKeyPath,
