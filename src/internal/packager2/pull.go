// SPDX-License-Identifier: Apache-2.0
// SPDX-FileCopyrightText: 2021-Present The Zarf Authors

package packager2

import (
	"context"
	"errors"
	"fmt"
	"io"
	"net/http"
	"net/url"
	"os"
	"path/filepath"
	"time"

	"github.com/zarf-dev/zarf/src/pkg/archive"
	"github.com/zarf-dev/zarf/src/pkg/logger"

	"github.com/defenseunicorns/pkg/helpers/v2"
	"github.com/defenseunicorns/pkg/oci"
	"github.com/gabriel-vasile/mimetype"
	ocispec "github.com/opencontainers/image-spec/specs-go/v1"

	"github.com/zarf-dev/zarf/src/config"
	"github.com/zarf-dev/zarf/src/internal/packager2/filters"
	"github.com/zarf-dev/zarf/src/pkg/utils"
	"github.com/zarf-dev/zarf/src/pkg/zoci"
)

// PullOptions declares optional configuration for a Pull operation.
type PullOptions struct {
	// SHASum uniquely identifies a package based on its contents.
	SHASum string
	// SkipSignatureValidation flags whether Pull should skip validating the signature.
	SkipSignatureValidation bool
	// Architecture is the package architecture.
	Architecture string
	// Filters describes a Filter strategy to include or exclude certain components from the package.
	Filters filters.ComponentFilterStrategy
	// PublicKeyPath validates the create-time signage of a package.
	PublicKeyPath string
}

// Pull takes a source URL and destination directory and fetches the Zarf package from the given sources.
func Pull(ctx context.Context, source, destination string, opts PullOptions) error {
	l := logger.From(ctx)
	start := time.Now()

	// ensure filters are set
	f := opts.Filters
	if f == nil {
		f = filters.Empty()
	}
	// ensure architecture is set
	arch := config.GetArch(opts.Architecture)

	u, err := url.Parse(source)
	if err != nil {
		return err
	}
	if destination == "" {
		return fmt.Errorf("no output directory specified")
	}
	if u.Scheme == "" {
		return errors.New("scheme must be either oci:// or http(s)://")
	}
	if u.Host == "" {
		return errors.New("host cannot be empty")
	}

	_, err = LoadPackage(ctx, LoadOptions{
		Source:                  source,
		Shasum:                  opts.SHASum,
		Architecture:            arch,
		PublicKeyPath:           opts.PublicKeyPath,
		SkipSignatureValidation: opts.SkipSignatureValidation,
		Filter:                  f,
		Output:                  destination,
	})
	if err != nil {
		return err
	}
	l.Debug("done packager2.Pull", "source", source, "destination", destination, "duration", time.Since(start))
	return nil
}

// PullOCIOptions are the options for PullOCI.
type PullOCIOptions struct {
	Source                  string
	Directory               string
	Shasum                  string
	Architecture            string
	PublicKeyPath           string
	LayersSelector          zoci.LayersSelector
	SkipSignatureValidation bool
	Filter                  filters.ComponentFilterStrategy
	Modifiers               []oci.Modifier
}

func pullOCI(ctx context.Context, opts PullOCIOptions) (_ bool, _ string, err error) {
	tmpDir, err := utils.MakeTempDir(config.CommonOptions.TempDirectory)
	if err != nil {
		return false, "", err
	}
	defer func() {
		err = errors.Join(err, os.RemoveAll(tmpDir))
	}()
	if opts.Shasum != "" {
		opts.Source = fmt.Sprintf("%s@sha256:%s", opts.Source, opts.Shasum)
	}
	platform := oci.PlatformForArch(opts.Architecture)
	remote, err := zoci.NewRemote(ctx, opts.Source, platform, opts.Modifiers...)
	if err != nil {
		return false, "", err
	}
	desc, err := remote.ResolveRoot(ctx)
	if err != nil {
		return false, "", fmt.Errorf("could not find package %s with architecture %s: %w", opts.Source, platform.Architecture, err)
	}
	isPartial := false
	tarPath := filepath.Join(opts.Directory, "data.tar")
	pkg, err := remote.FetchZarfYAML(ctx)
	if err != nil {
		return false, "", err
	}
	if !pkg.Metadata.Uncompressed {
		tarPath = fmt.Sprintf("%s.zst", tarPath)
	}
	if supportsFiltering(desc.Platform) {
		pkg.Components, err = opts.Filter.Apply(pkg)
		if err != nil {
			return false, "", err
		}
	}

	// zarf creates layers around the contents of component primarily
	// this assembles the layers for the components - whether filtered above or not
	layersToPull, err := remote.AssembleLayers(ctx, pkg.Components, isSkeleton(desc.Platform), opts.LayersSelector)
	if err != nil {
		return false, "", err
	}

	root, err := remote.FetchRoot(ctx)
	if err != nil {
		return false, "", err
	}
	if len(root.Layers) != len(layersToPull) {
		isPartial = true
	}

	_, err = remote.PullPackage(ctx, tmpDir, config.CommonOptions.OCIConcurrency, layersToPull...)
	if err != nil {
		return false, "", err
	}
	allTheLayers, err := filepath.Glob(filepath.Join(tmpDir, "*"))
	if err != nil {
		return false, "", err
	}
	err = archive.Compress(ctx, allTheLayers, tarPath, archive.CompressOpts{})
	if err != nil {
		return false, "", err
	}
	return isPartial, tarPath, nil
}

func pullHTTP(ctx context.Context, src, tarDir, shasum string) (string, error) {
	if shasum == "" {
		return "", errors.New("shasum cannot be empty")
	}
	tarPath := filepath.Join(tarDir, "data")

	err := pullHTTPFile(ctx, src, tarPath)
	if err != nil {
		return "", err
	}

	received, err := helpers.GetSHA256OfFile(tarPath)
	if err != nil {
		return "", err
	}
	if received != shasum {
		return "", fmt.Errorf("shasum mismatch for file %s, expected %s but got %s", tarPath, shasum, received)
	}

	mtype, err := mimetype.DetectFile(tarPath)
	if err != nil {
		return "", err
	}

	newPath := filepath.Join(tarDir, "data.tar")

	if mtype.Is("application/x-tar") {
		err = os.Rename(tarPath, newPath)
		if err != nil {
			return "", err
		}
		return newPath, nil
	} else if mtype.Is("application/zstd") {
		newPath = fmt.Sprintf("%s.zst", newPath)
		err = os.Rename(tarPath, newPath)
		if err != nil {
			return "", err
		}
		return newPath, nil
	}
	return "", fmt.Errorf("unsupported file type: %s", mtype.Extension())
}

func pullHTTPFile(ctx context.Context, src, tarPath string) (err error) {
	f, err := os.Create(tarPath)
	if err != nil {
		return err
	}
	defer func() {
		err = errors.Join(err, f.Close())
	}()
	req, err := http.NewRequestWithContext(ctx, http.MethodGet, src, nil)
	if err != nil {
		return err
	}
	resp, err := http.DefaultClient.Do(req)
	if err != nil {
		return err
	}
	defer func() {
		err = errors.Join(err, resp.Body.Close())
	}()
	if resp.StatusCode != http.StatusOK {
		_, err := io.Copy(io.Discard, resp.Body)
		if err != nil {
			return err
		}
		return fmt.Errorf("unexpected http response status code %s for source %s", resp.Status, src)
	}
	_, err = io.Copy(f, resp.Body)
	if err != nil {
		return err
	}
	return nil
}

<<<<<<< HEAD
=======
// nameFromMetadata reads the zarf.yaml inside the archive at "path"
// (which may be plain, .tar, .tar.zst, .zip, etc) and builds its package name.
func nameFromMetadata(ctx context.Context, path string) (_ string, err error) {
	// 1) quick invalid‐path check
	if helpers.InvalidPath(path) {
		return "", &os.PathError{Op: "open", Path: path, Err: os.ErrNotExist}
	}
	if ctx == nil {
		ctx = context.Background()
	}

	// 2) mount the archive as a virtual file system
	fsys, err := archives.FileSystem(ctx, path, nil)
	if err != nil {
		return "", fmt.Errorf("unable to open archive %q: %w", path, err)
	}

	// 3) open just the zarf.yaml entry
	f, err := fsys.Open(layout.ZarfYAML)
	if err != nil {
		return "", fmt.Errorf("%s does not contain a %s", path, layout.ZarfYAML)
	}
	defer func() {
		err = errors.Join(err, f.Close())
	}()

	// 4) read & unmarshal into our package struct
	data, err := io.ReadAll(f)
	if err != nil {
		return "", err
	}
	var pkg v1alpha1.ZarfPackage
	if err := goyaml.Unmarshal(data, &pkg); err != nil {
		return "", err
	}
	if pkg.Metadata.Name == "" {
		return "", fmt.Errorf("%s does not contain a zarf.yaml", path)
	}

	// 5) build the output name exactly as before
	arch := config.GetArch(pkg.Metadata.Architecture, pkg.Build.Architecture)
	if pkg.Build.Architecture == zoci.SkeletonArch {
		arch = zoci.SkeletonArch
	}

	var name string
	switch pkg.Kind {
	case v1alpha1.ZarfInitConfig:
		name = fmt.Sprintf("zarf-init-%s", arch)
	case v1alpha1.ZarfPackageConfig:
		name = fmt.Sprintf("zarf-package-%s-%s", pkg.Metadata.Name, arch)
	default:
		name = fmt.Sprintf("zarf-%s-%s", strings.ToLower(string(pkg.Kind)), arch)
	}
	if pkg.Build.Differential {
		name = fmt.Sprintf("%s-%s-differential-%s",
			name, pkg.Build.DifferentialPackageVersion, pkg.Metadata.Version)
	} else if pkg.Metadata.Version != "" {
		name = fmt.Sprintf("%s-%s", name, pkg.Metadata.Version)
	}

	// 6) choose tar vs tar.zst
	if pkg.Metadata.Uncompressed {
		return name + ".tar", nil
	}
	return name + ".tar.zst", nil
}

>>>>>>> cd63b1a6
// supportsFiltering checks if the package supports filtering.
// This is true if the package is not a skeleton package and the platform is not nil.
func supportsFiltering(platform *ocispec.Platform) bool {
	if platform == nil {
		return false
	}
	if isSkeleton(platform) {
		return false
	}
	return true
}

// isSkeleton checks if the package is explicitly a skeleton package.
func isSkeleton(platform *ocispec.Platform) bool {
	if platform == nil {
		return false
	}
	skeletonPlatform := zoci.PlatformForSkeleton()
	if platform.Architecture == skeletonPlatform.Architecture && platform.OS == skeletonPlatform.OS {
		return true
	}
	return false
}<|MERGE_RESOLUTION|>--- conflicted
+++ resolved
@@ -240,77 +240,6 @@
 	return nil
 }
 
-<<<<<<< HEAD
-=======
-// nameFromMetadata reads the zarf.yaml inside the archive at "path"
-// (which may be plain, .tar, .tar.zst, .zip, etc) and builds its package name.
-func nameFromMetadata(ctx context.Context, path string) (_ string, err error) {
-	// 1) quick invalid‐path check
-	if helpers.InvalidPath(path) {
-		return "", &os.PathError{Op: "open", Path: path, Err: os.ErrNotExist}
-	}
-	if ctx == nil {
-		ctx = context.Background()
-	}
-
-	// 2) mount the archive as a virtual file system
-	fsys, err := archives.FileSystem(ctx, path, nil)
-	if err != nil {
-		return "", fmt.Errorf("unable to open archive %q: %w", path, err)
-	}
-
-	// 3) open just the zarf.yaml entry
-	f, err := fsys.Open(layout.ZarfYAML)
-	if err != nil {
-		return "", fmt.Errorf("%s does not contain a %s", path, layout.ZarfYAML)
-	}
-	defer func() {
-		err = errors.Join(err, f.Close())
-	}()
-
-	// 4) read & unmarshal into our package struct
-	data, err := io.ReadAll(f)
-	if err != nil {
-		return "", err
-	}
-	var pkg v1alpha1.ZarfPackage
-	if err := goyaml.Unmarshal(data, &pkg); err != nil {
-		return "", err
-	}
-	if pkg.Metadata.Name == "" {
-		return "", fmt.Errorf("%s does not contain a zarf.yaml", path)
-	}
-
-	// 5) build the output name exactly as before
-	arch := config.GetArch(pkg.Metadata.Architecture, pkg.Build.Architecture)
-	if pkg.Build.Architecture == zoci.SkeletonArch {
-		arch = zoci.SkeletonArch
-	}
-
-	var name string
-	switch pkg.Kind {
-	case v1alpha1.ZarfInitConfig:
-		name = fmt.Sprintf("zarf-init-%s", arch)
-	case v1alpha1.ZarfPackageConfig:
-		name = fmt.Sprintf("zarf-package-%s-%s", pkg.Metadata.Name, arch)
-	default:
-		name = fmt.Sprintf("zarf-%s-%s", strings.ToLower(string(pkg.Kind)), arch)
-	}
-	if pkg.Build.Differential {
-		name = fmt.Sprintf("%s-%s-differential-%s",
-			name, pkg.Build.DifferentialPackageVersion, pkg.Metadata.Version)
-	} else if pkg.Metadata.Version != "" {
-		name = fmt.Sprintf("%s-%s", name, pkg.Metadata.Version)
-	}
-
-	// 6) choose tar vs tar.zst
-	if pkg.Metadata.Uncompressed {
-		return name + ".tar", nil
-	}
-	return name + ".tar.zst", nil
-}
-
->>>>>>> cd63b1a6
 // supportsFiltering checks if the package supports filtering.
 // This is true if the package is not a skeleton package and the platform is not nil.
 func supportsFiltering(platform *ocispec.Platform) bool {
