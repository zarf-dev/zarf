--- conflicted
+++ resolved
@@ -40,14 +40,10 @@
 }
 
 // LoadPackage fetches, verifies, and loads a Zarf package from the specified source.
-<<<<<<< HEAD
-func LoadPackage(ctx context.Context, source string, opt LoadOptions) (*layout.PackageLayout, error) {
+func LoadPackage(ctx context.Context, source string, opt LoadOptions) (_ *layout.PackageLayout, err error) {
 	if source == "" {
 		return nil, fmt.Errorf("must provide a package source")
 	}
-=======
-func LoadPackage(ctx context.Context, opt LoadOptions) (_ *layout.PackageLayout, err error) {
->>>>>>> 5006cae2
 	if opt.Filter == nil {
 		opt.Filter = filters.Empty()
 	}
