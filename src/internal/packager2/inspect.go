--- conflicted
+++ resolved
@@ -327,22 +327,16 @@
 	Architecture            string
 	PublicKeyPath           string
 	SkipSignatureValidation bool
-<<<<<<< HEAD
 	// [ALPHA] Optional namespace override
 	NamespaceOverride string
-=======
-	OCIConcurrency          int
+	OCIConcurrency    int
 	RemoteOptions
->>>>>>> 59540ed7
 }
 
 // InspectPackageDefinition gets the package definition from the given source: local, remote, or in cluster
 func InspectPackageDefinition(ctx context.Context, source string, opts InspectPackageDefinitionOptions) (v1alpha1.ZarfPackage, error) {
 	cluster, _ := cluster.New(ctx) //nolint:errcheck
 
-<<<<<<< HEAD
-	pkg, err := GetPackageFromSourceOrCluster(ctx, cluster, source, opts.SkipSignatureValidation, opts.PublicKeyPath, zoci.MetadataLayers, opts.NamespaceOverride)
-=======
 	loadOpts := LoadOptions{
 		SkipSignatureValidation: opts.SkipSignatureValidation,
 		Architecture:            config.GetArch(opts.Architecture),
@@ -350,9 +344,9 @@
 		PublicKeyPath:           opts.PublicKeyPath,
 		OCIConcurrency:          opts.OCIConcurrency,
 		RemoteOptions:           opts.RemoteOptions,
+		NamespaceOverride:       opts.NamespaceOverride,
 	}
 	pkg, err := GetPackageFromSourceOrCluster(ctx, cluster, source, loadOpts)
->>>>>>> 59540ed7
 	if err != nil {
 		return v1alpha1.ZarfPackage{}, fmt.Errorf("unable to load the package: %w", err)
 	}
@@ -365,22 +359,16 @@
 	Architecture            string
 	PublicKeyPath           string
 	SkipSignatureValidation bool
-<<<<<<< HEAD
 	// [ALPHA] Optional namespace override
 	NamespaceOverride string
-=======
-	OCIConcurrency          int
+	OCIConcurrency    int
 	RemoteOptions
->>>>>>> 59540ed7
 }
 
 // InspectPackageImages returns a list of the package images
 func InspectPackageImages(ctx context.Context, source string, opts InspectPackageImagesOptions) ([]string, error) {
 	cluster, _ := cluster.New(ctx) //nolint:errcheck
 
-<<<<<<< HEAD
-	pkg, err := GetPackageFromSourceOrCluster(ctx, cluster, source, opts.SkipSignatureValidation, opts.PublicKeyPath, zoci.MetadataLayers, opts.NamespaceOverride)
-=======
 	loadOpts := LoadOptions{
 		SkipSignatureValidation: opts.SkipSignatureValidation,
 		Architecture:            config.GetArch(opts.Architecture),
@@ -389,9 +377,9 @@
 		LayersSelector:          zoci.MetadataLayers,
 		OCIConcurrency:          opts.OCIConcurrency,
 		RemoteOptions:           opts.RemoteOptions,
+		NamespaceOverride:       opts.NamespaceOverride,
 	}
 	pkg, err := GetPackageFromSourceOrCluster(ctx, cluster, source, loadOpts)
->>>>>>> 59540ed7
 	if err != nil {
 		return nil, fmt.Errorf("unable to load the package: %w", err)
 	}
