// SPDX-License-Identifier: Apache-2.0
// SPDX-FileCopyrightText: 2021-Present The Zarf Authors

package packager2

import (
	"context"
	"errors"
	"fmt"
	"path/filepath"

	"github.com/defenseunicorns/pkg/helpers/v2"
	"github.com/defenseunicorns/pkg/oci"

<<<<<<< HEAD
	layout2 "github.com/zarf-dev/zarf/src/internal/packager2/layout"
=======
	"github.com/zarf-dev/zarf/src/config"
	"github.com/zarf-dev/zarf/src/internal/packager2/layout"
	"github.com/zarf-dev/zarf/src/internal/packager2/load"
>>>>>>> 827e64be
	"github.com/zarf-dev/zarf/src/pkg/logger"
	"github.com/zarf-dev/zarf/src/pkg/zoci"
)

// CreateOptions are the optional parameters to create
type CreateOptions struct {
	Flavor                  string
	RegistryOverrides       map[string]string
	SigningKeyPath          string
	SigningKeyPassword      string
	SetVariables            map[string]string
	MaxPackageSizeMB        int
	SBOMOut                 string
	SkipSBOM                bool
	DifferentialPackagePath string
	OCIConcurrency          int

	// applicable when output is an OCI registry
	RemoteOptions
}

// Create takes a path to a directory containing a ZarfPackageConfig and creates an archived Zarf package in the output directory
func Create(ctx context.Context, packagePath string, output string, opts CreateOptions) (err error) {
	if opts.SkipSBOM && opts.SBOMOut != "" {
		return fmt.Errorf("cannot skip SBOM creation and specify an SBOM output directory")
	}

<<<<<<< HEAD
	createOpts := layout2.CreateOptions{
		AssembleOptions: layout2.AssembleOptions{
			SkipSBOM:                opts.SkipSBOM,
			OCIConcurrency:          opts.OCIConcurrency,
			DifferentialPackagePath: opts.DifferentialPackagePath,
			Flavor:                  opts.Flavor,
			RegistryOverrides:       opts.RegistryOverrides,
			SigningKeyPath:          opts.SigningKeyPath,
			SigningKeyPassword:      opts.SigningKeyPassword,
		},
		SetVariables: opts.SetVariables,
	}
	pkgLayout, err := layout2.CreatePackage(ctx, packagePath, createOpts)
=======
	loadOpts := load.DefinitionOpts{
		Flavor:       opt.Flavor,
		SetVariables: opt.SetVariables,
	}
	pkg, err := load.PackageDefinition(ctx, packagePath, loadOpts)
	if err != nil {
		return err
	}

	assembleOpt := layout.AssembleOptions{
		SkipSBOM:                opt.SkipSBOM,
		OCIConcurrency:          opt.OCIConcurrency,
		DifferentialPackagePath: opt.DifferentialPackagePath,
		Flavor:                  opt.Flavor,
		RegistryOverrides:       opt.RegistryOverrides,
		SigningKeyPath:          opt.SigningKeyPath,
		SigningKeyPassword:      opt.SigningKeyPassword,
	}
	pkgLayout, err := layout.AssemblePackage(ctx, pkg, packagePath, assembleOpt)
>>>>>>> 827e64be
	if err != nil {
		return err
	}
	defer func() {
		err = errors.Join(err, pkgLayout.Cleanup())
	}()

<<<<<<< HEAD
	if helpers.IsOCIURL(output) {
		ref, err := layout2.ReferenceFromMetadata(output, pkgLayout.Pkg)
		if err != nil {
			return err
		}
		remote, err := layout2.NewRemote(ctx, ref, oci.PlatformForArch(pkgLayout.Pkg.Build.Architecture),
			oci.WithPlainHTTP(opts.PlainHTTP), oci.WithInsecureSkipVerify(opts.InsecureSkipTLSVerify))
		if err != nil {
			return err
		}
		err = remote.Push(ctx, pkgLayout, opts.OCIConcurrency)
=======
	if helpers.IsOCIURL(opt.Output) {
		ref, err := zoci.ReferenceFromMetadata(opt.Output, pkgLayout.Pkg)
		if err != nil {
			return err
		}
		remote, err := zoci.NewRemote(ctx, ref, oci.PlatformForArch(pkgLayout.Pkg.Build.Architecture))
		if err != nil {
			return err
		}
		err = remote.PushPackage(ctx, pkgLayout, config.CommonOptions.OCIConcurrency)
>>>>>>> 827e64be
		if err != nil {
			return err
		}
	} else {
		err = pkgLayout.Archive(ctx, output, opts.MaxPackageSizeMB)
		if err != nil {
			return err
		}
	}

	if opts.SBOMOut != "" {
		err := pkgLayout.GetSBOM(ctx, filepath.Join(opts.SBOMOut, pkgLayout.Pkg.Metadata.Name))
		// Don't fail package create if the package doesn't have an sbom
		var noSBOMErr *layout.NoSBOMAvailableError
		if errors.As(err, &noSBOMErr) {
			logger.From(ctx).Error(fmt.Sprintf("cannot output sbom: %s", err.Error()))
			return nil
		}
		if err != nil {
			return err
		}
	}
	return nil
}<|MERGE_RESOLUTION|>--- conflicted
+++ resolved
@@ -12,13 +12,8 @@
 	"github.com/defenseunicorns/pkg/helpers/v2"
 	"github.com/defenseunicorns/pkg/oci"
 
-<<<<<<< HEAD
-	layout2 "github.com/zarf-dev/zarf/src/internal/packager2/layout"
-=======
-	"github.com/zarf-dev/zarf/src/config"
 	"github.com/zarf-dev/zarf/src/internal/packager2/layout"
 	"github.com/zarf-dev/zarf/src/internal/packager2/load"
->>>>>>> 827e64be
 	"github.com/zarf-dev/zarf/src/pkg/logger"
 	"github.com/zarf-dev/zarf/src/pkg/zoci"
 )
@@ -46,24 +41,9 @@
 		return fmt.Errorf("cannot skip SBOM creation and specify an SBOM output directory")
 	}
 
-<<<<<<< HEAD
-	createOpts := layout2.CreateOptions{
-		AssembleOptions: layout2.AssembleOptions{
-			SkipSBOM:                opts.SkipSBOM,
-			OCIConcurrency:          opts.OCIConcurrency,
-			DifferentialPackagePath: opts.DifferentialPackagePath,
-			Flavor:                  opts.Flavor,
-			RegistryOverrides:       opts.RegistryOverrides,
-			SigningKeyPath:          opts.SigningKeyPath,
-			SigningKeyPassword:      opts.SigningKeyPassword,
-		},
+	loadOpts := load.DefinitionOpts{
+		Flavor:       opts.Flavor,
 		SetVariables: opts.SetVariables,
-	}
-	pkgLayout, err := layout2.CreatePackage(ctx, packagePath, createOpts)
-=======
-	loadOpts := load.DefinitionOpts{
-		Flavor:       opt.Flavor,
-		SetVariables: opt.SetVariables,
 	}
 	pkg, err := load.PackageDefinition(ctx, packagePath, loadOpts)
 	if err != nil {
@@ -71,16 +51,15 @@
 	}
 
 	assembleOpt := layout.AssembleOptions{
-		SkipSBOM:                opt.SkipSBOM,
-		OCIConcurrency:          opt.OCIConcurrency,
-		DifferentialPackagePath: opt.DifferentialPackagePath,
-		Flavor:                  opt.Flavor,
-		RegistryOverrides:       opt.RegistryOverrides,
-		SigningKeyPath:          opt.SigningKeyPath,
-		SigningKeyPassword:      opt.SigningKeyPassword,
+		SkipSBOM:                opts.SkipSBOM,
+		OCIConcurrency:          opts.OCIConcurrency,
+		DifferentialPackagePath: opts.DifferentialPackagePath,
+		Flavor:                  opts.Flavor,
+		RegistryOverrides:       opts.RegistryOverrides,
+		SigningKeyPath:          opts.SigningKeyPath,
+		SigningKeyPassword:      opts.SigningKeyPassword,
 	}
 	pkgLayout, err := layout.AssemblePackage(ctx, pkg, packagePath, assembleOpt)
->>>>>>> 827e64be
 	if err != nil {
 		return err
 	}
@@ -88,30 +67,17 @@
 		err = errors.Join(err, pkgLayout.Cleanup())
 	}()
 
-<<<<<<< HEAD
 	if helpers.IsOCIURL(output) {
-		ref, err := layout2.ReferenceFromMetadata(output, pkgLayout.Pkg)
+		ref, err := zoci.ReferenceFromMetadata(output, pkgLayout.Pkg)
 		if err != nil {
 			return err
 		}
-		remote, err := layout2.NewRemote(ctx, ref, oci.PlatformForArch(pkgLayout.Pkg.Build.Architecture),
+		remote, err := zoci.NewRemote(ctx, ref, oci.PlatformForArch(pkgLayout.Pkg.Build.Architecture),
 			oci.WithPlainHTTP(opts.PlainHTTP), oci.WithInsecureSkipVerify(opts.InsecureSkipTLSVerify))
 		if err != nil {
 			return err
 		}
-		err = remote.Push(ctx, pkgLayout, opts.OCIConcurrency)
-=======
-	if helpers.IsOCIURL(opt.Output) {
-		ref, err := zoci.ReferenceFromMetadata(opt.Output, pkgLayout.Pkg)
-		if err != nil {
-			return err
-		}
-		remote, err := zoci.NewRemote(ctx, ref, oci.PlatformForArch(pkgLayout.Pkg.Build.Architecture))
-		if err != nil {
-			return err
-		}
-		err = remote.PushPackage(ctx, pkgLayout, config.CommonOptions.OCIConcurrency)
->>>>>>> 827e64be
+		err = remote.PushPackage(ctx, pkgLayout, opts.OCIConcurrency)
 		if err != nil {
 			return err
 		}
