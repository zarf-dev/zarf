--- conflicted
+++ resolved
@@ -12,11 +12,7 @@
 	"time"
 
 	"github.com/zarf-dev/zarf/src/pkg/logger"
-<<<<<<< HEAD
 	"github.com/zarf-dev/zarf/src/pkg/state"
-	"github.com/zarf-dev/zarf/src/pkg/zoci"
-=======
->>>>>>> 59540ed7
 
 	"helm.sh/helm/v3/pkg/action"
 	"helm.sh/helm/v3/pkg/cli"
@@ -31,7 +27,6 @@
 
 // RemoveOptions are the options for Remove.
 type RemoveOptions struct {
-<<<<<<< HEAD
 	// Source is the source of the package
 	Source string
 	// Cluster is the cluster to remove the package from
@@ -43,34 +38,23 @@
 	// PublicKeyPath is the path to the public key to use for signature validation
 	PublicKeyPath string
 	// Namespace is the targeted namespace for a package to be removed when deployed with a namespace override
-	Namespace string
-=======
-	Cluster                 *cluster.Cluster
-	Filter                  filters.ComponentFilterStrategy
-	SkipSignatureValidation bool
-	PublicKeyPath           string
-	Architecture            string
-	Timeout                 time.Duration
+	NamespaceOverride string
+	Architecture      string
+	Timeout           time.Duration
 	RemoteOptions
->>>>>>> 59540ed7
 }
 
 // Remove removes a package that was already deployed onto a cluster, uninstalling all installed helm charts.
 func Remove(ctx context.Context, source string, opts RemoveOptions) error {
 	l := logger.From(ctx)
 
-<<<<<<< HEAD
-	pkg, err := GetPackageFromSourceOrCluster(ctx, opt.Cluster, opt.Source, opt.SkipSignatureValidation, opt.PublicKeyPath, zoci.AllLayers, opt.Namespace)
-	if err != nil {
-		return fmt.Errorf("unable to load the package: %w", err)
-=======
 	loadOpts := LoadOptions{
 		SkipSignatureValidation: opts.SkipSignatureValidation,
 		Architecture:            config.GetArch(opts.Architecture),
 		Filter:                  opts.Filter,
 		PublicKeyPath:           opts.PublicKeyPath,
 		RemoteOptions:           opts.RemoteOptions,
->>>>>>> 59540ed7
+		NamespaceOverride:       opts.NamespaceOverride,
 	}
 	pkg, err := GetPackageFromSourceOrCluster(ctx, opts.Cluster, source, loadOpts)
 	if err != nil {
@@ -92,11 +76,7 @@
 	// Get or build the secret for the deployed package
 	depPkg := &state.DeployedPackage{}
 	if requiresCluster {
-<<<<<<< HEAD
-		depPkg, err = opt.Cluster.GetDeployedPackage(ctx, pkg.Metadata.Name, state.WithPackageNamespaceOverride(opt.Namespace))
-=======
-		depPkg, err = opts.Cluster.GetDeployedPackage(ctx, pkg.Metadata.Name)
->>>>>>> 59540ed7
+		depPkg, err = opts.Cluster.GetDeployedPackage(ctx, pkg.Metadata.Name, state.WithPackageNamespaceOverride(opts.NamespaceOverride))
 		if err != nil {
 			return fmt.Errorf("unable to load the secret for the package we are attempting to remove: %s", err.Error())
 		}
@@ -104,13 +84,8 @@
 		// If we do not need the cluster, create a deployed components object based on the info we have
 		depPkg.Name = pkg.Metadata.Name
 		depPkg.Data = pkg
-<<<<<<< HEAD
-		for _, component := range components {
+		for _, component := range pkg.Components {
 			depPkg.DeployedComponents = append(depPkg.DeployedComponents, state.DeployedComponent{Name: component.Name})
-=======
-		for _, component := range pkg.Components {
-			depPkg.DeployedComponents = append(depPkg.DeployedComponents, types.DeployedComponent{Name: component.Name})
->>>>>>> 59540ed7
 		}
 	}
 
@@ -200,13 +175,8 @@
 	}
 
 	// All the installed components were deleted, therefore this package is no longer actually deployed
-<<<<<<< HEAD
-	if opt.Cluster != nil && len(depPkg.DeployedComponents) == 0 {
-		err := opt.Cluster.DeleteDeployedPackage(ctx, *depPkg)
-=======
 	if opts.Cluster != nil && len(depPkg.DeployedComponents) == 0 {
-		err := opts.Cluster.DeleteDeployedPackage(ctx, depPkg.Name)
->>>>>>> 59540ed7
+		err := opts.Cluster.DeleteDeployedPackage(ctx, *depPkg)
 		if err != nil {
 			l.Warn("unable to delete secret for package, this may be normal if the cluster was removed", "pkgName", depPkg.Name, "error", err.Error())
 		}
