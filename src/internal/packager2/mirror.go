--- conflicted
+++ resolved
@@ -28,12 +28,6 @@
 // ImagePushOptions are optional parameters to push images in a zarf package to a registry
 type ImagePushOptions struct {
 	Cluster         *cluster.Cluster
-<<<<<<< HEAD
-=======
-	PkgLayout       *layout.PackageLayout
-	RegistryInfo    state.RegistryInfo
-	GitInfo         state.GitServerInfo
->>>>>>> b5b3663e
 	NoImageChecksum bool
 	Retries         int
 	OCIConcurrency  int
@@ -41,20 +35,13 @@
 }
 
 // PushImagesToRegistry pushes images in the package layout to the specified registry
-func PushImagesToRegistry(ctx context.Context, pkgLayout *layout.PackageLayout, registryInfo types.RegistryInfo, opts ImagePushOptions) error {
+func PushImagesToRegistry(ctx context.Context, pkgLayout *layout.PackageLayout, registryInfo state.RegistryInfo, opts ImagePushOptions) error {
 	if pkgLayout == nil {
 		return fmt.Errorf("package layout is required")
 	}
 	if registryInfo.Address == "" {
 		return fmt.Errorf("registry address must be specified")
 	}
-<<<<<<< HEAD
-=======
-	return nil
-}
-
-func pushImagesToRegistry(ctx context.Context, pkgLayout *layout.PackageLayout, registryInfo state.RegistryInfo, noImgChecksum bool, plainHTTP bool, concurrency int, retries int, insecure bool) error {
->>>>>>> b5b3663e
 	refs := []transform.Image{}
 	for _, component := range pkgLayout.Pkg.Components {
 		for _, img := range component.Images {
@@ -87,7 +74,6 @@
 	return nil
 }
 
-<<<<<<< HEAD
 // RepoPushOptions are optional parameters to push images in a zarf package to a registry
 type RepoPushOptions struct {
 	Cluster *cluster.Cluster
@@ -95,16 +81,13 @@
 }
 
 // PushReposToRepository pushes Git repositories in the package layout to the registry
-func PushReposToRepository(ctx context.Context, pkgLayout *layout.PackageLayout, gitInfo types.GitServerInfo, opts RepoPushOptions) (err error) {
+func PushReposToRepository(ctx context.Context, pkgLayout *layout.PackageLayout, gitInfo state.GitServerInfo, opts RepoPushOptions) (err error) {
 	if pkgLayout == nil {
 		return fmt.Errorf("package layout is required")
 	}
 	if gitInfo.Address == "" {
 		return fmt.Errorf("git server address must be specified")
 	}
-=======
-func pushReposToRepository(ctx context.Context, c *cluster.Cluster, pkgLayout *layout.PackageLayout, gitInfo state.GitServerInfo, retries int) (err error) {
->>>>>>> b5b3663e
 	l := logger.From(ctx)
 	for _, component := range pkgLayout.Pkg.Components {
 		for _, repoURL := range component.Repos {
