--- conflicted
+++ resolved
@@ -50,17 +50,14 @@
 	Retries int
 	// Number of layers to push concurrently per image
 	OCIConcurrency int
-<<<<<<< HEAD
 	// Whether to use plainHTTP when connecting to the registry
 	PlainHTTP bool
 	// Whether or not to skipTLSVerify when connecting to the registry
 	InsecureTLSSkipVerify bool
 	// Namespace is an optional namespace override for package deployment
 	Namespace string
-=======
 	// Remote Options for image pushes
 	RemoteOptions
->>>>>>> 59540ed7
 	// How to configure Zarf state if it's not already been configured
 	GitServer      types.GitServerInfo
 	RegistryInfo   types.RegistryInfo
