--- conflicted
+++ resolved
@@ -29,8 +29,7 @@
 var payloadChunkSize = 1024 * 768
 
 // StartInjectionMadness initializes a Zarf injection into the cluster.
-<<<<<<< HEAD
-func (c *Cluster) StartInjectionMadness(tmpDir string, imagesDir string, injectorSeedTags []string) {
+func (c *Cluster) StartInjectionMadness(tmpDir string, imagesDir string, injectorSeedSrcs []string) {
 	c.spinner = message.NewProgressSpinner("Attempting to bootstrap the seed image into the cluster")
 	defer c.spinner.Stop()
 
@@ -45,11 +44,6 @@
 	if err := utils.CreateDirectory(tmp.SeedImagesDir, 0700); err != nil {
 		c.spinner.Fatalf(err, "Unable to create the seed images directory")
 	}
-=======
-func (c *Cluster) StartInjectionMadness(tempPath types.TempPaths, injectorSeedSrcs []string) {
-	spinner := message.NewProgressSpinner("Attempting to bootstrap the seed image into the cluster")
-	defer spinner.Stop()
->>>>>>> c04131fa
 
 	var err error
 	var images k8s.ImageNodeMap
@@ -76,15 +70,9 @@
 		config.ZarfSeedPort = fmt.Sprintf("%d", service.Spec.Ports[0].NodePort)
 	}
 
-<<<<<<< HEAD
 	c.spinner.Updatef("Loading the seed image from the package")
-	if seedImages, err = c.loadSeedImages(imagesDir, tmp.SeedImagesDir, injectorSeedTags); err != nil {
+	if seedImages, err = c.loadSeedImages(imagesDir, tmp.SeedImagesDir, injectorSeedSrcs); err != nil {
 		c.spinner.Fatalf(err, "Unable to load the injector seed image from the package")
-=======
-	spinner.Updatef("Loading the seed image from the package")
-	if seedImages, err = c.loadSeedImages(tempPath, injectorSeedSrcs, spinner); err != nil {
-		spinner.Fatalf(err, "Unable to load the injector seed image from the package")
->>>>>>> c04131fa
 	}
 
 	c.spinner.Updatef("Loading the seed registry configmaps")
@@ -153,29 +141,18 @@
 	return c.DeleteService(ZarfNamespaceName, "zarf-injector")
 }
 
-<<<<<<< HEAD
-func (c *Cluster) loadSeedImages(imagesDir, seedImagesDir string, injectorSeedTags []string) ([]transform.Image, error) {
-=======
-func (c *Cluster) loadSeedImages(tempPath types.TempPaths, injectorSeedSrcs []string, spinner *message.Spinner) ([]transform.Image, error) {
->>>>>>> c04131fa
+func (c *Cluster) loadSeedImages(imagesDir, seedImagesDir string, injectorSeedSrcs []string) ([]transform.Image, error) {
 	seedImages := []transform.Image{}
 	localReferenceToDigest := make(map[string]string)
 
 	// Load the injector-specific images and save them as seed-images
-<<<<<<< HEAD
-	for _, src := range injectorSeedTags {
+	for _, src := range injectorSeedSrcs {
 		c.spinner.Updatef("Loading the seed image '%s' from the package", src)
-
-		img, err := utils.LoadOCIImage(imagesDir, src)
-=======
-	for _, src := range injectorSeedSrcs {
-		spinner.Updatef("Loading the seed image '%s' from the package", src)
 		ref, err := transform.ParseImageRef(src)
 		if err != nil {
 			return seedImages, fmt.Errorf("failed to create ref for image %s: %w", src, err)
 		}
-		img, err := utils.LoadOCIImage(tempPath.Images, ref)
->>>>>>> c04131fa
+		img, err := utils.LoadOCIImage(imagesDir, ref)
 		if err != nil {
 			return seedImages, err
 		}
@@ -193,11 +170,7 @@
 		localReferenceToDigest[ref.Path+ref.TagOrDigest] = imgDigest.String()
 	}
 
-<<<<<<< HEAD
-	if err := utils.AddImageNameAnnotation(seedImagesDir, tagToDigest); err != nil {
-=======
-	if err := utils.AddImageNameAnnotation(tempPath.SeedImages, localReferenceToDigest); err != nil {
->>>>>>> c04131fa
+	if err := utils.AddImageNameAnnotation(seedImagesDir, localReferenceToDigest); err != nil {
 		return seedImages, fmt.Errorf("unable to format OCI layout: %w", err)
 	}
 
