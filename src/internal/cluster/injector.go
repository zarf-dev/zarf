--- conflicted
+++ resolved
@@ -30,8 +30,8 @@
 
 // StartInjectionMadness initializes a Zarf injection into the cluster.
 func (c *Cluster) StartInjectionMadness(tmpDir string, imagesDir string, injectorSeedSrcs []string) {
-	c.spinner = message.NewProgressSpinner("Attempting to bootstrap the seed image into the cluster")
-	defer c.spinner.Stop()
+	spinner := message.NewProgressSpinner("Attempting to bootstrap the seed image into the cluster")
+	defer spinner.Stop()
 
 	tmp := layout.InjectionMadnessPaths{
 		SeedImagesDir: filepath.Join(tmpDir, "seed-images"),
@@ -42,7 +42,7 @@
 	}
 
 	if err := utils.CreateDirectory(tmp.SeedImagesDir, 0700); err != nil {
-		c.spinner.Fatalf(err, "Unable to create the seed images directory")
+		spinner.Fatalf(err, "Unable to create the seed images directory")
 	}
 
 	var err error
@@ -53,31 +53,31 @@
 
 	// Get all the images from the cluster
 	timeout := 5 * time.Minute
-	c.spinner.Updatef("Getting the list of existing cluster images (%s timeout)", timeout.String())
+	spinner.Updatef("Getting the list of existing cluster images (%s timeout)", timeout.String())
 	if images, err = c.GetAllImages(timeout); err != nil {
-		c.spinner.Fatalf(err, "Unable to generate a list of candidate images to perform the registry injection")
-	}
-
-	c.spinner.Updatef("Creating the injector configmap")
+		spinner.Fatalf(err, "Unable to generate a list of candidate images to perform the registry injection")
+	}
+
+	spinner.Updatef("Creating the injector configmap")
 	if err = c.createInjectorConfigmap(tmp.InjectionBinary); err != nil {
-		c.spinner.Fatalf(err, "Unable to create the injector configmap")
-	}
-
-	c.spinner.Updatef("Creating the injector service")
+		spinner.Fatalf(err, "Unable to create the injector configmap")
+	}
+
+	spinner.Updatef("Creating the injector service")
 	if service, err := c.createService(); err != nil {
-		c.spinner.Fatalf(err, "Unable to create the injector service")
+		spinner.Fatalf(err, "Unable to create the injector service")
 	} else {
 		config.ZarfSeedPort = fmt.Sprintf("%d", service.Spec.Ports[0].NodePort)
 	}
 
-	c.spinner.Updatef("Loading the seed image from the package")
-	if seedImages, err = c.loadSeedImages(imagesDir, tmp.SeedImagesDir, injectorSeedSrcs); err != nil {
-		c.spinner.Fatalf(err, "Unable to load the injector seed image from the package")
-	}
-
-	c.spinner.Updatef("Loading the seed registry configmaps")
-	if payloadConfigmaps, sha256sum, err = c.createPayloadConfigmaps(tmp.SeedImagesDir, tmp.InjectorPayloadTarGz); err != nil {
-		c.spinner.Fatalf(err, "Unable to generate the injector payload configmaps")
+	spinner.Updatef("Loading the seed image from the package")
+	if seedImages, err = c.loadSeedImages(imagesDir, tmp.SeedImagesDir, injectorSeedSrcs, spinner); err != nil {
+		spinner.Fatalf(err, "Unable to load the injector seed image from the package")
+	}
+
+	spinner.Updatef("Loading the seed registry configmaps")
+	if payloadConfigmaps, sha256sum, err = c.createPayloadConfigmaps(tmp.SeedImagesDir, tmp.InjectorPayloadTarGz, spinner); err != nil {
+		spinner.Fatalf(err, "Unable to generate the injector payload configmaps")
 	}
 
 	// https://regex101.com/r/eLS3at/1
@@ -90,7 +90,7 @@
 			continue
 		}
 
-		c.spinner.Updatef("Attempting to bootstrap with the %s/%s", node, image)
+		spinner.Updatef("Attempting to bootstrap with the %s/%s", node, image)
 
 		// Make sure the pod is not there first
 		_ = c.DeletePod(ZarfNamespaceName, "injector")
@@ -112,8 +112,8 @@
 		}
 
 		// if no error, try and wait for a seed image to be present, return if successful
-		if c.injectorIsReady(seedImages) {
-			c.spinner.Success()
+		if c.injectorIsReady(seedImages, spinner) {
+			spinner.Success()
 			return
 		}
 
@@ -121,7 +121,7 @@
 	}
 
 	// All images were exhausted and still no happiness
-	c.spinner.Fatalf(nil, "Unable to perform the injection")
+	spinner.Fatalf(nil, "Unable to perform the injection")
 }
 
 // StopInjectionMadness handles cleanup once the seed registry is up.
@@ -141,13 +141,13 @@
 	return c.DeleteService(ZarfNamespaceName, "zarf-injector")
 }
 
-func (c *Cluster) loadSeedImages(imagesDir, seedImagesDir string, injectorSeedSrcs []string) ([]transform.Image, error) {
+func (c *Cluster) loadSeedImages(imagesDir, seedImagesDir string, injectorSeedSrcs []string, spinner *message.Spinner) ([]transform.Image, error) {
 	seedImages := []transform.Image{}
 	localReferenceToDigest := make(map[string]string)
 
 	// Load the injector-specific images and save them as seed-images
 	for _, src := range injectorSeedSrcs {
-		c.spinner.Updatef("Loading the seed image '%s' from the package", src)
+		spinner.Updatef("Loading the seed image '%s' from the package", src)
 		ref, err := transform.ParseImageRef(src)
 		if err != nil {
 			return seedImages, fmt.Errorf("failed to create ref for image %s: %w", src, err)
@@ -177,7 +177,7 @@
 	return seedImages, nil
 }
 
-func (c *Cluster) createPayloadConfigmaps(seedImagesDir, tarPath string) ([]string, string, error) {
+func (c *Cluster) createPayloadConfigmaps(seedImagesDir, tarPath string, spinner *message.Spinner) ([]string, string, error) {
 	var configMaps []string
 
 	// Chunk size has to accommodate base64 encoding & etcd 1MB limit
@@ -186,7 +186,7 @@
 		return configMaps, "", err
 	}
 
-	c.spinner.Updatef("Creating the seed registry archive to send to the cluster")
+	spinner.Updatef("Creating the seed registry archive to send to the cluster")
 	// Create a tar archive of the injector payload
 	if err := archiver.Archive(tarFileList, tarPath); err != nil {
 		return configMaps, "", err
@@ -197,7 +197,7 @@
 		return configMaps, "", err
 	}
 
-	c.spinner.Updatef("Splitting the archive into binary configmaps")
+	spinner.Updatef("Splitting the archive into binary configmaps")
 
 	chunkCount := len(chunks)
 
@@ -211,7 +211,7 @@
 			fileName: data,
 		}
 
-		c.spinner.Updatef("Adding archive binary configmap %d of %d to the cluster", idx+1, chunkCount)
+		spinner.Updatef("Adding archive binary configmap %d of %d to the cluster", idx+1, chunkCount)
 
 		// Attempt to create the configmap in the cluster
 		if _, err = c.ReplaceConfigmap(ZarfNamespaceName, fileName, configData); err != nil {
@@ -229,30 +229,19 @@
 }
 
 // Test for pod readiness and seed image presence.
-<<<<<<< HEAD
 func (c *Cluster) injectorIsReady(seedImages []transform.Image, spinner *message.Spinner) bool {
 	tunnel, err := c.NewTunnel(ZarfNamespaceName, k8s.SvcResource, ZarfInjectorName, "", 0, ZarfInjectorPort)
-=======
-func (c *Cluster) injectorIsReady(seedImages []transform.Image) bool {
-	// Establish the zarf connect tunnel
-	tunnel, err := NewZarfTunnel()
->>>>>>> f37c68f2
 	if err != nil {
 		return false
 	}
-<<<<<<< HEAD
 
 	_, err = tunnel.Connect()
-=======
-	tunnel.AddSpinner(c.spinner)
-	err = tunnel.Connect(ZarfInjector, false)
->>>>>>> f37c68f2
 	if err != nil {
 		return false
 	}
 	defer tunnel.Close()
 
-	c.spinner.Updatef("Testing the injector for seed image availability")
+	spinner.Updatef("Testing the injector for seed image availability")
 
 	for _, seedImage := range seedImages {
 		seedRegistry := fmt.Sprintf("%s/v2/%s/manifests/%s", tunnel.HTTPEndpoint(), seedImage.Path, seedImage.Tag)
@@ -263,7 +252,7 @@
 		}
 	}
 
-	c.spinner.Updatef("Seed image found, injector is ready")
+	spinner.Updatef("Seed image found, injector is ready")
 	return true
 }
 
