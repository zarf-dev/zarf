// SPDX-License-Identifier: Apache-2.0
// SPDX-FileCopyrightText: 2021-Present The Zarf Authors

// Package cluster contains Zarf-specific cluster management functions.
package cluster

import (
	"encoding/base64"
	"encoding/json"
	"reflect"

	corev1 "k8s.io/api/core/v1"
<<<<<<< HEAD

	"github.com/defenseunicorns/zarf/src/config"
	"github.com/defenseunicorns/zarf/src/pkg/message"
	"github.com/defenseunicorns/zarf/src/types"
=======
>>>>>>> 575cdefc
)

// DockerConfig contains the authentication information from the machine's docker config.
type DockerConfig struct {
	Auths DockerConfigEntry `json:"auths"`
}

// DockerConfigEntry contains a map of DockerConfigEntryWithAuth for a registry.
type DockerConfigEntry map[string]DockerConfigEntryWithAuth

// DockerConfigEntryWithAuth contains a docker config authentication string.
type DockerConfigEntryWithAuth struct {
	Auth string `json:"auth"`
}

// GenerateRegistryPullCreds generates a secret containing the registry credentials.
<<<<<<< HEAD
func (c *Cluster) GenerateRegistryPullCreds(namespace, name string, registryInfo types.RegistryInfo) *corev1.Secret {
	message.Debugf("k8s.GenerateRegistryPullCreds(%s, %s, registryInfo)", namespace, name)

	secretDockerConfig := c.Kube.GenerateSecret(namespace, name, corev1.SecretTypeDockerConfigJson)
=======
func (c *Cluster) GenerateRegistryPullCreds(namespace, name string) (*corev1.Secret, error) {
	secretDockerConfig := c.GenerateSecret(namespace, name, corev1.SecretTypeDockerConfigJson)
>>>>>>> 575cdefc

	// Auth field must be username:password and base64 encoded
	fieldValue := registryInfo.PullUsername + ":" + registryInfo.PullPassword
	authEncodedValue := base64.StdEncoding.EncodeToString([]byte(fieldValue))

	registry := registryInfo.Address
	// Create the expected structure for the dockerconfigjson
	dockerConfigJSON := DockerConfig{
		Auths: DockerConfigEntry{
			registry: DockerConfigEntryWithAuth{
				Auth: authEncodedValue,
			},
		},
	}

	// Convert to JSON
	dockerConfigData, err := json.Marshal(dockerConfigJSON)
	if err != nil {
		message.WarnErrorf(err, "Unable to marshal the .dockerconfigjson secret data for the image pull secret")
	}

	// Add to the secret data
	secretDockerConfig.Data[".dockerconfigjson"] = dockerConfigData

	return secretDockerConfig
}

// GenerateGitPullCreds generates a secret containing the git credentials.
func (c *Cluster) GenerateGitPullCreds(namespace, name string, gitServerInfo types.GitServerInfo) *corev1.Secret {
	message.Debugf("k8s.GenerateGitPullCreds(%s, %s, gitServerInfo)", namespace, name)

	gitServerSecret := c.Kube.GenerateSecret(namespace, name, corev1.SecretTypeOpaque)
	gitServerSecret.StringData = map[string]string{
		"username": gitServerInfo.PullUsername,
		"password": gitServerInfo.PullPassword,
	}

	return gitServerSecret
}

// UpdateZarfManagedImageSecrets updates all Zarf-managed image secrets in all namespaces based on state
func (c *Cluster) UpdateZarfManagedImageSecrets(state types.ZarfState) {
	spinner := message.NewProgressSpinner("Updating existing Zarf-managed image secrets")
	defer spinner.Stop()

	if namespaces, err := c.Kube.GetNamespaces(); err != nil {
		spinner.Errorf(err, "Unable to get k8s namespaces")
	} else {
		// Update all image pull secrets
		for _, namespace := range namespaces.Items {
			currentRegistrySecret, err := c.Kube.GetSecret(namespace.Name, config.ZarfImagePullSecretName)
			if err != nil {
				continue
			}

			// Check if this is a Zarf managed secret or is in a namespace the Zarf agent will take action in
			if currentRegistrySecret.Labels[config.ZarfManagedByLabel] == "zarf" ||
				(namespace.Labels[agentLabel] != "skip" && namespace.Labels[agentLabel] != "ignore") {
				spinner.Updatef("Updating existing Zarf-managed image secret for namespace: '%s'", namespace.Name)

				// Create the secret
				newRegistrySecret := c.GenerateRegistryPullCreds(namespace.Name, config.ZarfImagePullSecretName, state.RegistryInfo)
				if !reflect.DeepEqual(currentRegistrySecret.Data, newRegistrySecret.Data) {
					// Create or update the zarf registry secret
					if err := c.Kube.CreateOrUpdateSecret(newRegistrySecret); err != nil {
						message.WarnErrorf(err, "Problem creating registry secret for the %s namespace", namespace.Name)
					}
				}
			}
		}
		spinner.Success()
	}
}

// UpdateZarfManagedGitSecrets updates all Zarf-managed git secrets in all namespaces based on state
func (c *Cluster) UpdateZarfManagedGitSecrets(state types.ZarfState) {
	spinner := message.NewProgressSpinner("Updating existing Zarf-managed git secrets")
	defer spinner.Stop()

	if namespaces, err := c.Kube.GetNamespaces(); err != nil {
		spinner.Errorf(err, "Unable to get k8s namespaces")
	} else {
		// Update all git pull secrets
		for _, namespace := range namespaces.Items {
			currentGitSecret, err := c.Kube.GetSecret(namespace.Name, config.ZarfGitServerSecretName)
			if err != nil {
				continue
			}

			// Check if this is a Zarf managed secret or is in a namespace the Zarf agent will take action in
			if currentGitSecret.Labels[config.ZarfManagedByLabel] == "zarf" ||
				(namespace.Labels[agentLabel] != "skip" && namespace.Labels[agentLabel] != "ignore") {
				spinner.Updatef("Updating existing Zarf-managed git secret for namespace: '%s'", namespace.Name)

				// Create the secret
				newGitSecret := c.GenerateGitPullCreds(namespace.Name, config.ZarfGitServerSecretName, state.GitServer)
				if !reflect.DeepEqual(currentGitSecret.StringData, newGitSecret.StringData) {
					// Create or update the zarf git secret
					if err := c.Kube.CreateOrUpdateSecret(newGitSecret); err != nil {
						message.WarnErrorf(err, "Problem creating git server secret for the %s namespace", namespace.Name)
					}
				}
			}
		}
		spinner.Success()
	}
}<|MERGE_RESOLUTION|>--- conflicted
+++ resolved
@@ -10,13 +10,10 @@
 	"reflect"
 
 	corev1 "k8s.io/api/core/v1"
-<<<<<<< HEAD
 
 	"github.com/defenseunicorns/zarf/src/config"
 	"github.com/defenseunicorns/zarf/src/pkg/message"
 	"github.com/defenseunicorns/zarf/src/types"
-=======
->>>>>>> 575cdefc
 )
 
 // DockerConfig contains the authentication information from the machine's docker config.
@@ -33,15 +30,8 @@
 }
 
 // GenerateRegistryPullCreds generates a secret containing the registry credentials.
-<<<<<<< HEAD
 func (c *Cluster) GenerateRegistryPullCreds(namespace, name string, registryInfo types.RegistryInfo) *corev1.Secret {
-	message.Debugf("k8s.GenerateRegistryPullCreds(%s, %s, registryInfo)", namespace, name)
-
-	secretDockerConfig := c.Kube.GenerateSecret(namespace, name, corev1.SecretTypeDockerConfigJson)
-=======
-func (c *Cluster) GenerateRegistryPullCreds(namespace, name string) (*corev1.Secret, error) {
 	secretDockerConfig := c.GenerateSecret(namespace, name, corev1.SecretTypeDockerConfigJson)
->>>>>>> 575cdefc
 
 	// Auth field must be username:password and base64 encoded
 	fieldValue := registryInfo.PullUsername + ":" + registryInfo.PullPassword
@@ -73,7 +63,7 @@
 func (c *Cluster) GenerateGitPullCreds(namespace, name string, gitServerInfo types.GitServerInfo) *corev1.Secret {
 	message.Debugf("k8s.GenerateGitPullCreds(%s, %s, gitServerInfo)", namespace, name)
 
-	gitServerSecret := c.Kube.GenerateSecret(namespace, name, corev1.SecretTypeOpaque)
+	gitServerSecret := c.GenerateSecret(namespace, name, corev1.SecretTypeOpaque)
 	gitServerSecret.StringData = map[string]string{
 		"username": gitServerInfo.PullUsername,
 		"password": gitServerInfo.PullPassword,
@@ -83,16 +73,16 @@
 }
 
 // UpdateZarfManagedImageSecrets updates all Zarf-managed image secrets in all namespaces based on state
-func (c *Cluster) UpdateZarfManagedImageSecrets(state types.ZarfState) {
+func (c *Cluster) UpdateZarfManagedImageSecrets(state *types.ZarfState) {
 	spinner := message.NewProgressSpinner("Updating existing Zarf-managed image secrets")
 	defer spinner.Stop()
 
-	if namespaces, err := c.Kube.GetNamespaces(); err != nil {
+	if namespaces, err := c.GetNamespaces(); err != nil {
 		spinner.Errorf(err, "Unable to get k8s namespaces")
 	} else {
 		// Update all image pull secrets
 		for _, namespace := range namespaces.Items {
-			currentRegistrySecret, err := c.Kube.GetSecret(namespace.Name, config.ZarfImagePullSecretName)
+			currentRegistrySecret, err := c.GetSecret(namespace.Name, config.ZarfImagePullSecretName)
 			if err != nil {
 				continue
 			}
@@ -106,7 +96,7 @@
 				newRegistrySecret := c.GenerateRegistryPullCreds(namespace.Name, config.ZarfImagePullSecretName, state.RegistryInfo)
 				if !reflect.DeepEqual(currentRegistrySecret.Data, newRegistrySecret.Data) {
 					// Create or update the zarf registry secret
-					if err := c.Kube.CreateOrUpdateSecret(newRegistrySecret); err != nil {
+					if err := c.CreateOrUpdateSecret(newRegistrySecret); err != nil {
 						message.WarnErrorf(err, "Problem creating registry secret for the %s namespace", namespace.Name)
 					}
 				}
@@ -117,16 +107,16 @@
 }
 
 // UpdateZarfManagedGitSecrets updates all Zarf-managed git secrets in all namespaces based on state
-func (c *Cluster) UpdateZarfManagedGitSecrets(state types.ZarfState) {
+func (c *Cluster) UpdateZarfManagedGitSecrets(state *types.ZarfState) {
 	spinner := message.NewProgressSpinner("Updating existing Zarf-managed git secrets")
 	defer spinner.Stop()
 
-	if namespaces, err := c.Kube.GetNamespaces(); err != nil {
+	if namespaces, err := c.GetNamespaces(); err != nil {
 		spinner.Errorf(err, "Unable to get k8s namespaces")
 	} else {
 		// Update all git pull secrets
 		for _, namespace := range namespaces.Items {
-			currentGitSecret, err := c.Kube.GetSecret(namespace.Name, config.ZarfGitServerSecretName)
+			currentGitSecret, err := c.GetSecret(namespace.Name, config.ZarfGitServerSecretName)
 			if err != nil {
 				continue
 			}
@@ -140,7 +130,7 @@
 				newGitSecret := c.GenerateGitPullCreds(namespace.Name, config.ZarfGitServerSecretName, state.GitServer)
 				if !reflect.DeepEqual(currentGitSecret.StringData, newGitSecret.StringData) {
 					// Create or update the zarf git secret
-					if err := c.Kube.CreateOrUpdateSecret(newGitSecret); err != nil {
+					if err := c.CreateOrUpdateSecret(newGitSecret); err != nil {
 						message.WarnErrorf(err, "Problem creating git server secret for the %s namespace", namespace.Name)
 					}
 				}
