// SPDX-License-Identifier: Apache-2.0
// SPDX-FileCopyrightText: 2021-Present The Zarf Authors

// Package cluster contains Zarf-specific cluster management functions.
package cluster

import (
	"time"

	"github.com/defenseunicorns/zarf/src/config"
	"github.com/defenseunicorns/zarf/src/pkg/k8s"
	"github.com/defenseunicorns/zarf/src/pkg/message"
)

// Cluster is a wrapper for the k8s package that provides Zarf-specific cluster management functions.
type Cluster struct {
	Kube *k8s.K8s
}

const (
	// DefaultTimeout is the default time to wait for a cluster to be ready.
	DefaultTimeout = 30 * time.Second
	agentLabel     = "zarf.dev/agent"
)

var labels = k8s.Labels{
	config.ZarfManagedByLabel: "zarf",
}

// NewClusterOrDie creates a new Cluster instance and waits up to 30 seconds for the cluster to be ready or throws a fatal error.
func NewClusterOrDie() *Cluster {
	c, err := NewClusterWithWait(DefaultTimeout, true)
	if err != nil {
		message.Fatalf(err, "Failed to connect to cluster")
	}

	return c
}

// NewClusterWithWait creates a new Cluster instance and waits for the given timeout for the cluster to be ready.
func NewClusterWithWait(timeout time.Duration, withSpinner bool) (*Cluster, error) {
	var spinner *message.Spinner
	if withSpinner {
		spinner = message.NewProgressSpinner("Waiting for cluster connection (%s timeout)", timeout.String())
		defer spinner.Stop()
	}

	c := &Cluster{}
	var err error

	c.Kube, err = k8s.New(message.Debugf, labels)
	if err != nil {
		return c, err
	}

	err = c.Kube.WaitForHealthyCluster(timeout)
	if err != nil {
		return c, err
	}

	if spinner != nil {
		spinner.Success()
	}

	return c, nil
}

// NewCluster creates a new Cluster instance and validates connection to the cluster by fetching the Kubernetes version.
func NewCluster() (*Cluster, error) {
	c := &Cluster{}
	var err error

	c.Kube, err = k8s.New(message.Debugf, labels)
	if err != nil {
<<<<<<< HEAD
		// Return nil for the cluster because we use that object 'existing' to check if the cluster is ready
		return nil, err
	}

	return c, err
=======
		return nil, err
	}

	// Dogsled the version output. We just want to ensure no errors were returned to validate cluster connection.
	_, err = c.Kube.GetServerVersion()
	if err != nil {
		return nil, err
	}

	return c, nil
>>>>>>> a88dba79
}<|MERGE_RESOLUTION|>--- conflicted
+++ resolved
@@ -72,13 +72,6 @@
 
 	c.Kube, err = k8s.New(message.Debugf, labels)
 	if err != nil {
-<<<<<<< HEAD
-		// Return nil for the cluster because we use that object 'existing' to check if the cluster is ready
-		return nil, err
-	}
-
-	return c, err
-=======
 		return nil, err
 	}
 
@@ -89,5 +82,4 @@
 	}
 
 	return c, nil
->>>>>>> a88dba79
 }