// SPDX-License-Identifier: Apache-2.0
// SPDX-FileCopyrightText: 2021-Present The Zarf Authors

// Package hooks contains the mutation hooks for the zarf agent
package hooks

import (
	"encoding/json"
	"fmt"

	"github.com/defenseunicorns/zarf/src/config"
	"github.com/defenseunicorns/zarf/src/config/lang"
	"github.com/defenseunicorns/zarf/src/internal/agent/operations"
<<<<<<< HEAD
	"github.com/defenseunicorns/zarf/src/internal/agent/state"
	"github.com/defenseunicorns/zarf/src/internal/git"
	"github.com/defenseunicorns/zarf/src/internal/message"
	"github.com/defenseunicorns/zarf/src/internal/utils"
=======
	"github.com/defenseunicorns/zarf/src/internal/packager/git"
	"github.com/defenseunicorns/zarf/src/pkg/message"
	"github.com/defenseunicorns/zarf/src/pkg/utils"
	"github.com/defenseunicorns/zarf/src/types"
>>>>>>> fb43507c
	v1 "k8s.io/api/admission/v1"
)

type SecretRef struct {
	Name string `json:"name"`
}

type GenericGitRepo struct {
	Spec struct {
		URL       string    `json:"url"`
		SecretRef SecretRef `json:"secretRef,omitempty"`
	}
}

// NewGitRepositoryMutationHook creates a new instance of the git repo mutation hook
func NewGitRepositoryMutationHook() operations.Hook {
	message.Debug("hooks.NewGitRepositoryMutationHook()")
	return operations.Hook{
		Create: mutateGitRepo,
		Update: mutateGitRepo,
	}
}

// mutateGitRepoCreate mutates the git repository url to point to the repository URL defined in the zarfState.
func mutateGitRepo(r *v1.AdmissionRequest) (result *operations.Result, err error) {

	var (
		state     types.ZarfState
		patches   []operations.PatchOperation
		isPatched bool

<<<<<<< HEAD
	// Form the gitServerURL from the state
	zarfState, err := state.GetZarfStateFromAgentPod()
	if err != nil {
		return nil, fmt.Errorf("failed to load zarf state from file: %w", err)
=======
		isCreate = r.Operation == v1.Create
		isUpdate = r.Operation == v1.Update
	)

	// Form the state.GitServer.Address from the state
	if state, err = getStateFromAgentPod(zarfStatePath); err != nil {
		return nil, fmt.Errorf(lang.AgentErrGetState, err)
>>>>>>> fb43507c
	}

	message.Debugf("Using the url of (%s) to mutate the flux repository", state.GitServer.Address)

	// parse to simple struct to read the git url
	src := &GenericGitRepo{}
	if err = json.Unmarshal(r.Object.Raw, &src); err != nil {
		return nil, fmt.Errorf(lang.ErrUnmarshal, err)
	}
	patchedURL := src.Spec.URL

	// Check if this is an update operation and the hostname is different from what we have in the state
	// NOTE: We mutate on updates IF AND ONLY IF the hostname in the request is different than the hostname in the zarfState
	// NOTE: We are checking if the hostname is different before because we do not want to potentially mutate a URL that has already been mutated.
	if isUpdate {
		isPatched, err = utils.DoesHostnamesMatch(state.GitServer.Address, src.Spec.URL)
		if err != nil {
			return nil, fmt.Errorf(lang.AgentErrHostnameMatch, err)
		}
	}

	// Mutate the git URL if necessary
	if isCreate || (isUpdate && !isPatched) {
		// Mutate the git URL so that the hostname matches the hostname in the Zarf state
		patchedURL = git.New(state.GitServer).MutateGitUrlsInText(patchedURL)
		message.Debugf("original git URL of (%s) got mutated to (%s)", src.Spec.URL, patchedURL)
	}

	// Patch updates of the repo spec
	patches = populatePatchOperations(patchedURL, src.Spec.SecretRef.Name)

	return &operations.Result{
		Allowed:  true,
		PatchOps: patches,
	}, nil
}

// Patch updates of the repo spec.
func populatePatchOperations(repoURL string, secretName string) []operations.PatchOperation {
	var patches []operations.PatchOperation
	patches = append(patches, operations.ReplacePatchOperation("/spec/url", repoURL))

	// If a prior secret exists, replace it
	if secretName != "" {
		patches = append(patches, operations.ReplacePatchOperation("/spec/secretRef/name", config.ZarfGitServerSecretName))
	} else {
		// Otherwise, add the new secret
		patches = append(patches, operations.AddPatchOperation("/spec/secretRef", SecretRef{Name: config.ZarfGitServerSecretName}))
	}

	return patches
}<|MERGE_RESOLUTION|>--- conflicted
+++ resolved
@@ -11,17 +11,11 @@
 	"github.com/defenseunicorns/zarf/src/config"
 	"github.com/defenseunicorns/zarf/src/config/lang"
 	"github.com/defenseunicorns/zarf/src/internal/agent/operations"
-<<<<<<< HEAD
 	"github.com/defenseunicorns/zarf/src/internal/agent/state"
-	"github.com/defenseunicorns/zarf/src/internal/git"
-	"github.com/defenseunicorns/zarf/src/internal/message"
-	"github.com/defenseunicorns/zarf/src/internal/utils"
-=======
 	"github.com/defenseunicorns/zarf/src/internal/packager/git"
 	"github.com/defenseunicorns/zarf/src/pkg/message"
 	"github.com/defenseunicorns/zarf/src/pkg/utils"
 	"github.com/defenseunicorns/zarf/src/types"
->>>>>>> fb43507c
 	v1 "k8s.io/api/admission/v1"
 )
 
@@ -49,27 +43,20 @@
 func mutateGitRepo(r *v1.AdmissionRequest) (result *operations.Result, err error) {
 
 	var (
-		state     types.ZarfState
+		zarfState types.ZarfState
 		patches   []operations.PatchOperation
 		isPatched bool
 
-<<<<<<< HEAD
-	// Form the gitServerURL from the state
-	zarfState, err := state.GetZarfStateFromAgentPod()
-	if err != nil {
-		return nil, fmt.Errorf("failed to load zarf state from file: %w", err)
-=======
 		isCreate = r.Operation == v1.Create
 		isUpdate = r.Operation == v1.Update
 	)
 
-	// Form the state.GitServer.Address from the state
-	if state, err = getStateFromAgentPod(zarfStatePath); err != nil {
+	// Form the zarfState.GitServer.Address from the zarfState
+	if zarfState, err = state.GetZarfStateFromAgentPod(); err != nil {
 		return nil, fmt.Errorf(lang.AgentErrGetState, err)
->>>>>>> fb43507c
 	}
 
-	message.Debugf("Using the url of (%s) to mutate the flux repository", state.GitServer.Address)
+	message.Debugf("Using the url of (%s) to mutate the flux repository", zarfState.GitServer.Address)
 
 	// parse to simple struct to read the git url
 	src := &GenericGitRepo{}
@@ -78,11 +65,11 @@
 	}
 	patchedURL := src.Spec.URL
 
-	// Check if this is an update operation and the hostname is different from what we have in the state
+	// Check if this is an update operation and the hostname is different from what we have in the zarfState
 	// NOTE: We mutate on updates IF AND ONLY IF the hostname in the request is different than the hostname in the zarfState
 	// NOTE: We are checking if the hostname is different before because we do not want to potentially mutate a URL that has already been mutated.
 	if isUpdate {
-		isPatched, err = utils.DoesHostnamesMatch(state.GitServer.Address, src.Spec.URL)
+		isPatched, err = utils.DoesHostnamesMatch(zarfState.GitServer.Address, src.Spec.URL)
 		if err != nil {
 			return nil, fmt.Errorf(lang.AgentErrHostnameMatch, err)
 		}
@@ -90,8 +77,8 @@
 
 	// Mutate the git URL if necessary
 	if isCreate || (isUpdate && !isPatched) {
-		// Mutate the git URL so that the hostname matches the hostname in the Zarf state
-		patchedURL = git.New(state.GitServer).MutateGitUrlsInText(patchedURL)
+		// Mutate the git URL so that the hostname matches the hostname in the zarfState
+		patchedURL = git.New(zarfState.GitServer).MutateGitUrlsInText(patchedURL)
 		message.Debugf("original git URL of (%s) got mutated to (%s)", src.Spec.URL, patchedURL)
 	}
 
