--- conflicted
+++ resolved
@@ -26,38 +26,8 @@
 func NewGitRepositoryMutationHook() operations.Hook {
 	message.Debug("hooks.NewGitRepositoryMutationHook()")
 	return operations.Hook{
-<<<<<<< HEAD
-		Create: func(r *v1.AdmissionRequest) (*operations.Result, error) {
-			var patches []operations.PatchOperation
-
-			// parse to simple struct to read the git url
-			gitRepo := &GenericGitRepo{}
-			if err := json.Unmarshal(r.Object.Raw, &gitRepo); err != nil {
-				return nil, fmt.Errorf("failed to unmarshal manifest: %#v", err)
-			}
-
-			message.Info(gitRepo.Spec.URL)
-
-			replacedURL := git.MutateGitUrlsInText("http://zarf-gitea-http.zarf.svc.cluster.local:3000", gitRepo.Spec.URL)
-			patches = append(patches, operations.ReplacePatchOperation("/spec/url", replacedURL))
-
-			// If a prior secret exists, replace it
-			if gitRepo.Spec.SecretRef.Name != "" {
-				patches = append(patches, operations.ReplacePatchOperation("/spec/secretRef/name", config.ZarfGitServerSecretName))
-			} else {
-				// Otherwise, add the new secret
-				patches = append(patches, operations.AddPatchOperation("/spec/secretRef", SecretRef{Name: config.ZarfGitServerSecretName}))
-			}
-
-			return &operations.Result{
-				Allowed:  true,
-				PatchOps: patches,
-			}, nil
-		},
-=======
 		Create: mutateGitRepository,
 		Update: mutateGitRepository,
->>>>>>> ed626785
 	}
 }
 
