--- conflicted
+++ resolved
@@ -203,13 +203,9 @@
 // List of feature names
 const (
 	// AxolotlMode declares the "axolotl-mode" feature
-<<<<<<< HEAD
 	AxolotlMode   Name = "axolotl-mode"
 	RegistryProxy Name = "registry-proxy"
-=======
-	AxolotlMode Name = "axolotl-mode"
-	Values      Name = "values"
->>>>>>> fb70fccd
+	Values        Name = "values"
 )
 
 func init() {
@@ -232,13 +228,13 @@
 			Stage:   Alpha,
 		},
 		{
-<<<<<<< HEAD
 			Name:        RegistryProxy,
-			Description: "Enables setting Zarf init with the registry proxy flag",
+			Description: "Enables the registry proxy feature during Zarf init",
 			Enabled:     false,
-			Since:       "v0.63.0",
+			Since:       "v0.65.0",
 			Stage:       Alpha,
-=======
+		},
+		{
 			Name: Values,
 			Description: "Enabling \"values\" allows for Helm-like values files to be imported. Values are intended to" +
 				"be used for advanced configuration of Zarf components and offer a simple and more flexible " +
@@ -246,7 +242,6 @@
 			Enabled: false,
 			Since:   "v0.64.0",
 			Stage:   Alpha,
->>>>>>> fb70fccd
 		},
 	}
 
