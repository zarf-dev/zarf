// SPDX-License-Identifier: Apache-2.0
// SPDX-FileCopyrightText: 2021-Present The Zarf Authors

// Package feature provides feature flags.
package feature

import (
	"fmt"
	"maps"
	"sync/atomic"
)

// Atoms wrapping the default and user-set collections of Features. These do not require mutexes because they will each
// be modified very few times, with the public API for each ensuring that only an empty set can be written to.
// Alternatively these could be sync.Maps but they're not written to enough where it matters.
// e.g. These atoms are write once, ready many (WORM).
var defaultFeatures = atomic.Value{} // map[Name]Feature
var userFeatures = atomic.Value{}    // map[Name]Feature

// Mode describes the two different ways that Features can be set. These are used as keys for All()'s return map.
type Mode string

// Default identifies features from Zarf's system defaults.
var Default Mode = "default"

// User identifies user-specified features.
var User Mode = "user"

// Name describes the canonical identifier for the feature. It must be globally unique across all features for the full
// lifespan of the Zarf project. Once created, names are considered immutable and may not be removed or redacted. Should
// a feature evolve enough to require renaming, then a new feature can be created and the original marked as Deprecated.
// The Deprecated feature's Description should provide context (like the ZEP or ADR) and point users to the new feature.
type Name string

// Description is an explanation of the feature, what to expect when it's enabled or disabled, the associated proposal,
// and any commentary or context appropriate for its stage. Descriptions are mutable, and are intended to be updated
// throughout the feature's development lifecycle.
type Description string

// Enabled describes the state of the feature. In cases where the Default feature state and User feature states do not
// match, User feature state takes precedence.
type Enabled bool

// Since marks the Zarf version that a feature is first released in Alpha. By convention Since is semver starting with
// "v": "v1.0.0".
type Since string

// Until marks the intended Zarf version that a Deprecated feature will or has been fully removed. If Deprecation must
// be delayed, then this version be updated. By convention Until is semver starting with "v": "v1.0.0".
type Until string

// Stage describes the lifecycle of a feature, as well as its production-readiness.
type Stage string

var (
	// Alpha features are experimental and are highly subject to change.
	Alpha Stage = "alpha"
	// Beta features have solidified into a release candidate and are ready for both user feedback and realistic
	// workloads. Beta features are open to change before release but should be considered nearly complete.
	Beta Stage = "beta"
	// GA features have been fully released and are available for production usage.
	GA Stage = "ga"
	// Deprecated features wrap functionality that is intended to be removed in a future version. They will start as
	// enabled by default with a warning, and eventually be disabled by default with the Until field documenting when
	// the feature is expected to be fully removed. Even after the feature is, Deprecated feature structs should be
	// kept for documentation purposes.
	Deprecated Stage = "deprecated"
)

// Feature models a Default or User-configured feature flag and its metadata.
type Feature struct {
	// Name stores the name of the feature flag.
	Name `json:"name,omitempty"`
	// Description describes how the flag is used.
	Description `json:"description,omitempty"`
	// Enabled describes whether a feature is explicitly enabled or disabled. A feature that does not exist in any set
	// is considered disabled.
	Enabled `json:"enabled,omitempty"`
	// Since is the version a feature is first introduced in alpha stage.
	Since `json:"since,omitempty"`
	// Until is the version when a deprecated feature is fully removed. Historical versions included.
	Until `json:"until,omitempty"`
	Stage `json:"stage,omitempty"`
}

func (f Feature) String() string {
	s := "disabled"
	if f.Enabled {
		s = "enabled"
	}
	return fmt.Sprintf("%s:%s", f.Name, s)
}

// IsEnabled allows users to optimistically check for a feature. Useful for control flow. Any user-enabled or disabled
// features take precedence over the default setting.
func IsEnabled(name Name) bool {
	f, err := Get(name)
	if err != nil {
		// We don't actually need to check the error here because an empty f will have the same truthiness
		return false
	}
	return bool(f.Enabled)
}

// Set takes a slice of one or many flags, inserting the features onto user-configured features. If a feature name is
// provided that is already a part of the set, then Set will return an error.
func Set(features []Feature) error {
	// Ensure user features haven't been set
	m := AllUser()
	if len(m) > 0 {
		return fmt.Errorf("user features have already been set")
	}
	userFeatures.Store(featuresToMap(features))
	return nil
}

// setDefault takes a slice of one or many flags, inserting the features onto the default feature set. If
// a feature name is provided that is already a part of the set, then SetDefault will return an error. This function
// can only be called once.
func setDefault(features []Feature) error {
	// Ensure default features haven't been set
	m := AllDefault()
	if len(m) > 0 {
		return fmt.Errorf("default features have already been set")
	}
	defaultFeatures.Store(featuresToMap(features))
	return nil
}

// Get takes a flag Name and returns the Feature struct. If the doesn't exist then it will error. It will check both the
// default set and the user set, and if a flag exists in both it will return the user data for it.
func Get(name Name) (Feature, error) {
	// Get from user set
	fu, uErr := GetUser(name)
	if uErr == nil {
		return fu, nil
	}

	// Fallback to default set
	fd, dErr := GetDefault(name)
	if dErr == nil {
		return fd, nil
	}

	// Feature not found in either set
	return Feature{}, fmt.Errorf("feature not found: %s", name)
}

// GetDefault takes a flag Name and returns the Feature struct from the default set.
func GetDefault(name Name) (Feature, error) {
	f, ok := AllDefault()[name]
	if !ok {
		return f, fmt.Errorf("default feature not found: %s", name)
	}
	return f, nil
}

// GetUser takes a flag Name and returns the Feature struct from the user set.
func GetUser(name Name) (Feature, error) {
	f, ok := AllUser()[name]
	if !ok {
		return f, fmt.Errorf("user-configured feature not found: %s", name)
	}
	return f, nil
}

// All returns all flags from both Default and User.
func All() map[Mode]map[Name]Feature {
	m := make(map[Mode]map[Name]Feature)
	m[Default] = AllDefault()
	m[User] = AllUser()
	return m
}

// AllDefault returns all features from the Default set for this version of Zarf.
func AllDefault() map[Name]Feature {
	m, ok := defaultFeatures.Load().(map[Name]Feature)
	// Default set is nil, so it's empty
	if !ok {
		return map[Name]Feature{}
	}
	return maps.Clone(m)
}

// AllUser returns all features that have been enabled by users.
func AllUser() map[Name]Feature {
	m, ok := userFeatures.Load().(map[Name]Feature)
	// User set is nil, so it's empty
	if !ok {
		return map[Name]Feature{}
	}
	return maps.Clone(m)
}

func featuresToMap(fs []Feature) map[Name]Feature {
	m := make(map[Name]Feature)
	for _, f := range fs {
		m[f.Name] = f
	}
	return m
}

// List of feature names
const (
	// AxolotlMode declares the "axolotl-mode" feature
<<<<<<< HEAD
	AxolotlMode Name = "axolotl-mode"
	Values      Name = "values"
=======
	AxolotlMode   Name = "axolotl-mode"
	RegistryProxy Name = "registry-proxy"
	Values        Name = "values"
>>>>>>> d2741ac4
)

func init() {
	features := []Feature{
		// NOTE: Here is an example default feature flag
		// // Owner: @zarf-maintainers
		// {
		// 	Name:        "foo",
		// 	Description: "foo does the thing of course",
		// 	Enabled:     true,
		// 	Since:       "v0.60.0",
		// 	Stage:       GA,
		// },
		{
			Name: AxolotlMode,
			Description: "Enabling \"axolotl-mode\" runs `zarf say` at the beginning of each CLI command." +
				"This fun feature is intended to help with testing feature flags.",
			Enabled: false,
			Since:   "v0.60.0",
			Stage:   Alpha,
		},
		{
<<<<<<< HEAD
=======
			Name:        RegistryProxy,
			Description: "Enables the registry proxy feature during Zarf init",
			Enabled:     false,
			Since:       "v0.65.0",
			Stage:       Alpha,
		},
		{
>>>>>>> d2741ac4
			Name: Values,
			Description: "Enabling \"values\" allows for Helm-like values files to be imported. Values are intended to" +
				"be used for advanced configuration of Zarf components and offer a simple and more flexible " +
				"alternative to Variables .",
			Enabled: false,
			Since:   "v0.64.0",
			Stage:   Alpha,
		},
	}

	err := setDefault(features)
	if err != nil {
		panic(err)
	}
}<|MERGE_RESOLUTION|>--- conflicted
+++ resolved
@@ -203,14 +203,9 @@
 // List of feature names
 const (
 	// AxolotlMode declares the "axolotl-mode" feature
-<<<<<<< HEAD
-	AxolotlMode Name = "axolotl-mode"
-	Values      Name = "values"
-=======
 	AxolotlMode   Name = "axolotl-mode"
 	RegistryProxy Name = "registry-proxy"
 	Values        Name = "values"
->>>>>>> d2741ac4
 )
 
 func init() {
@@ -233,8 +228,6 @@
 			Stage:   Alpha,
 		},
 		{
-<<<<<<< HEAD
-=======
 			Name:        RegistryProxy,
 			Description: "Enables the registry proxy feature during Zarf init",
 			Enabled:     false,
@@ -242,7 +235,6 @@
 			Stage:       Alpha,
 		},
 		{
->>>>>>> d2741ac4
 			Name: Values,
 			Description: "Enabling \"values\" allows for Helm-like values files to be imported. Values are intended to" +
 				"be used for advanced configuration of Zarf components and offer a simple and more flexible " +
