--- conflicted
+++ resolved
@@ -216,18 +216,12 @@
 			gitRepo := gitRepos[hr.NamespacedSource]
 			values := hrValues[namespacedName]
 
-			images, err := helm.FindImagesForChartRepo(gitRepo, "chart", values)
-			if err != nil {
-				return c, fmt.Errorf("unable to find images for chart repo: %w", err)
-			}
-
-<<<<<<< HEAD
-		images, err := findImagesforBBChartRepo(gitRepo, values)
-		if err != nil {
-			return c, fmt.Errorf("unable to find images for chart repo: %w", err)
-=======
+      images, err := findImagesforBBChartRepo(gitRepo, values)
+      if err != nil {
+        return c, fmt.Errorf("unable to find images for chart repo: %w", err)
+      }
+
 			c.Images = append(c.Images, images...)
->>>>>>> 7d496fdc
 		}
 
 		// Make sure the list of images is unique.
