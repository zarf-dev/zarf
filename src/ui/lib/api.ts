--- conflicted
+++ resolved
@@ -3,11 +3,8 @@
 
 import type {
 	APIDeployedPackageConnection,
-<<<<<<< HEAD
 	APIExplorer,
-=======
 	APIPackageSBOM,
->>>>>>> 43738507
 	APIZarfDeployPayload,
 	APIZarfPackage,
 	ClusterSummary,
