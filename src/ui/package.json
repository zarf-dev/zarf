--- conflicted
+++ resolved
@@ -57,16 +57,10 @@
 		"playwright": "1.38.0",
 		"prettier": "3.0.3",
 		"prettier-plugin-svelte": "3.0.3",
-<<<<<<< HEAD
-		"sass": "1.63.6",
-		"svelte": "4.0.4",
-		"svelte-check": "3.4.4",
-=======
 		"quicktype": "23.0.75",
 		"sass": "1.67.0",
 		"svelte": "4.2.0",
 		"svelte-check": "3.5.1",
->>>>>>> 9e7c951d
 		"svelte-preprocess": "5.0.4",
 		"tslib": "2.6.2",
 		"typescript": "5.2.2",
