--- conflicted
+++ resolved
@@ -52,13 +52,8 @@
 		"concurrently": "8.2.0",
 		"eslint": "8.44.0",
 		"eslint-config-prettier": "8.8.0",
-<<<<<<< HEAD
 		"eslint-plugin-svelte": "2.32.2",
-		"nodemon": "2.0.22",
-=======
-		"eslint-plugin-svelte": "2.32.0",
 		"nodemon": "3.0.1",
->>>>>>> 52c76d6b
 		"playwright": "1.35.1",
 		"prettier": "3.0.0",
 		"prettier-plugin-svelte": "3.0.3",
