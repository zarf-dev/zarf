// SPDX-License-Identifier: Apache-2.0
// SPDX-FileCopyrightText: 2021-Present The Zarf Authors

// Package v1alpha1 holds the definition of the v1alpha1 Zarf Package
package v1alpha1

// ZarfComponent is the primary functional grouping of assets to deploy by Zarf.
type ZarfComponent struct {
	// The name of the component.
	Name string `json:"name" jsonschema:"pattern=^[a-z0-9][a-z0-9\\-]*$"`

	// Message to include during package deploy describing the purpose of this component.
	Description string `json:"description,omitempty"`

	// Determines the default Y/N state for installing this component on package deploy.
	Default bool `json:"default,omitempty"`

	// Do not prompt user to install this component.
	Required *bool `json:"required,omitempty"`

	// Filter when this component is included in package creation or deployment.
	Only ZarfComponentOnlyTarget `json:"only,omitempty"`

	// [Deprecated] Create a user selector field based on all components in the same group. This will be removed in Zarf v1.0.0. Consider using 'only.flavor' instead.
	DeprecatedGroup string `json:"group,omitempty" jsonschema:"deprecated=true"`

	// Import a component from another Zarf package.
	Import ZarfComponentImport `json:"import,omitempty"`

	// Kubernetes manifests to be included in a generated Helm chart on package deploy.
	Manifests []ZarfManifest `json:"manifests,omitempty"`

	// Helm charts to install during package deploy.
	Charts []ZarfChart `json:"charts,omitempty"`

	// Datasets to inject into a container in the target cluster.
	DataInjections []ZarfDataInjection `json:"dataInjections,omitempty"`

	// Files or folders to place on disk during package deployment.
	Files []ZarfFile `json:"files,omitempty"`

	// List of OCI images to include in the package.
	Images []string `json:"images,omitempty"`

	// List of git repos to include in the package.
	Repos []string `json:"repos,omitempty"`

	// [Deprecated] (replaced by actions) Custom commands to run before or after package deployment. This will be removed in Zarf v1.0.0.
	DeprecatedScripts DeprecatedZarfComponentScripts `json:"scripts,omitempty" jsonschema:"deprecated=true"`

	// Custom commands to run at various stages of a package lifecycle.
	Actions ZarfComponentActions `json:"actions,omitempty"`

	// List of resources to health check after deployment
	HealthChecks []NamespacedObjectKindReference `json:"healthChecks,omitempty"`
}

// NamespacedObjectKindReference is a reference to a specific resource in a namespace using its kind and API version.
type NamespacedObjectKindReference struct {
	// API Version of the resource
	APIVersion string `json:"apiVersion"`
	// Kind of the resource
	Kind string `json:"kind"`
	// Namespace of the resource
	Namespace string `json:"namespace"`
	// Name of the resource
	Name string `json:"name"`
}

// RequiresCluster returns if the component requires a cluster connection to deploy.
func (c ZarfComponent) RequiresCluster() bool {
	hasImages := len(c.Images) > 0
	hasCharts := len(c.Charts) > 0
	hasManifests := len(c.Manifests) > 0
	hasRepos := len(c.Repos) > 0
	hasDataInjections := len(c.DataInjections) > 0
	hasHealthChecks := len(c.HealthChecks) > 0

	if hasImages || hasCharts || hasManifests || hasRepos || hasDataInjections || hasHealthChecks {
		return true
	}

	return false
}

// IsRequired returns if the component is required or not.
func (c ZarfComponent) IsRequired() bool {
	if c.Required != nil {
		return *c.Required
	}

	return false
}

// ZarfComponentOnlyTarget filters a component to only show it for a given local OS and cluster.
type ZarfComponentOnlyTarget struct {
	// Only deploy component to specified OS.
	LocalOS string `json:"localOS,omitempty" jsonschema:"enum=linux,enum=darwin,enum=windows"`
	// Only deploy component to specified clusters.
	Cluster ZarfComponentOnlyCluster `json:"cluster,omitempty"`
	// Only include this component when a matching '--flavor' is specified on 'zarf package create'.
	Flavor string `json:"flavor,omitempty"`
}

// ZarfComponentOnlyCluster represents the architecture and K8s cluster distribution to filter on.
type ZarfComponentOnlyCluster struct {
	// Only create and deploy to clusters of the given architecture.
	Architecture string `json:"architecture,omitempty" jsonschema:"enum=amd64,enum=arm64"`
	// A list of kubernetes distros this package works with (Reserved for future use).
	Distros []string `json:"distros,omitempty" jsonschema:"example=k3s,example=eks"`
}

// ZarfFile defines a file to deploy.
type ZarfFile struct {
	// Local folder or file path or remote URL to pull into the package.
	Source string `json:"source"`
	// (files only) Optional SHA256 checksum of the file.
	Shasum string `json:"shasum,omitempty"`
	// The absolute or relative path where the file or folder should be copied to during package deploy.
	Target string `json:"target"`
	// (files only) Determines if the file should be made executable during package deploy.
	Executable bool `json:"executable,omitempty"`
	// List of symlinks to create during package deploy.
	Symlinks []string `json:"symlinks,omitempty"`
	// Local folder or file to be extracted from a 'source' archive.
	ExtractPath string `json:"extractPath,omitempty"`
	// [alpha]
	// Template enables go-templates inside manifests. This is useful for parameterizing fields that the value will be
	// known at deploy-time. See documentation for Zarf Values for how to set these values.
	Template *bool `json:"template,omitempty"`
}

// IsTemplate returns if the ZarfFile should be templated or not.
func (f ZarfFile) IsTemplate() bool {
	if f.Template != nil {
		return *f.Template
	}

	// Default to false
	return false
}

// ZarfChart defines a helm chart to be deployed.
type ZarfChart struct {
	// The name of the chart within Zarf; note that this must be unique and does not need to be the same as the name in the chart repo.
	Name string `json:"name"`
	// The version of the chart to deploy; for git-based charts this is also the tag of the git repo by default (when not using the '@' syntax for 'repos').
	Version string `json:"version,omitempty"`
	// The URL of the OCI registry, chart repository, or git repo where the helm chart is stored.
	URL string `json:"url,omitempty" jsonschema:"example=OCI registry: oci://ghcr.io/stefanprodan/charts/podinfo,example=helm chart repo: https://stefanprodan.github.io/podinfo,example=git repo: https://github.com/stefanprodan/podinfo (note the '@' syntax for 'repos' is supported here too)"`
	// The name of a chart within a Helm repository (defaults to the Zarf name of the chart).
	RepoName string `json:"repoName,omitempty"`
	// (git repo only) The sub directory to the chart within a git repo.
	GitPath string `json:"gitPath,omitempty" jsonschema:"example=charts/your-chart"`
	// The path to a local chart's folder or .tgz archive.
	LocalPath string `json:"localPath,omitempty"`
	// The namespace to deploy the chart to.
	Namespace string `json:"namespace,omitempty"`
	// The name of the Helm release to create (defaults to the Zarf name of the chart).
	ReleaseName string `json:"releaseName,omitempty"`
	// Whether to not wait for chart resources to be ready before continuing.
	NoWait bool `json:"noWait,omitempty"`
	// List of local values file paths or remote URLs to include in the package; these will be merged together when deployed.
	ValuesFiles []string `json:"valuesFiles,omitempty"`
	// [alpha] List of variables to set in the Helm chart.
	Variables []ZarfChartVariable `json:"variables,omitempty"`
	// [alpha] List of values sources to their Helm override target
	Values []ZarfChartValue `json:"values,omitempty"`
	// Whether or not to validate the values.yaml schema, defaults to true. Necessary in the air-gap when the JSON Schema references resources on the internet.
	SchemaValidation *bool `json:"schemaValidation,omitempty"`
}

// ShouldRunSchemaValidation returns if Helm schema validation should be run or not
func (zc ZarfChart) ShouldRunSchemaValidation() bool {
	if zc.SchemaValidation != nil {
		return *zc.SchemaValidation
	}
	return true
}

// ZarfChartVariable represents a variable that can be set for a Helm chart overrides.
type ZarfChartVariable struct {
	// The name of the variable.
	Name string `json:"name" jsonschema:"pattern=^[A-Z0-9_]+$"`
	// A brief description of what the variable controls.
	Description string `json:"description"`
	// The path within the Helm chart values where this variable applies.
	Path string `json:"path"`
}

// ZarfChartValue maps a Zarf Value key to a Helm Value.
type ZarfChartValue struct {
<<<<<<< HEAD
	SourcePath string `json:"sourcePath" jsonschema:"pattern=^\\.[a-zA-Z0-9_-]+(\\.[a-zA-Z0-9_-]+)*$"`
	TargetPath string `json:"targetPath" jsonschema:"pattern=^\\.[a-zA-Z0-9_-]+(\\.[a-zA-Z0-9_-]+)*$"`
=======
	SourcePath string `json:"sourcePath"`
	TargetPath string `json:"targetPath"`
>>>>>>> d2741ac4
}

// ZarfManifest defines raw manifests Zarf will deploy as a helm chart.
type ZarfManifest struct {
	// A name to give this collection of manifests; this will become the name of the dynamically-created helm chart.
	Name string `json:"name"`
	// The namespace to deploy the manifests to.
	Namespace string `json:"namespace,omitempty"`
	// List of local K8s YAML files or remote URLs to deploy (in order).
	Files []string `json:"files,omitempty"`
	// Allow traversing directory above the current directory if needed for kustomization.
	KustomizeAllowAnyDirectory bool `json:"kustomizeAllowAnyDirectory,omitempty"`
	// List of local kustomization paths or remote URLs to include in the package.
	Kustomizations []string `json:"kustomizations,omitempty"`
	// Whether to not wait for manifest resources to be ready before continuing.
	NoWait bool `json:"noWait,omitempty"`
	// [alpha]
	// Template enables go-templates inside manifests. This is useful for parameterizing fields that the value will be
	// known at deploy-time. See documentation for Zarf Values for how to set these values.
	Template *bool `json:"template,omitempty"`
}

// IsTemplate returns if the ZarfFile should be templated.
func (m ZarfManifest) IsTemplate() bool {
	if m.Template != nil {
		return *m.Template
	}

	// Default to false
	return false
}

// DeprecatedZarfComponentScripts are scripts that run before or after a component is deployed.
type DeprecatedZarfComponentScripts struct {
	// Show the output of the script during package deployment.
	ShowOutput bool `json:"showOutput,omitempty"`
	// Timeout in seconds for the script.
	TimeoutSeconds int `json:"timeoutSeconds,omitempty"`
	// Retry the script if it fails.
	Retry bool `json:"retry,omitempty"`
	// Scripts to run before the component is added during package create.
	Prepare []string `json:"prepare,omitempty"`
	// Scripts to run before the component is deployed.
	Before []string `json:"before,omitempty"`
	// Scripts to run after the component successfully deploys.
	After []string `json:"after,omitempty"`
}

// ZarfComponentActions are ActionSets that map to different zarf package operations.
type ZarfComponentActions struct {
	// Actions to run during package creation.
	OnCreate ZarfComponentActionSet `json:"onCreate,omitempty"`
	// Actions to run during package deployment.
	OnDeploy ZarfComponentActionSet `json:"onDeploy,omitempty"`
	// Actions to run during package removal.
	OnRemove ZarfComponentActionSet `json:"onRemove,omitempty"`
}

// ZarfComponentActionSet is a set of actions to run during a zarf package operation.
type ZarfComponentActionSet struct {
	// Default configuration for all actions in this set.
	Defaults ZarfComponentActionDefaults `json:"defaults,omitempty"`
	// Actions to run at the start of an operation.
	Before []ZarfComponentAction `json:"before,omitempty"`
	// Actions to run at the end of an operation.
	After []ZarfComponentAction `json:"after,omitempty"`
	// Actions to run if all operations succeed.
	OnSuccess []ZarfComponentAction `json:"onSuccess,omitempty"`
	// Actions to run if all operations fail.
	OnFailure []ZarfComponentAction `json:"onFailure,omitempty"`
}

// ZarfComponentActionDefaults sets the default configs for child actions.
type ZarfComponentActionDefaults struct {
	// Hide the output of commands during execution (default false).
	Mute bool `json:"mute,omitempty"`
	// Default timeout in seconds for commands (default to 0, no timeout).
	MaxTotalSeconds int `json:"maxTotalSeconds,omitempty"`
	// Retry commands given number of times if they fail (default 0).
	MaxRetries int `json:"maxRetries,omitempty"`
	// Working directory for commands (default CWD).
	Dir string `json:"dir,omitempty"`
	// Additional environment variables for commands.
	Env []string `json:"env,omitempty"`
	// (cmd only) Indicates a preference for a shell for the provided cmd to be executed in on supported operating systems.
	Shell Shell `json:"shell,omitempty"`
}

// ZarfComponentAction represents a single action to run during a zarf package operation.
type ZarfComponentAction struct {
	// Hide the output of the command during package deployment (default false).
	Mute *bool `json:"mute,omitempty"`
	// Timeout in seconds for the command (default to 0, no timeout for cmd actions and 300, 5 minutes for wait actions).
	MaxTotalSeconds *int `json:"maxTotalSeconds,omitempty"`
	// Retry the command if it fails up to given number of times (default 0).
	MaxRetries *int `json:"maxRetries,omitempty"`
	// The working directory to run the command in (default is CWD).
	Dir *string `json:"dir,omitempty"`
	// Additional environment variables to set for the command.
	Env []string `json:"env,omitempty"`
	// The command to run. Must specify either cmd or wait for the action to do anything.
	Cmd string `json:"cmd,omitempty"`
	// (cmd only) Indicates a preference for a shell for the provided cmd to be executed in on supported operating systems.
	Shell *Shell `json:"shell,omitempty"`
	// [Deprecated] (replaced by setVariables) (onDeploy/cmd only) The name of a variable to update with the output of the command. This variable will be available to all remaining actions and components in the package. This will be removed in Zarf v1.0.0.
	DeprecatedSetVariable string `json:"setVariable,omitempty" jsonschema:"pattern=^[A-Z0-9_]+$"`
	// (onDeploy/cmd only) An array of variables to update with the output of the command. These variables will be available to all remaining actions and components in the package.
	SetVariables []Variable `json:"setVariables,omitempty"`
	// (onDeploy/onRemove/cmd only) An array of variables to update with the output of the command. These variables will be available to all remaining actions and components in the package.
	SetValues []SetValue `json:"setValues,omitempty"`
	// Description of the action to be displayed during package execution instead of the command.
	Description string `json:"description,omitempty"`
	// Wait for a condition to be met before continuing. Must specify either cmd or wait for the action. See the 'zarf tools wait-for' command for more info.
	Wait *ZarfComponentActionWait `json:"wait,omitempty"`
	// Disable go-template processing on the cmd field. This is useful when the cmd contains go-templates that should be passed to another system.
	Template *bool `json:"template,omitempty"`
}

// ShouldTemplate returns if the action cmd should be templated or not.
func (a ZarfComponentAction) ShouldTemplate() bool {
	if a.Template != nil {
		return *a.Template
	}
	// Default to true
	return true
}

// ZarfComponentActionWait specifies a condition to wait for before continuing
type ZarfComponentActionWait struct {
	// Wait for a condition to be met in the cluster before continuing. Only one of cluster or network can be specified.
	Cluster *ZarfComponentActionWaitCluster `json:"cluster,omitempty"`
	// Wait for a condition to be met on the network before continuing. Only one of cluster or network can be specified.
	Network *ZarfComponentActionWaitNetwork `json:"network,omitempty"`
}

// ZarfComponentActionWaitCluster specifies a condition to wait for before continuing
type ZarfComponentActionWaitCluster struct {
	// The kind of resource to wait for.
	Kind string `json:"kind" jsonschema:"example=Pod,example=Deployment"`
	// The name of the resource or selector to wait for.
	Name string `json:"name" jsonschema:"example=podinfo,example=app=podinfo"`
	// The namespace of the resource to wait for.
	Namespace string `json:"namespace,omitempty"`
	// The condition or jsonpath state to wait for; defaults to exist, a special condition that will wait for the resource to exist.
	Condition string `json:"condition,omitempty" jsonschema:"example=Ready,example=Available,'{.status.availableReplicas}'=23"`
}

// ZarfComponentActionWaitNetwork specifies a condition to wait for before continuing
type ZarfComponentActionWaitNetwork struct {
	// The protocol to wait for.
	Protocol string `json:"protocol" jsonschema:"enum=tcp,enum=http,enum=https"`
	// The address to wait for.
	Address string `json:"address" jsonschema:"example=localhost:8080,example=1.1.1.1"`
	// The HTTP status code to wait for if using http or https.
	Code int `json:"code,omitempty" jsonschema:"example=200,example=404"`
}

// ZarfContainerTarget defines the destination info for a ZarfData target
type ZarfContainerTarget struct {
	// The namespace to target for data injection.
	Namespace string `json:"namespace"`
	// The K8s selector to target for data injection.
	Selector string `json:"selector" jsonschema:"example=app=data-injection"`
	// The container name to target for data injection.
	Container string `json:"container"`
	// The path within the container to copy the data into.
	Path string `json:"path"`
}

// ZarfDataInjection is a data-injection definition.
type ZarfDataInjection struct {
	// Either a path to a local folder/file or a remote URL of a file to inject into the given target pod + container.
	Source string `json:"source"`
	// The target pod + container to inject the data into.
	Target ZarfContainerTarget `json:"target"`
	// Compress the data before transmitting using gzip. Note: this requires support for tar/gzip locally and in the target image.
	Compress bool `json:"compress,omitempty"`
}

// ZarfComponentImport structure for including imported Zarf components.
type ZarfComponentImport struct {
	// The name of the component to import from the referenced zarf.yaml.
	Name string `json:"name,omitempty"`
	// The path to the directory containing the zarf.yaml to import.
	Path string `json:"path,omitempty"`
	// [beta] The URL to a Zarf package to import via OCI.
	URL string `json:"url,omitempty" jsonschema:"pattern=^oci://.*$"`
}

// Shell represents the desired shell to use for a given command
type Shell struct {
	Windows string `json:"windows,omitempty" jsonschema:"description=(default 'powershell') Indicates a preference for the shell to use on Windows systems (note that choosing 'cmd' will turn off migrations like touch -> New-Item),example=powershell,example=cmd,example=pwsh,example=sh,example=bash,example=gsh"`
	Linux   string `json:"linux,omitempty" jsonschema:"description=(default 'sh') Indicates a preference for the shell to use on Linux systems,example=sh,example=bash,example=fish,example=zsh,example=pwsh"`
	Darwin  string `json:"darwin,omitempty" jsonschema:"description=(default 'sh') Indicates a preference for the shell to use on macOS systems,example=sh,example=bash,example=fish,example=zsh,example=pwsh"`
}<|MERGE_RESOLUTION|>--- conflicted
+++ resolved
@@ -190,13 +190,8 @@
 
 // ZarfChartValue maps a Zarf Value key to a Helm Value.
 type ZarfChartValue struct {
-<<<<<<< HEAD
 	SourcePath string `json:"sourcePath" jsonschema:"pattern=^\\.[a-zA-Z0-9_-]+(\\.[a-zA-Z0-9_-]+)*$"`
 	TargetPath string `json:"targetPath" jsonschema:"pattern=^\\.[a-zA-Z0-9_-]+(\\.[a-zA-Z0-9_-]+)*$"`
-=======
-	SourcePath string `json:"sourcePath"`
-	TargetPath string `json:"targetPath"`
->>>>>>> d2741ac4
 }
 
 // ZarfManifest defines raw manifests Zarf will deploy as a helm chart.
