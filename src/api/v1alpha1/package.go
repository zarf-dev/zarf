--- conflicted
+++ resolved
@@ -206,11 +206,7 @@
 	// Value is the current value at the key.
 	Value any `json:"value,omitempty"`
 	// Type declares the kind of data being stored in the value. JSON and YAML types ensure proper formatting when
-<<<<<<< HEAD
-	// inserting the value into the template.
-=======
 	// inserting the value into the template. Defaults to SetValueString behavior when empty.
->>>>>>> 60805f9f
 	Type SetValueType `json:"type,omitempty"`
 }
 
