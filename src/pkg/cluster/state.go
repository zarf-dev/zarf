--- conflicted
+++ resolved
@@ -94,15 +94,12 @@
 		}
 		// Mark existing namespaces as ignored for the zarf agent to prevent mutating resources we don't own.
 		for _, namespace := range namespaceList.Items {
-<<<<<<< HEAD
 			if namespace.Name == "zarf" {
 				continue
 			}
 			spinner.Updatef("Marking existing namespace %s as ignored by Zarf Agent", namespace.Name)
-=======
 			l.Debug("marking namespace as ignored by Zarf Agent", "name", namespace.Name)
 
->>>>>>> 84e69c44
 			if namespace.Labels == nil {
 				// Ensure label map exists to avoid nil panic
 				namespace.Labels = make(map[string]string)
@@ -118,27 +115,9 @@
 
 		// Try to create the zarf namespace.
 		spinner.Updatef("Creating the Zarf namespace")
-<<<<<<< HEAD
+		l.Debug("creating the Zarf namespace")
 		zarfNamespace := NewZarfManagedApplyNamespace(ZarfNamespaceName)
 		_, err = c.Clientset.CoreV1().Namespaces().Apply(ctx, zarfNamespace, metav1.ApplyOptions{FieldManager: FieldManagerName, Force: true})
-=======
-		l.Debug("creating the Zarf namespace")
-		zarfNamespace := NewZarfManagedNamespace(ZarfNamespaceName)
-		err = func() error {
-			_, err := c.Clientset.CoreV1().Namespaces().Create(ctx, zarfNamespace, metav1.CreateOptions{})
-			if err != nil && !kerrors.IsAlreadyExists(err) {
-				return fmt.Errorf("unable to create the Zarf namespace: %w", err)
-			}
-			if err == nil {
-				return nil
-			}
-			_, err = c.Clientset.CoreV1().Namespaces().Update(ctx, zarfNamespace, metav1.UpdateOptions{})
-			if err != nil {
-				return fmt.Errorf("unable to update the Zarf namespace: %w", err)
-			}
-			return nil
-		}()
->>>>>>> 84e69c44
 		if err != nil {
 			return fmt.Errorf("unable to apply the Zarf namespace: %w", err)
 		}
