--- conflicted
+++ resolved
@@ -130,13 +130,8 @@
 				_, err = layout.Write(filepath.Join(tmpDir, "seed-images"), idx)
 				require.NoError(t, err)
 
-<<<<<<< HEAD
-				err = c.StartInjection(ctx, tmpDir, t.TempDir(), nil, tt.useRegistryProxy, tt.ipFamily)
-				require.NoError(t, err)
-=======
-		err = c.StartInjection(ctx, tmpDir, t.TempDir(), nil, 31999)
-		require.NoError(t, err)
->>>>>>> 87e13f5d
+				err = c.StartInjection(ctx, tmpDir, t.TempDir(), nil, 31999, tt.useRegistryProxy, tt.ipFamily)
+				require.NoError(t, err)
 
 				if tt.useRegistryProxy {
 					daemonsetList, err := cs.AppsV1().DaemonSets(state.ZarfNamespaceName).List(ctx, metav1.ListOptions{})
