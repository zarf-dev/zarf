// SPDX-License-Identifier: Apache-2.0
// SPDX-FileCopyrightText: 2021-Present The Zarf Authors

package cluster

import (
	"context"
	"encoding/json"
	"fmt"
	"os"
	"path/filepath"
	"strings"
	"testing"
	"time"

	"github.com/google/go-containerregistry/pkg/v1/layout"
	"github.com/google/go-containerregistry/pkg/v1/random"
	"github.com/stretchr/testify/require"
	"github.com/zarf-dev/zarf/src/internal/healthchecks"
	"github.com/zarf-dev/zarf/src/pkg/state"
	"github.com/zarf-dev/zarf/src/test/testutil"
	corev1 "k8s.io/api/core/v1"
	"k8s.io/apimachinery/pkg/api/resource"
	metav1 "k8s.io/apimachinery/pkg/apis/meta/v1"
	"k8s.io/apimachinery/pkg/runtime"
	v1ac "k8s.io/client-go/applyconfigurations/core/v1"
	"k8s.io/client-go/kubernetes/fake"
	k8stesting "k8s.io/client-go/testing"
	"sigs.k8s.io/cli-utils/pkg/kstatus/status"
)

func TestInjector(t *testing.T) {
	ctx := context.Background()
	cs := fake.NewClientset()
	c := &Cluster{
		Clientset: cs,
		Watcher:   healthchecks.NewImmediateWatcher(status.CurrentStatus),
	}
	cs.PrependReactor("delete-collection", "configmaps", func(action k8stesting.Action) (bool, runtime.Object, error) {
		delAction, ok := action.(k8stesting.DeleteCollectionActionImpl)
		if !ok {
			return false, nil, fmt.Errorf("action is not of type DeleteCollectionActionImpl")
		}
		if delAction.GetListRestrictions().Labels.String() != "zarf-injector=payload" {
			return false, nil, nil
		}
		gvr := delAction.Resource
		gvk := delAction.Resource.GroupVersion().WithKind("ConfigMap")
		list, err := cs.Tracker().List(gvr, gvk, delAction.Namespace)
		require.NoError(t, err)
		cmList, ok := list.(*corev1.ConfigMapList)
		require.True(t, ok)
		for _, cm := range cmList.Items {
			v, ok := cm.Labels["zarf-injector"]
			if !ok {
				continue
			}
			if v != "payload" {
				continue
			}
			err = cs.Tracker().Delete(gvr, delAction.Namespace, cm.Name)
			require.NoError(t, err)
		}
		return true, nil, nil
	})

	// Setup nodes and pods with images
	node := &corev1.Node{
		ObjectMeta: metav1.ObjectMeta{
			Name: "node1",
		},
		Status: corev1.NodeStatus{
			Allocatable: corev1.ResourceList{
				corev1.ResourceCPU:    resource.MustParse("10"),
				corev1.ResourceMemory: resource.MustParse("100Gi"),
			},
		},
	}
	_, err := cs.CoreV1().Nodes().Create(ctx, node, metav1.CreateOptions{})
	require.NoError(t, err)
	pod := &corev1.Pod{
		ObjectMeta: metav1.ObjectMeta{
			Name:      "good",
			Namespace: "default",
		},
		Spec: corev1.PodSpec{
			NodeName: "node1",
			Containers: []corev1.Container{
				{
					Image: "ubuntu:latest",
				},
			},
		},
	}
	_, err = cs.CoreV1().Pods(pod.ObjectMeta.Namespace).Create(ctx, pod, metav1.CreateOptions{})
	require.NoError(t, err)

	err = c.StopInjection(ctx)
	require.NoError(t, err)

	for range 2 {
		tmpDir := t.TempDir()
		binData := []byte("foobar")
		err := os.WriteFile(filepath.Join(tmpDir, "zarf-injector"), binData, 0o644)
		require.NoError(t, err)

		idx, err := random.Index(1, 1, 1)
		require.NoError(t, err)
		_, err = layout.Write(filepath.Join(tmpDir, "seed-images"), idx)
		require.NoError(t, err)

		_, err = c.StartInjection(ctx, tmpDir, t.TempDir(), nil, 31999, "test")
		require.NoError(t, err)

		podList, err := cs.CoreV1().Pods(state.ZarfNamespaceName).List(ctx, metav1.ListOptions{})
		require.NoError(t, err)
		require.Len(t, podList.Items, 1)
		require.Equal(t, "injector", podList.Items[0].Name)
		require.Equal(t, "test", podList.Items[0].Labels["zarf.dev/package"])

		svcList, err := cs.CoreV1().Services(state.ZarfNamespaceName).List(ctx, metav1.ListOptions{})
		require.NoError(t, err)
		require.Len(t, svcList.Items, 1)
		require.Equal(t, "test", svcList.Items[0].Labels["zarf.dev/package"])
		expected, err := os.ReadFile("./testdata/expected-injection-service.json")
		require.NoError(t, err)
		svc, err := cs.CoreV1().Services(state.ZarfNamespaceName).Get(ctx, "zarf-injector", metav1.GetOptions{})
		// Managed fields are auto-set and contain timestamps
		svc.ManagedFields = nil
		require.NoError(t, err)
		b, err := json.MarshalIndent(svc, "", "  ")
		require.NoError(t, err)
		require.Equal(t, strings.TrimSpace(string(expected)), string(b))

		cmList, err := cs.CoreV1().ConfigMaps(state.ZarfNamespaceName).List(ctx, metav1.ListOptions{})
		require.NoError(t, err)
		require.Len(t, cmList.Items, 2)
		cm, err := cs.CoreV1().ConfigMaps(state.ZarfNamespaceName).Get(ctx, "rust-binary", metav1.GetOptions{})
		require.NoError(t, err)
		require.Equal(t, binData, cm.BinaryData["zarf-injector"])
		require.Equal(t, "test", cm.Labels["zarf.dev/package"])
	}

	err = c.StopInjection(ctx)
	require.NoError(t, err)

	podList, err := cs.CoreV1().Pods(state.ZarfNamespaceName).List(ctx, metav1.ListOptions{})
	require.NoError(t, err)
	require.Empty(t, podList.Items)
	svcList, err := cs.CoreV1().Services(state.ZarfNamespaceName).List(ctx, metav1.ListOptions{})
	require.NoError(t, err)
	require.Empty(t, svcList.Items)
	cmList, err := cs.CoreV1().ConfigMaps(state.ZarfNamespaceName).List(ctx, metav1.ListOptions{})
	require.NoError(t, err)
	require.Empty(t, cmList.Items)
}

func TestBuildInjectionPod(t *testing.T) {
	t.Parallel()

	resReq := v1ac.ResourceRequirements().
		WithRequests(corev1.ResourceList{
			corev1.ResourceCPU:    resource.MustParse(".5"),
			corev1.ResourceMemory: resource.MustParse("64Mi"),
		}).
		WithLimits(
			corev1.ResourceList{
				corev1.ResourceCPU:    resource.MustParse("1"),
				corev1.ResourceMemory: resource.MustParse("256Mi"),
			})
	pod := buildInjectionPod("injection-node", "docker.io/library/ubuntu:latest", []string{"foo", "bar"}, "shasum", resReq, "test")
	require.Equal(t, "injector", *pod.Name)
	require.Equal(t, "test", pod.Labels["zarf.dev/package"])
	b, err := json.MarshalIndent(pod, "", "  ")
	require.NoError(t, err)

	expected, err := os.ReadFile("./testdata/expected-injection-pod.json")
	require.NoError(t, err)
	require.Equal(t, strings.TrimSpace(string(expected)), string(b))
}

func setupCluster(t *testing.T, nodes []corev1.Node, pods []corev1.Pod) *Cluster {
	t.Helper()
	cs := fake.NewClientset()
	ctx := context.Background()

	for _, node := range nodes {
		_, err := cs.CoreV1().Nodes().Create(ctx, &node, metav1.CreateOptions{})
		require.NoError(t, err)
	}
	for _, pod := range pods {
		_, err := cs.CoreV1().Pods(pod.Namespace).Create(ctx, &pod, metav1.CreateOptions{})
		require.NoError(t, err)
	}
	return &Cluster{Clientset: cs}
}

func TestGetInjectorImageAndNode(t *testing.T) {
	t.Parallel()

	ctx := context.Background()

	// Common resource requirement for injector
	resReq := v1ac.ResourceRequirements().
		WithRequests(corev1.ResourceList{
			corev1.ResourceCPU:    resource.MustParse("500m"),
			corev1.ResourceMemory: resource.MustParse("64Mi"),
		}).
		WithLimits(corev1.ResourceList{
			corev1.ResourceCPU:    resource.MustParse("1"),
			corev1.ResourceMemory: resource.MustParse("256Mi"),
		})

	t.Run("happy path", func(t *testing.T) {
		nodes := []corev1.Node{{
			ObjectMeta: metav1.ObjectMeta{Name: "good"},
			Status: corev1.NodeStatus{
				Allocatable: corev1.ResourceList{
					corev1.ResourceCPU:    resource.MustParse("1000m"),
					corev1.ResourceMemory: resource.MustParse("10Gi"),
				},
			},
		}}
		pods := []corev1.Pod{{
			ObjectMeta: metav1.ObjectMeta{Name: "good-pod", Namespace: "default"},
			Spec: corev1.PodSpec{
				NodeName:   "good",
				Containers: []corev1.Container{{Image: "nginx"}},
			},
			Status: corev1.PodStatus{Phase: corev1.PodRunning},
		}}
		c := setupCluster(t, nodes, pods)

		image, node, err := c.getInjectorImageAndNode(ctx, resReq)
		require.NoError(t, err)
		require.Equal(t, "nginx", image)
		require.Equal(t, "good", node)
	})

	t.Run("insufficient resources", func(t *testing.T) {
		nodes := []corev1.Node{{
			ObjectMeta: metav1.ObjectMeta{Name: "tiny"},
			Status: corev1.NodeStatus{
				Allocatable: corev1.ResourceList{
					corev1.ResourceCPU:    resource.MustParse("200m"),
					corev1.ResourceMemory: resource.MustParse("32Mi"),
				},
			},
		}}
		c := setupCluster(t, nodes, nil)

		_, _, err := c.getInjectorImageAndNode(ctx, resReq)
		require.Error(t, err)
		require.Contains(t, err.Error(), "no suitable injector image or node")
	})

	t.Run("blocking taint", func(t *testing.T) {
		nodes := []corev1.Node{{
			ObjectMeta: metav1.ObjectMeta{Name: "tainted"},
			Spec: corev1.NodeSpec{
				Taints: []corev1.Taint{{Effect: corev1.TaintEffectNoSchedule}},
			},
			Status: corev1.NodeStatus{
				Allocatable: corev1.ResourceList{
					corev1.ResourceCPU:    resource.MustParse("1000m"),
					corev1.ResourceMemory: resource.MustParse("10Gi"),
				},
			},
		}}
		pods := []corev1.Pod{{
			ObjectMeta: metav1.ObjectMeta{Name: "tainted-pod", Namespace: "default"},
			Spec: corev1.PodSpec{
				NodeName:   "tainted",
				Containers: []corev1.Container{{Image: "nginx"}},
			},
			Status: corev1.PodStatus{Phase: corev1.PodRunning},
		}}
		c := setupCluster(t, nodes, pods)

		_, _, err := c.getInjectorImageAndNode(ctx, resReq)
		require.Error(t, err)
	})

	t.Run("only zarf images", func(t *testing.T) {
		nodes := []corev1.Node{{
			ObjectMeta: metav1.ObjectMeta{Name: "zarf-node"},
			Status: corev1.NodeStatus{
				Allocatable: corev1.ResourceList{
					corev1.ResourceCPU:    resource.MustParse("1000m"),
					corev1.ResourceMemory: resource.MustParse("10Gi"),
				},
			},
		}}
		pods := []corev1.Pod{{
			ObjectMeta: metav1.ObjectMeta{Name: "zarf-pod", Namespace: "default"},
			Spec: corev1.PodSpec{
				NodeName:   "zarf-node",
				Containers: []corev1.Container{{Image: "127.0.0.1:5000/zarf"}},
			},
			Status: corev1.PodStatus{Phase: corev1.PodRunning},
		}}
		c := setupCluster(t, nodes, pods)

		_, _, err := c.getInjectorImageAndNode(ctx, resReq)
		require.Error(t, err)
	})

	t.Run("allocatable reduced by running pods", func(t *testing.T) {
		nodes := []corev1.Node{{
			ObjectMeta: metav1.ObjectMeta{Name: "crowded"},
			Status: corev1.NodeStatus{
				Allocatable: corev1.ResourceList{
					corev1.ResourceCPU:    resource.MustParse("1000m"),
					corev1.ResourceMemory: resource.MustParse("1Gi"),
				},
			},
		}}

		// Create a pod that consumes most of the allocatable resources
		pods := []corev1.Pod{{
			ObjectMeta: metav1.ObjectMeta{Name: "heavy-pod", Namespace: "default"},
			Spec: corev1.PodSpec{
				NodeName: "crowded",
				Containers: []corev1.Container{{
					Image: "busybox",
					Resources: corev1.ResourceRequirements{
						Requests: corev1.ResourceList{
							corev1.ResourceCPU:    resource.MustParse("800m"),
							corev1.ResourceMemory: resource.MustParse("900Mi"),
						},
					},
				}},
			},
			Status: corev1.PodStatus{Phase: corev1.PodRunning},
		}}

		c := setupCluster(t, nodes, pods)

		// Request more than the remaining resources (200m CPU / 100Mi mem left)
		resReq := v1ac.ResourceRequirements().WithRequests(corev1.ResourceList{
			corev1.ResourceCPU:    resource.MustParse("300m"),  // too big
			corev1.ResourceMemory: resource.MustParse("200Mi"), // too big
		})

		_, _, err := c.getInjectorImageAndNode(ctx, resReq)
		require.Error(t, err)
		require.Contains(t, err.Error(), "no suitable injector image or node")

		// But if we shrink the request to fit the remaining allocatable,
		// the injector should succeed
		smallReq := v1ac.ResourceRequirements().WithRequests(corev1.ResourceList{
			corev1.ResourceCPU:    resource.MustParse("100m"), // fits in 200m left
			corev1.ResourceMemory: resource.MustParse("50Mi"), // fits in 100Mi left
		})

		image, node, err := c.getInjectorImageAndNode(ctx, smallReq)
		require.NoError(t, err)
		require.Equal(t, "busybox", image)
		require.Equal(t, "crowded", node)
	})
}

func TestGetInjectorDaemonsetImage(t *testing.T) {
	t.Parallel()

	tests := []struct {
		name          string
		nodes         []corev1.Node
		expectedImage string
		expectedError string
	}{
		{
			name: "selects latest pause image with valid semver 3.x and under 1MiB",
			nodes: []corev1.Node{
				{
					ObjectMeta: metav1.ObjectMeta{Name: "node1"},
					Status: corev1.NodeStatus{
						Images: []corev1.ContainerImage{
							{
								Names:     []string{"k8s.gcr.io/pause:3.2"},
								SizeBytes: 800000,
							},
							{
								Names:     []string{"k8s.gcr.io/pause:3.9"},
								SizeBytes: 900000,
							},
							{
								Names:     []string{"nginx:latest"},
								SizeBytes: 100000000,
							},
						},
					},
				},
				{
					ObjectMeta: metav1.ObjectMeta{Name: "node2"},
					Status: corev1.NodeStatus{
						Images: []corev1.ContainerImage{
							{
								Names:     []string{"registry.k8s.io/pause:3.5"},
								SizeBytes: 500000,
							},
						},
					},
				},
			},
			expectedImage: "k8s.gcr.io/pause:3.9",
		},
		{
			name: "accepts pause images with names containing pause",
			nodes: []corev1.Node{
				{
					ObjectMeta: metav1.ObjectMeta{Name: "node1"},
					Status: corev1.NodeStatus{
						Images: []corev1.ContainerImage{
							{
								Names:     []string{"docker.io/my-app/pause-container:3.6"},
								SizeBytes: 400000,
							},
							{
								Names:     []string{"registry.k8s.io/pausetest:3.7"},
								SizeBytes: 300000,
							},
							{
								Names:     []string{"alpine:latest"},
								SizeBytes: 5000000,
							},
						},
					},
				},
			},
			expectedImage: "registry.k8s.io/pausetest:3.7",
		},
		{
			name: "ignores pause images outside of 3-4 major version",
			nodes: []corev1.Node{
				{
					ObjectMeta: metav1.ObjectMeta{Name: "node1"},
					Status: corev1.NodeStatus{
						Images: []corev1.ContainerImage{
							{
								Names:     []string{"k8s.gcr.io/my-custom-pause-app:2.9"},
								SizeBytes: 60,
							},
							{
								Names:     []string{"k8s.gcr.io/pause:3.0"},
								SizeBytes: 1000000,
							},
							{
								Names:     []string{"k8s.gcr.io/my-personal-image-with-pause:5.1"},
								SizeBytes: 40,
							},
						},
					},
				},
			},
			expectedImage: "k8s.gcr.io/pause:3.0",
		},
		{
			name: "ignores pause images over 1MiB size limit",
			nodes: []corev1.Node{
				{
					ObjectMeta: metav1.ObjectMeta{Name: "node1"},
					Status: corev1.NodeStatus{
						Images: []corev1.ContainerImage{
							{
								Names:     []string{"k8s.gcr.io/pause:3.9"},
								SizeBytes: 1048577, // 1 MiB + 1 byte
							},
							{
								Names:     []string{"smallest-image:1.0"},
								SizeBytes: 1000,
							},
						},
					},
				},
			},
			expectedImage: "smallest-image:1.0",
		},
		{
			name: "accepts pause images exactly at 1MiB size limit",
			nodes: []corev1.Node{
				{
					ObjectMeta: metav1.ObjectMeta{Name: "node1"},
					Status: corev1.NodeStatus{
						Images: []corev1.ContainerImage{
							{
								Names:     []string{"k8s.gcr.io/pause:3.9"},
								SizeBytes: 1048576, // exactly 1 MiB
							},
							{
								Names:     []string{"smallest-image:1.0"},
								SizeBytes: 1000,
							},
						},
					},
				},
			},
			expectedImage: "k8s.gcr.io/pause:3.9",
		},
		{
			name: "skips zarf mutated image",
			nodes: []corev1.Node{
				{
					ObjectMeta: metav1.ObjectMeta{Name: "node1"},
					Status: corev1.NodeStatus{
						Images: []corev1.ContainerImage{
							{
								Names:     []string{"127.0.0.1:5000/pause:3.10"},
								SizeBytes: 1,
							},
							{
								Names:     []string{"alpine:latest"},
								SizeBytes: 5000000,
							},
						},
					},
				},
			},
			expectedImage: "alpine:latest",
		},
		{
			name: "returns error when nodes have no images",
			nodes: []corev1.Node{
				{
					ObjectMeta: metav1.ObjectMeta{Name: "node1"},
					Status: corev1.NodeStatus{
						Images: []corev1.ContainerImage{},
					},
				},
			},
			expectedError: "no suitable image found on any node",
		},
	}

<<<<<<< HEAD
	resReq := v1ac.ResourceRequirements().
		WithRequests(corev1.ResourceList{
			corev1.ResourceCPU:    resource.MustParse(".5"),
			corev1.ResourceMemory: resource.MustParse("64Mi"),
		}).
		WithLimits(
			corev1.ResourceList{
				corev1.ResourceCPU:    resource.MustParse("1"),
				corev1.ResourceMemory: resource.MustParse("256Mi"),
			})
	image, node, err := c.getInjectorImageAndNode(ctx, resReq)
	require.NoError(t, err)
	require.Equal(t, "pod-2-container", image)
	require.Equal(t, "good", node)
}

func TestGetInjectorDaemonsetImage(t *testing.T) {
	t.Parallel()

	tests := []struct {
		name          string
		nodes         []corev1.Node
		expectedImage string
		expectedError string
	}{
		{
			name: "selects latest pause image with valid semver 3.x and under 1MiB",
			nodes: []corev1.Node{
				{
					ObjectMeta: metav1.ObjectMeta{Name: "node1"},
					Status: corev1.NodeStatus{
						Images: []corev1.ContainerImage{
							{
								Names:     []string{"k8s.gcr.io/pause:3.2"},
								SizeBytes: 800000,
							},
							{
								Names:     []string{"k8s.gcr.io/pause:3.9"},
								SizeBytes: 900000,
							},
							{
								Names:     []string{"nginx:latest"},
								SizeBytes: 100000000,
							},
						},
					},
				},
				{
					ObjectMeta: metav1.ObjectMeta{Name: "node2"},
					Status: corev1.NodeStatus{
						Images: []corev1.ContainerImage{
							{
								Names:     []string{"registry.k8s.io/pause:3.5"},
								SizeBytes: 500000,
							},
						},
					},
				},
			},
			expectedImage: "k8s.gcr.io/pause:3.9",
		},
		{
			name: "accepts pause images with names containing pause",
			nodes: []corev1.Node{
				{
					ObjectMeta: metav1.ObjectMeta{Name: "node1"},
					Status: corev1.NodeStatus{
						Images: []corev1.ContainerImage{
							{
								Names:     []string{"docker.io/my-app/pause-container:3.6"},
								SizeBytes: 400000,
							},
							{
								Names:     []string{"registry.k8s.io/pausetest:3.7"},
								SizeBytes: 300000,
							},
							{
								Names:     []string{"alpine:latest"},
								SizeBytes: 5000000,
							},
						},
					},
				},
			},
			expectedImage: "registry.k8s.io/pausetest:3.7",
		},
		{
			name: "ignores pause images with invalid semver (version 2.x)",
			nodes: []corev1.Node{
				{
					ObjectMeta: metav1.ObjectMeta{Name: "node1"},
					Status: corev1.NodeStatus{
						Images: []corev1.ContainerImage{
							{
								Names:     []string{"k8s.gcr.io/my-custom-pause-app:2.9"},
								SizeBytes: 6000000,
							},
							{
								Names:     []string{"alpine:latest"},
								SizeBytes: 500000,
							},
						},
					},
				},
			},
			expectedImage: "alpine:latest",
		},
		{
			name: "ignores pause images with invalid semver (version 5.x)",
			nodes: []corev1.Node{
				{
					ObjectMeta: metav1.ObjectMeta{Name: "node1"},
					Status: corev1.NodeStatus{
						Images: []corev1.ContainerImage{
							{
								Names:     []string{"k8s.gcr.io/my-personal-image-with-pause:5.1"},
								SizeBytes: 40000000,
							},
							{
								Names:     []string{"alpine:latest"},
								SizeBytes: 5000000,
							},
						},
					},
				},
			},
			expectedImage: "alpine:latest",
		},
		{
			name: "ignores pause images over 1MiB size limit",
			nodes: []corev1.Node{
				{
					ObjectMeta: metav1.ObjectMeta{Name: "node1"},
					Status: corev1.NodeStatus{
						Images: []corev1.ContainerImage{
							{
								Names:     []string{"k8s.gcr.io/pause:3.9"},
								SizeBytes: 1048577, // 1 MiB + 1 byte
							},
							{
								Names:     []string{"smallest-image:1.0"},
								SizeBytes: 1000,
							},
						},
					},
				},
			},
			expectedImage: "smallest-image:1.0",
		},
		{
			name: "accepts pause images exactly at 1MiB size limit",
			nodes: []corev1.Node{
				{
					ObjectMeta: metav1.ObjectMeta{Name: "node1"},
					Status: corev1.NodeStatus{
						Images: []corev1.ContainerImage{
							{
								Names:     []string{"k8s.gcr.io/pause:3.9"},
								SizeBytes: 1048576, // exactly 1 MiB
							},
							{
								Names:     []string{"smallest-image:1.0"},
								SizeBytes: 1000,
							},
						},
					},
				},
			},
			expectedImage: "k8s.gcr.io/pause:3.9",
		},
		{
			name: "skips zarf mutated image",
			nodes: []corev1.Node{
				{
					ObjectMeta: metav1.ObjectMeta{Name: "node1"},
					Status: corev1.NodeStatus{
						Images: []corev1.ContainerImage{
							{
								Names:     []string{"127.0.0.1:5000/pause:3.10"},
								SizeBytes: 1,
							},
							{
								Names:     []string{"alpine:latest"},
								SizeBytes: 5000000,
							},
						},
					},
				},
			},
			expectedImage: "alpine:latest",
		},
		{
			name: "returns error when nodes have no images",
			nodes: []corev1.Node{
				{
					ObjectMeta: metav1.ObjectMeta{Name: "node1"},
					Status: corev1.NodeStatus{
						Images: []corev1.ContainerImage{},
					},
				},
			},
			expectedError: "no suitable image found on any node",
		},
	}

=======
>>>>>>> d2741ac4
	for _, tt := range tests {
		t.Run(tt.name, func(t *testing.T) {
			ctx := testutil.TestContext(t)
			// Ensure this times out quickly
			ctx, cancel := context.WithTimeout(ctx, time.Second)
			t.Cleanup(cancel)
			cs := fake.NewClientset()
			c := &Cluster{
				Clientset: cs,
			}
			for _, node := range tt.nodes {
				_, err := cs.CoreV1().Nodes().Create(ctx, &node, metav1.CreateOptions{})
				require.NoError(t, err)
			}

			image, err := c.GetInjectorDaemonsetImage(ctx)

			if tt.expectedError != "" {
				require.Error(t, err)
				require.Contains(t, err.Error(), tt.expectedError)
				return
			}
			require.NoError(t, err)
			require.Equal(t, tt.expectedImage, image)
		})
	}
}<|MERGE_RESOLUTION|>--- conflicted
+++ resolved
@@ -532,214 +532,6 @@
 		},
 	}
 
-<<<<<<< HEAD
-	resReq := v1ac.ResourceRequirements().
-		WithRequests(corev1.ResourceList{
-			corev1.ResourceCPU:    resource.MustParse(".5"),
-			corev1.ResourceMemory: resource.MustParse("64Mi"),
-		}).
-		WithLimits(
-			corev1.ResourceList{
-				corev1.ResourceCPU:    resource.MustParse("1"),
-				corev1.ResourceMemory: resource.MustParse("256Mi"),
-			})
-	image, node, err := c.getInjectorImageAndNode(ctx, resReq)
-	require.NoError(t, err)
-	require.Equal(t, "pod-2-container", image)
-	require.Equal(t, "good", node)
-}
-
-func TestGetInjectorDaemonsetImage(t *testing.T) {
-	t.Parallel()
-
-	tests := []struct {
-		name          string
-		nodes         []corev1.Node
-		expectedImage string
-		expectedError string
-	}{
-		{
-			name: "selects latest pause image with valid semver 3.x and under 1MiB",
-			nodes: []corev1.Node{
-				{
-					ObjectMeta: metav1.ObjectMeta{Name: "node1"},
-					Status: corev1.NodeStatus{
-						Images: []corev1.ContainerImage{
-							{
-								Names:     []string{"k8s.gcr.io/pause:3.2"},
-								SizeBytes: 800000,
-							},
-							{
-								Names:     []string{"k8s.gcr.io/pause:3.9"},
-								SizeBytes: 900000,
-							},
-							{
-								Names:     []string{"nginx:latest"},
-								SizeBytes: 100000000,
-							},
-						},
-					},
-				},
-				{
-					ObjectMeta: metav1.ObjectMeta{Name: "node2"},
-					Status: corev1.NodeStatus{
-						Images: []corev1.ContainerImage{
-							{
-								Names:     []string{"registry.k8s.io/pause:3.5"},
-								SizeBytes: 500000,
-							},
-						},
-					},
-				},
-			},
-			expectedImage: "k8s.gcr.io/pause:3.9",
-		},
-		{
-			name: "accepts pause images with names containing pause",
-			nodes: []corev1.Node{
-				{
-					ObjectMeta: metav1.ObjectMeta{Name: "node1"},
-					Status: corev1.NodeStatus{
-						Images: []corev1.ContainerImage{
-							{
-								Names:     []string{"docker.io/my-app/pause-container:3.6"},
-								SizeBytes: 400000,
-							},
-							{
-								Names:     []string{"registry.k8s.io/pausetest:3.7"},
-								SizeBytes: 300000,
-							},
-							{
-								Names:     []string{"alpine:latest"},
-								SizeBytes: 5000000,
-							},
-						},
-					},
-				},
-			},
-			expectedImage: "registry.k8s.io/pausetest:3.7",
-		},
-		{
-			name: "ignores pause images with invalid semver (version 2.x)",
-			nodes: []corev1.Node{
-				{
-					ObjectMeta: metav1.ObjectMeta{Name: "node1"},
-					Status: corev1.NodeStatus{
-						Images: []corev1.ContainerImage{
-							{
-								Names:     []string{"k8s.gcr.io/my-custom-pause-app:2.9"},
-								SizeBytes: 6000000,
-							},
-							{
-								Names:     []string{"alpine:latest"},
-								SizeBytes: 500000,
-							},
-						},
-					},
-				},
-			},
-			expectedImage: "alpine:latest",
-		},
-		{
-			name: "ignores pause images with invalid semver (version 5.x)",
-			nodes: []corev1.Node{
-				{
-					ObjectMeta: metav1.ObjectMeta{Name: "node1"},
-					Status: corev1.NodeStatus{
-						Images: []corev1.ContainerImage{
-							{
-								Names:     []string{"k8s.gcr.io/my-personal-image-with-pause:5.1"},
-								SizeBytes: 40000000,
-							},
-							{
-								Names:     []string{"alpine:latest"},
-								SizeBytes: 5000000,
-							},
-						},
-					},
-				},
-			},
-			expectedImage: "alpine:latest",
-		},
-		{
-			name: "ignores pause images over 1MiB size limit",
-			nodes: []corev1.Node{
-				{
-					ObjectMeta: metav1.ObjectMeta{Name: "node1"},
-					Status: corev1.NodeStatus{
-						Images: []corev1.ContainerImage{
-							{
-								Names:     []string{"k8s.gcr.io/pause:3.9"},
-								SizeBytes: 1048577, // 1 MiB + 1 byte
-							},
-							{
-								Names:     []string{"smallest-image:1.0"},
-								SizeBytes: 1000,
-							},
-						},
-					},
-				},
-			},
-			expectedImage: "smallest-image:1.0",
-		},
-		{
-			name: "accepts pause images exactly at 1MiB size limit",
-			nodes: []corev1.Node{
-				{
-					ObjectMeta: metav1.ObjectMeta{Name: "node1"},
-					Status: corev1.NodeStatus{
-						Images: []corev1.ContainerImage{
-							{
-								Names:     []string{"k8s.gcr.io/pause:3.9"},
-								SizeBytes: 1048576, // exactly 1 MiB
-							},
-							{
-								Names:     []string{"smallest-image:1.0"},
-								SizeBytes: 1000,
-							},
-						},
-					},
-				},
-			},
-			expectedImage: "k8s.gcr.io/pause:3.9",
-		},
-		{
-			name: "skips zarf mutated image",
-			nodes: []corev1.Node{
-				{
-					ObjectMeta: metav1.ObjectMeta{Name: "node1"},
-					Status: corev1.NodeStatus{
-						Images: []corev1.ContainerImage{
-							{
-								Names:     []string{"127.0.0.1:5000/pause:3.10"},
-								SizeBytes: 1,
-							},
-							{
-								Names:     []string{"alpine:latest"},
-								SizeBytes: 5000000,
-							},
-						},
-					},
-				},
-			},
-			expectedImage: "alpine:latest",
-		},
-		{
-			name: "returns error when nodes have no images",
-			nodes: []corev1.Node{
-				{
-					ObjectMeta: metav1.ObjectMeta{Name: "node1"},
-					Status: corev1.NodeStatus{
-						Images: []corev1.ContainerImage{},
-					},
-				},
-			},
-			expectedError: "no suitable image found on any node",
-		},
-	}
-
-=======
->>>>>>> d2741ac4
 	for _, tt := range tests {
 		t.Run(tt.name, func(t *testing.T) {
 			ctx := testutil.TestContext(t)
