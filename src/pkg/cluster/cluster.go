--- conflicted
+++ resolved
@@ -470,11 +470,6 @@
 	if err != nil {
 		return nil, fmt.Errorf("%w: %w", stateErr, err)
 	}
-<<<<<<< HEAD
-	// If registry mode is not set then this is an old Zarf cluster and we can assume it's using the nodeport method
-	if s.RegistryInfo.RegistryMode == "" {
-		s.RegistryInfo.RegistryMode = state.RegistryModeNodePort
-=======
 	// If registry mode is not set then this is an old Zarf cluster and we can assume it's either external or nodeport
 	if s.RegistryInfo.RegistryMode == "" {
 		if s.RegistryInfo.IsInternal() {
@@ -482,7 +477,6 @@
 		} else {
 			s.RegistryInfo.RegistryMode = state.RegistryModeExternal
 		}
->>>>>>> d2741ac4
 	}
 	state.DebugPrint(ctx, s)
 	return s, nil
