--- conflicted
+++ resolved
@@ -40,17 +40,13 @@
 
 var zarfImageRegex = regexp.MustCompile(`(?m)^(127\.0\.0\.1|\[::1\]):`)
 
-<<<<<<< HEAD
-// StartInjection initializes a Zarf injection into the cluster.
-func (c *Cluster) StartInjection(ctx context.Context, tmpDir, imagesDir string, injectorSeedSrcs []string, registryNodePort int, useRegistryProxy bool, ipFamily state.IPFamily) error {
-=======
 // StartInjection initializes a Zarf injection into the cluster
-func (c *Cluster) StartInjection(ctx context.Context, tmpDir, imagesDir string, injectorSeedSrcs []string, registryNodePort int, pkgName string) (int, error) {
->>>>>>> 52d4b144
+func (c *Cluster) StartInjection(ctx context.Context, tmpDir, imagesDir string, injectorSeedSrcs []string,
+	registryNodePort int, pkgName string, registryMode state.RegistryMode, ipFamily state.IPFamily) (int, error) {
 	l := logger.From(ctx)
 	start := time.Now()
 	// Stop any previous running injection before starting.
-	err := c.StopInjection(ctx, useRegistryProxy)
+	err := c.StopInjection(ctx, registryMode)
 	if err != nil {
 		return 0, err
 	}
@@ -77,19 +73,19 @@
 		return 0, err
 	}
 
-<<<<<<< HEAD
-	var zarfSeedPort int32
-	if !useRegistryProxy {
-		svc, err := c.createInjectorNodeportService(ctx, registryNodePort)
-		if err != nil {
-			return err
-		}
-		zarfSeedPort = svc.Spec.Ports[0].NodePort
-
-		pod := buildInjectionPod(injectorNodeName, injectorImage, payloadCmNames, shasum, resReq)
+	var zarfSeedPort int
+	if registryMode == state.RegistryModeNodePort {
+		svc, err := c.createInjectorNodeportService(ctx, registryNodePort, pkgName)
+		if err != nil {
+			return 0, err
+		}
+		zarfSeedPort = int(svc.Spec.Ports[0].NodePort)
+
+		//FIXME: I have to add back the package name labels
+		pod := buildInjectionPod(injectorNodeName, injectorImage, payloadCmNames, shasum, resReq, pkgName)
 		_, err = c.Clientset.CoreV1().Pods(*pod.Namespace).Apply(ctx, pod, metav1.ApplyOptions{Force: true, FieldManager: FieldManagerName})
 		if err != nil {
-			return fmt.Errorf("error creating pod in cluster: %w", err)
+			return 0, fmt.Errorf("error creating pod in cluster: %w", err)
 		}
 
 		waitCtx, waitCancel := context.WithTimeout(ctx, 60*time.Second)
@@ -102,7 +98,7 @@
 		}
 		err = healthchecks.Run(waitCtx, c.Watcher, []v1alpha1.NamespacedObjectKindReference{podRef})
 		if err != nil {
-			return err
+			return 0, err
 		}
 	} else {
 		svcAc := v1ac.Service("zarf-injector", state.ZarfNamespaceName).
@@ -115,45 +111,20 @@
 			}))
 		_, err := c.Clientset.CoreV1().Services(*svcAc.Namespace).Apply(ctx, svcAc, metav1.ApplyOptions{Force: true, FieldManager: FieldManagerName})
 		if err != nil {
-			return err
+			return 0, err
 		}
 		dsSpec := buildInjectionDaemonset(injectorImage, payloadCmNames, shasum, resReq, ipFamily)
 		ds, err := c.Clientset.AppsV1().DaemonSets(state.ZarfNamespaceName).Apply(ctx, dsSpec, metav1.ApplyOptions{Force: true, FieldManager: FieldManagerName})
 		if err != nil {
-			return fmt.Errorf("error creating daemonset in cluster: %w", err)
+			return 0, fmt.Errorf("error creating daemonset in cluster: %w", err)
 		}
 		// FIXME: this should be hostPort for hostport and containerport for the hostNetwork
-		zarfSeedPort = ds.Spec.Template.Spec.Containers[0].Ports[0].ContainerPort
+		zarfSeedPort = int(ds.Spec.Template.Spec.Containers[0].Ports[0].ContainerPort)
 		// TODO wait for DaemonSet
-=======
-	svc, err := c.createInjectorNodeportService(ctx, registryNodePort, pkgName)
-	if err != nil {
-		return 0, err
-	}
-
-	pod := buildInjectionPod(injectorNodeName, injectorImage, payloadCmNames, shasum, resReq, pkgName)
-	_, err = c.Clientset.CoreV1().Pods(*pod.Namespace).Apply(ctx, pod, metav1.ApplyOptions{Force: true, FieldManager: FieldManagerName})
-	if err != nil {
-		return 0, fmt.Errorf("error creating pod in cluster: %w", err)
-	}
-
-	waitCtx, waitCancel := context.WithTimeout(ctx, 60*time.Second)
-	defer waitCancel()
-	podRef := v1alpha1.NamespacedObjectKindReference{
-		APIVersion: *pod.APIVersion,
-		Kind:       *pod.Kind,
-		Namespace:  *pod.Namespace,
-		Name:       *pod.Name,
-	}
-	err = healthchecks.Run(waitCtx, c.Watcher, []v1alpha1.NamespacedObjectKindReference{podRef})
-	if err != nil {
-		return 0, err
->>>>>>> 52d4b144
-	}
-	config.ZarfSeedPort = int(zarfSeedPort)
+	}
 
 	l.Debug("done with injection", "duration", time.Since(start))
-	return int(svc.Spec.Ports[0].NodePort), nil
+	return zarfSeedPort, nil
 }
 
 // CreateInjectorConfigMaps creates the required configmaps to run the injector
@@ -182,11 +153,11 @@
 }
 
 // StopInjection handles cleanup once the seed registry is up.
-func (c *Cluster) StopInjection(ctx context.Context, useRegistryProxy bool) error {
+func (c *Cluster) StopInjection(ctx context.Context, registryMode state.RegistryMode) error {
 	start := time.Now()
 	l := logger.From(ctx)
 	l.Debug("deleting injector resources")
-	if useRegistryProxy {
+	if registryMode == state.RegistryModeProxy {
 		err := c.Clientset.AppsV1().DaemonSets(state.ZarfNamespaceName).Delete(ctx, "zarf-injector", metav1.DeleteOptions{})
 		if err != nil && !kerrors.IsNotFound(err) {
 			return err
@@ -195,7 +166,7 @@
 		if err != nil && !kerrors.IsNotFound(err) {
 			return err
 		}
-	} else {
+	} else if registryMode == state.RegistryModeNodePort {
 		err := c.Clientset.CoreV1().Pods(state.ZarfNamespaceName).Delete(ctx, "injector", metav1.DeleteOptions{})
 		if err != nil && !kerrors.IsNotFound(err) {
 			return err
@@ -258,7 +229,6 @@
 	return nil
 }
 
-<<<<<<< HEAD
 func buildInjectionDaemonset(image string, payloadCmNames []string, shasum string, resReq *v1ac.ResourceRequirementsApplyConfiguration, ipFamily state.IPFamily) *v1aa.DaemonSetApplyConfiguration {
 	var podSpec *v1ac.PodSpecApplyConfiguration
 	if ipFamily == state.IPFamilyIPv6 {
@@ -283,10 +253,7 @@
 				WithSpec(podSpec)))
 }
 
-func (c *Cluster) createPayloadConfigMaps(ctx context.Context, tmpDir, imagesDir string, injectorSeedSrcs []string) ([]string, string, error) {
-=======
 func (c *Cluster) createPayloadConfigMaps(ctx context.Context, tmpDir, imagesDir string, injectorSeedSrcs []string, pkgName string) ([]string, string, error) {
->>>>>>> 52d4b144
 	l := logger.From(ctx)
 	tarPath := filepath.Join(tmpDir, "payload.tar.gz")
 	seedImagesDir := filepath.Join(tmpDir, "seed-images")
@@ -531,11 +498,8 @@
 	return false
 }
 
-func buildInjectionPod(nodeName, image string, payloadCmNames []string, shasum string, resReq *v1ac.ResourceRequirementsApplyConfiguration, pkgName string) *v1ac.PodApplyConfiguration {
+func buildVolumesAndMounts(payloadCmNames []string) ([]*v1ac.VolumeApplyConfiguration, []*v1ac.VolumeMountApplyConfiguration) {
 	executeMode := int32(0777)
-	userID := int64(1000)
-	groupID := int64(2000)
-	fsGroupID := int64(2000)
 	volumes := []*v1ac.VolumeApplyConfiguration{
 		v1ac.Volume().
 			WithName("init").
@@ -570,14 +534,17 @@
 			WithMountPath(fmt.Sprintf("/zarf-init/%s", filename)).
 			WithSubPath(filename))
 	}
-
+	return volumes, volumeMounts
+}
+
+func buildInjectionPod(nodeName, image string, payloadCmNames []string, shasum string, resReq *v1ac.ResourceRequirementsApplyConfiguration, pkgName string) *v1ac.PodApplyConfiguration {
 	pod := v1ac.Pod("injector", state.ZarfNamespaceName).
 		WithLabels(map[string]string{
-			"app":        "zarf-injector",
-			AgentLabel:   "ignore",
-			PackageLabel: pkgName,
+			"app":               "zarf-injector",
+			"zarf.dev/injector": "true",
+			AgentLabel:          "ignore",
+			PackageLabel:        pkgName,
 		}).
-<<<<<<< HEAD
 		WithSpec(BuildInjectionPodSpec(nodeName, corev1.RestartPolicyNever, image, payloadCmNames, shasum, resReq, v1ac.ContainerPort().WithContainerPort(5000)))
 	return pod
 }
@@ -636,56 +603,6 @@
 			).
 			WithVolumes(volumes...)
 	return podSpec
-=======
-		WithSpec(
-			v1ac.PodSpec().
-				// The injector doesn't handle sigterm to avoid extra dependencies, so we set it to 1
-				WithTerminationGracePeriodSeconds(1).
-				WithNodeName(nodeName).
-				WithRestartPolicy(corev1.RestartPolicyNever).
-				WithSecurityContext(
-					v1ac.PodSecurityContext().
-						WithRunAsUser(userID).
-						WithRunAsGroup(groupID).
-						WithFSGroup(fsGroupID).
-						WithSeccompProfile(
-							v1ac.SeccompProfile().
-								WithType(corev1.SeccompProfileTypeRuntimeDefault),
-						),
-				).
-				WithContainers(
-					v1ac.Container().
-						WithName("injector").
-						WithImage(image).
-						WithImagePullPolicy(corev1.PullIfNotPresent).
-						WithWorkingDir("/zarf-init").
-						WithCommand("/zarf-init/zarf-injector", shasum).
-						WithVolumeMounts(volumeMounts...).
-						WithSecurityContext(
-							v1ac.SecurityContext().
-								WithReadOnlyRootFilesystem(true).
-								WithAllowPrivilegeEscalation(false).
-								WithRunAsNonRoot(true).
-								WithCapabilities(v1ac.Capabilities().WithDrop(corev1.Capability("ALL"))),
-						).
-						WithReadinessProbe(
-							v1ac.Probe().
-								WithPeriodSeconds(2).
-								WithSuccessThreshold(1).
-								WithFailureThreshold(10).
-								WithHTTPGet(
-									v1ac.HTTPGetAction().
-										WithPath("/v2/").
-										WithPort(intstr.FromInt(5000)),
-								),
-						).
-						WithResources(resReq),
-				).
-				WithVolumes(volumes...),
-		)
-
-	return pod
->>>>>>> 52d4b144
 }
 
 // createInjectorNodeportService creates the injector service on an available port different than the registryNodePort service
