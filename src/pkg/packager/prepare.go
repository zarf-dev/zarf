// SPDX-License-Identifier: Apache-2.0
// SPDX-FileCopyrightText: 2021-Present The Zarf Authors

// Package packager contains functions for interacting with, managing and deploying Zarf packages.
package packager

import (
	"fmt"
	"os"
	"path/filepath"
	"regexp"
	"sort"
	"strings"

	"github.com/goccy/go-yaml"

	"github.com/defenseunicorns/zarf/src/config"
	"github.com/defenseunicorns/zarf/src/config/lang"
	"github.com/defenseunicorns/zarf/src/internal/packager/helm"
	"github.com/defenseunicorns/zarf/src/internal/packager/kustomize"
	"github.com/defenseunicorns/zarf/src/internal/packager/template"
	"github.com/defenseunicorns/zarf/src/pkg/layout"
	"github.com/defenseunicorns/zarf/src/pkg/message"
	"github.com/defenseunicorns/zarf/src/pkg/packager/creator"
	"github.com/defenseunicorns/zarf/src/pkg/packager/variables"
	"github.com/defenseunicorns/zarf/src/pkg/utils"
	"github.com/defenseunicorns/zarf/src/pkg/utils/helpers"
	"github.com/defenseunicorns/zarf/src/types"
	"github.com/google/go-containerregistry/pkg/crane"
	v1 "k8s.io/api/apps/v1"
	batchv1 "k8s.io/api/batch/v1"
	corev1 "k8s.io/api/core/v1"

	"k8s.io/apimachinery/pkg/apis/meta/v1/unstructured"
	"k8s.io/apimachinery/pkg/runtime"
)

// imageMap is a map of image/boolean pairs.
type imageMap map[string]bool

// FindImages iterates over a Zarf.yaml and attempts to parse any images.
func (p *Packager) FindImages() (imgMap map[string][]string, err error) {
	cwd, err := os.Getwd()
	if err != nil {
		return nil, err
	}
	defer func() {
		// Return to the original working directory
		if err := os.Chdir(cwd); err != nil {
			message.Warnf("Unable to return to the original working directory: %s", err.Error())
		}
	}()
	if err := os.Chdir(p.cfg.CreateOpts.BaseDir); err != nil {
		return nil, fmt.Errorf("unable to access directory %q: %w", p.cfg.CreateOpts.BaseDir, err)
	}
	message.Note(fmt.Sprintf("Using build directory %s", p.cfg.CreateOpts.BaseDir))

	c := creator.NewPackageCreator(p.cfg.CreateOpts, p.cfg, cwd)

<<<<<<< HEAD
	p.cfg.Pkg, err = c.LoadPackageDefinition(p.layout, p.warnings)
=======
	if err := helpers.CreatePathAndCopy(layout.ZarfYAML, p.layout.ZarfYAML); err != nil {
		return nil, err
	}

	p.cfg.Pkg, p.warnings, err = c.LoadPackageDefinition(p.layout)
>>>>>>> 329a1ae1
	if err != nil {
		return nil, err
	}

	for _, warning := range p.warnings.GetMessages() {
		message.Warn(warning)
	}

	return p.findImages()
}

func (p *Packager) findImages() (imgMap map[string][]string, err error) {
	repoHelmChartPath := p.cfg.FindImagesOpts.RepoHelmChartPath
	kubeVersionOverride := p.cfg.FindImagesOpts.KubeVersionOverride
	whyImage := p.cfg.FindImagesOpts.Why

	imagesMap := make(map[string][]string)
	erroredCharts := []string{}
	erroredCosignLookups := []string{}
	whyResources := []string{}

	for _, component := range p.cfg.Pkg.Components {
		if len(component.Repos) > 0 && repoHelmChartPath == "" {
			message.Note("This Zarf package contains git repositories, " +
				"if any repos contain helm charts you want to template and " +
				"search for images, make sure to specify the helm chart path " +
				"via the --repo-chart-path flag")
		}
	}

	componentDefinition := "\ncomponents:\n"

	if err := variables.SetVariableMapInConfig(p.cfg); err != nil {
		return nil, err
	}

	for _, component := range p.cfg.Pkg.Components {
		if len(component.Charts)+len(component.Manifests)+len(component.Repos) < 1 {
			// Skip if it doesn't have what we need
			continue
		}

		if repoHelmChartPath != "" {
			// Also process git repos that have helm charts
			for _, repo := range component.Repos {
				matches := strings.Split(repo, "@")
				if len(matches) < 2 {
					message.Warnf("Cannot convert git repo %s to helm chart without a version tag", repo)
					continue
				}

				// Trim the first char to match how the packager expects it, this is messy,need to clean up better
				repoHelmChartPath = strings.TrimPrefix(repoHelmChartPath, "/")

				// If a repo helm chart path is specified,
				component.Charts = append(component.Charts, types.ZarfChart{
					Name:    repo,
					URL:     matches[0],
					Version: matches[1],
					GitPath: repoHelmChartPath,
				})
			}
		}

		// matchedImages holds the collection of images, reset per-component
		matchedImages := make(imageMap)
		maybeImages := make(imageMap)

		// resources are a slice of generic structs that represent parsed K8s resources
		var resources []*unstructured.Unstructured

		componentPaths, err := p.layout.Components.Create(component)
		if err != nil {
			return nil, err
		}
		values, err := template.Generate(p.cfg)
		if err != nil {
			return nil, fmt.Errorf("unable to generate template values")
		}
		// Adding these so the default builtin values exist in case any helm charts rely on them
		registryInfo := types.RegistryInfo{Address: p.cfg.FindImagesOpts.RegistryURL}
		err = registryInfo.FillInEmptyValues()
		if err != nil {
			return nil, err
		}
		gitServer := types.GitServerInfo{}
		err = gitServer.FillInEmptyValues()
		if err != nil {
			return nil, err
		}
		artifactServer := types.ArtifactServerInfo{}
		artifactServer.FillInEmptyValues()
		values.SetState(&types.ZarfState{
			RegistryInfo:   registryInfo,
			GitServer:      gitServer,
			ArtifactServer: artifactServer})
		for _, chart := range component.Charts {

			helmCfg := helm.New(
				chart,
				componentPaths.Charts,
				componentPaths.Values,
				helm.WithKubeVersion(kubeVersionOverride),
				helm.WithPackageConfig(p.cfg),
			)

			err = helmCfg.PackageChart(component.DeprecatedCosignKeyPath)
			if err != nil {
				return nil, fmt.Errorf("unable to package the chart %s: %w", chart.Name, err)
			}

			valuesFilePaths, _ := helpers.RecursiveFileList(componentPaths.Values, nil, false)
			for _, path := range valuesFilePaths {
				if err := values.Apply(component, path, false); err != nil {
					return nil, err
				}
			}

			// Generate helm templates for this chart
			chartTemplate, chartValues, err := helmCfg.TemplateChart()
			if err != nil {
				message.WarnErrf(err, "Problem rendering the helm template for %s: %s", chart.Name, err.Error())
				erroredCharts = append(erroredCharts, chart.Name)
				continue
			}

			// Break the template into separate resources
			yamls, _ := utils.SplitYAML([]byte(chartTemplate))
			resources = append(resources, yamls...)

			chartTarball := helm.StandardName(componentPaths.Charts, chart) + ".tgz"

			annotatedImages, err := helm.FindAnnotatedImagesForChart(chartTarball, chartValues)
			if err != nil {
				message.WarnErrf(err, "Problem looking for image annotations for %s: %s", chart.URL, err.Error())
				erroredCharts = append(erroredCharts, chart.URL)
				continue
			}
			for _, image := range annotatedImages {
				matchedImages[image] = true
			}

			// Check if the --why flag is set
			if whyImage != "" {
				whyResourcesChart, err := findWhyResources(yamls, whyImage, component.Name, chart.Name, true)
				if err != nil {
					message.WarnErrf(err, "Error finding why resources for chart %s: %s", chart.Name, err.Error())
				}
				whyResources = append(whyResources, whyResourcesChart...)
			}
		}

		for _, manifest := range component.Manifests {
			for idx, k := range manifest.Kustomizations {
				// Generate manifests from kustomizations and place in the package
				kname := fmt.Sprintf("kustomization-%s-%d.yaml", manifest.Name, idx)
				destination := filepath.Join(componentPaths.Manifests, kname)
				if err := kustomize.Build(k, destination, manifest.KustomizeAllowAnyDirectory); err != nil {
					return nil, fmt.Errorf("unable to build the kustomization for %s: %w", k, err)
				}
				manifest.Files = append(manifest.Files, destination)
			}
			// Get all manifest files
			for idx, f := range manifest.Files {
				if helpers.IsURL(f) {
					mname := fmt.Sprintf("manifest-%s-%d.yaml", manifest.Name, idx)
					destination := filepath.Join(componentPaths.Manifests, mname)
					if err := utils.DownloadToFile(f, destination, component.DeprecatedCosignKeyPath); err != nil {
						return nil, fmt.Errorf(lang.ErrDownloading, f, err.Error())
					}
					f = destination
				} else {
					filename := filepath.Base(f)
					newDestination := filepath.Join(componentPaths.Manifests, filename)
					if err := helpers.CreatePathAndCopy(f, newDestination); err != nil {
						return nil, fmt.Errorf("unable to copy manifest %s: %w", f, err)
					}
					f = newDestination
				}

				if err := values.Apply(component, f, true); err != nil {
					return nil, err
				}
				// Read the contents of each file
				contents, err := os.ReadFile(f)
				if err != nil {
					message.WarnErrf(err, "Unable to read the file %s", f)
					continue
				}

				// Break the manifest into separate resources
				contentString := string(contents)
				message.Debugf("%s", contentString)
				yamls, _ := utils.SplitYAML(contents)
				resources = append(resources, yamls...)

				// Check if the --why flag is set and if it is process the manifests
				if whyImage != "" {
					whyResourcesManifest, err := findWhyResources(yamls, whyImage, component.Name, manifest.Name, false)
					if err != nil {
						message.WarnErrf(err, "Error finding why resources for manifest %s: %s", manifest.Name, err.Error())
					}
					whyResources = append(whyResources, whyResourcesManifest...)
				}
			}
		}

		spinner := message.NewProgressSpinner("Looking for images in component %q across %d resources", component.Name, len(resources))
		defer spinner.Stop()

		for _, resource := range resources {
			if matchedImages, maybeImages, err = p.processUnstructuredImages(resource, matchedImages, maybeImages); err != nil {
				message.WarnErrf(err, "Problem processing K8s resource %s", resource.GetName())
			}
		}

		if sortedImages := sortImages(matchedImages, nil); len(sortedImages) > 0 {
			// Log the header comment
			componentDefinition += fmt.Sprintf("\n  - name: %s\n    images:\n", component.Name)
			for _, image := range sortedImages {
				// Use print because we want this dumped to stdout
				imagesMap[component.Name] = append(imagesMap[component.Name], image)
				componentDefinition += fmt.Sprintf("      - %s\n", image)
			}
		}

		// Handle the "maybes"
		if sortedImages := sortImages(maybeImages, matchedImages); len(sortedImages) > 0 {
			var validImages []string
			for _, image := range sortedImages {
				if descriptor, err := crane.Head(image, config.GetCraneOptions(config.CommonOptions.Insecure)...); err != nil {
					// Test if this is a real image, if not just quiet log to debug, this is normal
					message.Debugf("Suspected image does not appear to be valid: %#v", err)
				} else {
					// Otherwise, add to the list of images
					message.Debugf("Imaged digest found: %s", descriptor.Digest)
					validImages = append(validImages, image)
				}
			}

			if len(validImages) > 0 {
				componentDefinition += fmt.Sprintf("      # Possible images - %s - %s\n", p.cfg.Pkg.Metadata.Name, component.Name)
				for _, image := range validImages {
					imagesMap[component.Name] = append(imagesMap[component.Name], image)
					componentDefinition += fmt.Sprintf("      - %s\n", image)
				}
			}
		}

		spinner.Success()

		// Handle cosign artifact lookups
		if len(imagesMap[component.Name]) > 0 {
			var cosignArtifactList []string
			spinner := message.NewProgressSpinner("Looking up cosign artifacts for discovered images (0/%d)", len(imagesMap[component.Name]))
			defer spinner.Stop()

			for idx, image := range imagesMap[component.Name] {
				spinner.Updatef("Looking up cosign artifacts for discovered images (%d/%d)", idx+1, len(imagesMap[component.Name]))
				cosignArtifacts, err := utils.GetCosignArtifacts(image)
				if err != nil {
					message.WarnErrf(err, "Problem looking up cosign artifacts for %s: %s", image, err.Error())
					erroredCosignLookups = append(erroredCosignLookups, image)
				}
				cosignArtifactList = append(cosignArtifactList, cosignArtifacts...)
			}

			spinner.Success()

			if len(cosignArtifactList) > 0 {
				imagesMap[component.Name] = append(imagesMap[component.Name], cosignArtifactList...)
				componentDefinition += fmt.Sprintf("      # Cosign artifacts for images - %s - %s\n", p.cfg.Pkg.Metadata.Name, component.Name)
				for _, cosignArtifact := range cosignArtifactList {
					componentDefinition += fmt.Sprintf("      - %s\n", cosignArtifact)
				}
			}
		}
	}

	if whyImage != "" {
		if len(whyResources) == 0 {
			message.Warnf("image %q not found in any charts or manifests", whyImage)
		}
		return nil, nil
	}

	fmt.Println(componentDefinition)

	if len(erroredCharts) > 0 || len(erroredCosignLookups) > 0 {
		errMsg := ""
		if len(erroredCharts) > 0 {
			errMsg = fmt.Sprintf("the following charts had errors: %s", erroredCharts)
		}
		if len(erroredCosignLookups) > 0 {
			if errMsg != "" {
				errMsg += "\n"
			}
			errMsg += fmt.Sprintf("the following images errored on cosign lookups: %s", erroredCosignLookups)
		}
		return imagesMap, fmt.Errorf(errMsg)
	}

	return imagesMap, nil
}

func (p *Packager) processUnstructuredImages(resource *unstructured.Unstructured, matchedImages, maybeImages imageMap) (imageMap, imageMap, error) {
	var imageSanityCheck = regexp.MustCompile(`(?mi)"image":"([^"]+)"`)
	var imageFuzzyCheck = regexp.MustCompile(`(?mi)["|=]([a-z0-9\-.\/:]+:[\w.\-]*[a-z\.\-][\w.\-]*)"`)
	var json string

	contents := resource.UnstructuredContent()
	bytes, _ := resource.MarshalJSON()
	json = string(bytes)

	switch resource.GetKind() {
	case "Deployment":
		var deployment v1.Deployment
		if err := runtime.DefaultUnstructuredConverter.FromUnstructured(contents, &deployment); err != nil {
			return matchedImages, maybeImages, fmt.Errorf("could not parse deployment: %w", err)
		}
		matchedImages = buildImageMap(matchedImages, deployment.Spec.Template.Spec)

	case "DaemonSet":
		var daemonSet v1.DaemonSet
		if err := runtime.DefaultUnstructuredConverter.FromUnstructured(contents, &daemonSet); err != nil {
			return matchedImages, maybeImages, fmt.Errorf("could not parse daemonset: %w", err)
		}
		matchedImages = buildImageMap(matchedImages, daemonSet.Spec.Template.Spec)

	case "StatefulSet":
		var statefulSet v1.StatefulSet
		if err := runtime.DefaultUnstructuredConverter.FromUnstructured(contents, &statefulSet); err != nil {
			return matchedImages, maybeImages, fmt.Errorf("could not parse statefulset: %w", err)
		}
		matchedImages = buildImageMap(matchedImages, statefulSet.Spec.Template.Spec)

	case "ReplicaSet":
		var replicaSet v1.ReplicaSet
		if err := runtime.DefaultUnstructuredConverter.FromUnstructured(contents, &replicaSet); err != nil {
			return matchedImages, maybeImages, fmt.Errorf("could not parse replicaset: %w", err)
		}
		matchedImages = buildImageMap(matchedImages, replicaSet.Spec.Template.Spec)

	case "Job":
		var job batchv1.Job
		if err := runtime.DefaultUnstructuredConverter.FromUnstructured(contents, &job); err != nil {
			return matchedImages, maybeImages, fmt.Errorf("could not parse job: %w", err)
		}
		matchedImages = buildImageMap(matchedImages, job.Spec.Template.Spec)

	default:
		// Capture any custom images
		matches := imageSanityCheck.FindAllStringSubmatch(json, -1)
		for _, group := range matches {
			message.Debugf("Found unknown match, Kind: %s, Value: %s", resource.GetKind(), group[1])
			matchedImages[group[1]] = true
		}
	}

	// Capture "maybe images" too for all kinds because they might be in unexpected places.... 👀
	matches := imageFuzzyCheck.FindAllStringSubmatch(json, -1)
	for _, group := range matches {
		message.Debugf("Found possible fuzzy match, Kind: %s, Value: %s", resource.GetKind(), group[1])
		maybeImages[group[1]] = true
	}

	return matchedImages, maybeImages, nil
}

func findWhyResources(resources []*unstructured.Unstructured, whyImage, componentName, resourceName string, isChart bool) ([]string, error) {
	foundWhyResources := []string{}
	for _, resource := range resources {
		bytes, err := yaml.Marshal(resource.Object)
		if err != nil {
			return nil, err
		}
		yaml := string(bytes)
		resourceTypeKey := "manifest"
		if isChart {
			resourceTypeKey = "chart"
		}

		if strings.Contains(yaml, whyImage) {
			fmt.Printf("component: %s\n%s: %s\nresource:\n\n%s\n", componentName, resourceTypeKey, resourceName, yaml)
			foundWhyResources = append(foundWhyResources, resourceName)
		}
	}
	return foundWhyResources, nil
}

// BuildImageMap looks for init container, ephemeral and regular container images.
func buildImageMap(images imageMap, pod corev1.PodSpec) imageMap {
	for _, container := range pod.InitContainers {
		images[container.Image] = true
	}
	for _, container := range pod.Containers {
		images[container.Image] = true
	}
	for _, container := range pod.EphemeralContainers {
		images[container.Image] = true
	}
	return images
}

// SortImages returns a sorted list of images.
func sortImages(images, compareWith imageMap) []string {
	sortedImages := sort.StringSlice{}
	for image := range images {
		if !compareWith[image] || compareWith == nil {
			// Check compareWith, if it exists only add if not in that list.
			sortedImages = append(sortedImages, image)
		}
	}
	sort.Sort(sortedImages)
	return sortedImages
}<|MERGE_RESOLUTION|>--- conflicted
+++ resolved
@@ -57,15 +57,11 @@
 
 	c := creator.NewPackageCreator(p.cfg.CreateOpts, p.cfg, cwd)
 
-<<<<<<< HEAD
-	p.cfg.Pkg, err = c.LoadPackageDefinition(p.layout, p.warnings)
-=======
 	if err := helpers.CreatePathAndCopy(layout.ZarfYAML, p.layout.ZarfYAML); err != nil {
 		return nil, err
 	}
 
-	p.cfg.Pkg, p.warnings, err = c.LoadPackageDefinition(p.layout)
->>>>>>> 329a1ae1
+	p.cfg.Pkg, err = c.LoadPackageDefinition(p.layout, p.warnings)
 	if err != nil {
 		return nil, err
 	}
