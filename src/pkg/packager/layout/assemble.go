// SPDX-License-Identifier: Apache-2.0
// SPDX-FileCopyrightText: 2021-Present The Zarf Authors

package layout

import (
	"archive/tar"
	"context"
	"crypto/sha256"
	"encoding/hex"
	"errors"
	"fmt"
	"io"
	"io/fs"
	"os"
	"path/filepath"
	"runtime"
	"slices"
	"strconv"
	"strings"
	"time"

	"github.com/defenseunicorns/pkg/helpers/v2"
	goyaml "github.com/goccy/go-yaml"
	"github.com/sigstore/cosign/v2/cmd/cosign/cli/options"
	"github.com/sigstore/cosign/v2/cmd/cosign/cli/sign"
	"github.com/zarf-dev/zarf/src/api/v1alpha1"
	"github.com/zarf-dev/zarf/src/config"
	"github.com/zarf-dev/zarf/src/config/lang"
	"github.com/zarf-dev/zarf/src/internal/git"
	"github.com/zarf-dev/zarf/src/internal/packager/helm"
	"github.com/zarf-dev/zarf/src/internal/packager/images"
	"github.com/zarf-dev/zarf/src/internal/packager/kustomize"
	"github.com/zarf-dev/zarf/src/pkg/archive"
	"github.com/zarf-dev/zarf/src/pkg/logger"
	"github.com/zarf-dev/zarf/src/pkg/packager/actions"
	"github.com/zarf-dev/zarf/src/pkg/packager/filters"
	"github.com/zarf-dev/zarf/src/pkg/transform"
	"github.com/zarf-dev/zarf/src/pkg/utils"
)

// AssembleOptions are the options for creating a package from a package object
type AssembleOptions struct {
	// Flavor causes the package to only include components with a matching `.components[x].only.flavor` or no flavor `.components[x].only.flavor` specified
	Flavor string
	// RegistryOverrides overrides the basepath of an OCI image with a path to a different registry
	RegistryOverrides  []images.RegistryOverride
	SigningKeyPath     string
	SigningKeyPassword string
	SkipSBOM           bool
	// When DifferentialPackage is set the zarf package created only includes images and repos not in the differential package
	DifferentialPackage v1alpha1.ZarfPackage
	OCIConcurrency      int
	// CachePath is the path to the Zarf cache, used to cache images
	CachePath string
}

// AssemblePackage takes a package definition and returns a package layout with all the resources collected
func AssemblePackage(ctx context.Context, pkg v1alpha1.ZarfPackage, packagePath string, opts AssembleOptions) (*PackageLayout, error) {
	l := logger.From(ctx)
	l.Info("assembling package", "path", packagePath)

	if opts.DifferentialPackage.Metadata.Name != "" {
		l.Debug("creating differential package", "differential", opts.DifferentialPackage)
		allIncludedImagesMap := map[string]bool{}
		allIncludedReposMap := map[string]bool{}
		for _, component := range opts.DifferentialPackage.Components {
			for _, image := range component.Images {
				allIncludedImagesMap[image] = true
			}
			for _, repo := range component.Repos {
				allIncludedReposMap[repo] = true
			}
		}

		pkg.Build.Differential = true
		pkg.Build.DifferentialPackageVersion = opts.DifferentialPackage.Metadata.Version

		versionsMatch := opts.DifferentialPackage.Metadata.Version == pkg.Metadata.Version
		if versionsMatch {
			return nil, errors.New(lang.PkgCreateErrDifferentialSameVersion)
		}
		noVersionSet := opts.DifferentialPackage.Metadata.Version == "" || pkg.Metadata.Version == ""
		if noVersionSet {
			return nil, errors.New(lang.PkgCreateErrDifferentialNoVersion)
		}
		filter := filters.ByDifferentialData(allIncludedImagesMap, allIncludedReposMap)
		var err error
		pkg.Components, err = filter.Apply(pkg)
		if err != nil {
			return nil, err
		}
	}

	buildPath, err := utils.MakeTempDir(config.CommonOptions.TempDirectory)
	if err != nil {
		return nil, err
	}
	for _, component := range pkg.Components {
		err := assemblePackageComponent(ctx, component, packagePath, buildPath)
		if err != nil {
			return nil, err
		}
	}

	componentImages := []transform.Image{}
	for _, component := range pkg.Components {
		for _, src := range component.Images {
			refInfo, err := transform.ParseImageRef(src)
			if err != nil {
				return nil, fmt.Errorf("failed to create ref for image %s: %w", src, err)
			}
			if slices.Contains(componentImages, refInfo) {
				continue
			}
			componentImages = append(componentImages, refInfo)
		}
	}
	sbomImageList := []transform.Image{}
	if len(componentImages) > 0 {
		pullCfg := images.PullConfig{
			OCIConcurrency:        opts.OCIConcurrency,
			DestinationDirectory:  filepath.Join(buildPath, ImagesDir),
			ImageList:             componentImages,
			Arch:                  pkg.Metadata.Architecture,
			RegistryOverrides:     opts.RegistryOverrides,
			CacheDirectory:        filepath.Join(opts.CachePath, ImagesDir),
			PlainHTTP:             config.CommonOptions.PlainHTTP,
			InsecureSkipTLSVerify: config.CommonOptions.InsecureSkipTLSVerify,
		}
		manifests, err := images.Pull(ctx, pullCfg)
		if err != nil {
			return nil, err
		}
		for image, manifest := range manifests {
			ok := images.OnlyHasImageLayers(manifest)
			if ok {
				sbomImageList = append(sbomImageList, image)
			}
		}

		// Sort images index to make build reproducible.
		err = utils.SortImagesIndex(filepath.Join(buildPath, ImagesDir))
		if err != nil {
			return nil, err
		}
	}

	l.Info("composed components successfully")

	if !opts.SkipSBOM && pkg.IsSBOMAble() {
		l.Info("generating SBOM")
		err := generateSBOM(ctx, pkg, buildPath, sbomImageList, opts.CachePath)
		if err != nil {
			return nil, fmt.Errorf("failed to generate SBOM: %w", err)
		}
	}

	l.Debug("copying values files to package", "files", pkg.Values.Files)
	for _, file := range pkg.Values.Files {
		if err = copyValuesFile(ctx, file, packagePath, buildPath); err != nil {
			return nil, err
		}
	}

	checksumContent, checksumSha, err := getChecksum(buildPath)
	if err != nil {
		return nil, err
	}
	checksumPath := filepath.Join(buildPath, Checksums)
	err = os.WriteFile(checksumPath, []byte(checksumContent), helpers.ReadWriteUser)
	if err != nil {
		return nil, err
	}
	pkg.Metadata.AggregateChecksum = checksumSha

	pkg = recordPackageMetadata(pkg, opts.Flavor, opts.RegistryOverrides)

	b, err := goyaml.Marshal(pkg)
	if err != nil {
		return nil, err
	}
	err = os.WriteFile(filepath.Join(buildPath, ZarfYAML), b, helpers.ReadWriteUser)
	if err != nil {
		return nil, err
	}

	err = signPackage(buildPath, opts.SigningKeyPath, opts.SigningKeyPassword)
	if err != nil {
		return nil, err
	}

	pkgLayout, err := LoadFromDir(ctx, buildPath, PackageLayoutOptions{SkipSignatureValidation: true})
	if err != nil {
		return nil, err
	}

	return pkgLayout, nil
}

// AssembleSkeletonOptions are the options for creating a skeleton package
type AssembleSkeletonOptions struct {
	SigningKeyPath     string
	SigningKeyPassword string
	Flavor             string
}

// AssembleSkeleton creates a skeleton package and returns the path to the created package.
func AssembleSkeleton(ctx context.Context, pkg v1alpha1.ZarfPackage, packagePath string, opts AssembleSkeletonOptions) (*PackageLayout, error) {
	pkg.Metadata.Architecture = v1alpha1.SkeletonArch

	buildPath, err := utils.MakeTempDir(config.CommonOptions.TempDirectory)
	if err != nil {
		return nil, err
	}

	// To remove the flavor value, as the flavor is configured by the tag uploaded to the registry
	//   example:
	//     url: oci://ghcr.io/zarf-dev/packages/init:v0.58.0-upstream
	//     is indicating that you are importing the "upstream" flavor of the zarf init package
	for i := 0; i < len(pkg.Components); i++ {
		pkg.Components[i].Only.Flavor = ""
		err := assembleSkeletonComponent(ctx, pkg.Components[i], packagePath, buildPath)
		if err != nil {
			return nil, err
		}
	}

	checksumContent, checksumSha, err := getChecksum(buildPath)
	if err != nil {
		return nil, err
	}
	checksumPath := filepath.Join(buildPath, Checksums)
	err = os.WriteFile(checksumPath, []byte(checksumContent), helpers.ReadWriteUser)
	if err != nil {
		return nil, err
	}
	pkg.Metadata.AggregateChecksum = checksumSha

	pkg = recordPackageMetadata(pkg, opts.Flavor, nil)

	b, err := goyaml.Marshal(pkg)
	if err != nil {
		return nil, err
	}
	err = os.WriteFile(filepath.Join(buildPath, ZarfYAML), b, helpers.ReadWriteUser)
	if err != nil {
		return nil, err
	}

	err = signPackage(buildPath, opts.SigningKeyPath, opts.SigningKeyPassword)
	if err != nil {
		return nil, err
	}

	layoutOpts := PackageLayoutOptions{
		SkipSignatureValidation: true,
		IsPartial:               false,
	}
	pkgLayout, err := LoadFromDir(ctx, buildPath, layoutOpts)
	if err != nil {
		return nil, fmt.Errorf("unable to load skeleton: %w", err)
	}

	return pkgLayout, nil
}

func assemblePackageComponent(ctx context.Context, component v1alpha1.ZarfComponent, packagePath, buildPath string) (err error) {
	tmpBuildPath, err := utils.MakeTempDir(config.CommonOptions.TempDirectory)
	if err != nil {
		return err
	}
	defer func() {
		err = errors.Join(err, os.RemoveAll(tmpBuildPath))
	}()
	compBuildPath := filepath.Join(tmpBuildPath, component.Name)
	err = os.MkdirAll(compBuildPath, 0o700)
	if err != nil {
		return err
	}

	onCreate := component.Actions.OnCreate
	if err := actions.Run(ctx, packagePath, onCreate.Defaults, onCreate.Before, nil, nil); err != nil {
		return fmt.Errorf("unable to run component before action: %w", err)
	}

	// If any helm charts are defined, process them.
	for _, chart := range component.Charts {
		chartPath := filepath.Join(compBuildPath, string(ChartsComponentDir))
		valuesFilePath := filepath.Join(compBuildPath, string(ValuesComponentDir))
		err := PackageChart(ctx, chart, packagePath, chartPath, valuesFilePath)
		if err != nil {
			return err
		}
	}

	for filesIdx, file := range component.Files {
		rel := filepath.Join(string(FilesComponentDir), strconv.Itoa(filesIdx), filepath.Base(file.Target))
		dst := filepath.Join(compBuildPath, rel)
		destinationDir := filepath.Dir(dst)

		if helpers.IsURL(file.Source) {
			if file.ExtractPath != "" {
				// get the compressedFileName from the source
				compressedFileName, err := helpers.ExtractBasePathFromURL(file.Source)
				if err != nil {
					return fmt.Errorf(lang.ErrFileNameExtract, file.Source, err.Error())
				}
				tmpDir, err := utils.MakeTempDir(config.CommonOptions.TempDirectory)
				if err != nil {
					return err
				}
				defer func() {
					err = errors.Join(err, os.RemoveAll(tmpDir))
				}()
				compressedFile := filepath.Join(tmpDir, compressedFileName)

				// If the file is an archive, download it to the componentPath.Temp
				if err := utils.DownloadToFile(ctx, file.Source, compressedFile); err != nil {
					return fmt.Errorf(lang.ErrDownloading, file.Source, err.Error())
				}
				decompressOpts := archive.DecompressOpts{
					Files: []string{file.ExtractPath},
				}
				err = archive.Decompress(ctx, compressedFile, destinationDir, decompressOpts)
				if err != nil {
					return fmt.Errorf(lang.ErrFileExtract, file.ExtractPath, compressedFileName, err.Error())
				}
			} else {
				if err := utils.DownloadToFile(ctx, file.Source, dst); err != nil {
					return fmt.Errorf(lang.ErrDownloading, file.Source, err.Error())
				}
			}
		} else {
			src := file.Source
			if !filepath.IsAbs(file.Source) {
				src = filepath.Join(packagePath, file.Source)
			}
			if file.ExtractPath != "" {
				decompressOpts := archive.DecompressOpts{
					Files: []string{file.ExtractPath},
				}
				err = archive.Decompress(ctx, src, destinationDir, decompressOpts)
				if err != nil {
					return fmt.Errorf(lang.ErrFileExtract, file.ExtractPath, src, err.Error())
				}
			} else {
				if err := helpers.CreatePathAndCopy(src, dst); err != nil {
					return fmt.Errorf("unable to copy file %s: %w", src, err)
				}
			}
		}

		if file.ExtractPath != "" {
			// Make sure dst reflects the actual file or directory.
			updatedExtractedFileOrDir := filepath.Join(destinationDir, file.ExtractPath)
			if updatedExtractedFileOrDir != dst {
				if err := os.Rename(updatedExtractedFileOrDir, dst); err != nil {
					return fmt.Errorf(lang.ErrWritingFile, dst, err)
				}
			}
		}

		// Abort packaging on invalid shasum (if one is specified).
		if file.Shasum != "" {
			if err := helpers.SHAsMatch(dst, file.Shasum); err != nil {
				return err
			}
		}

		if file.Executable || helpers.IsDir(dst) {
			err := os.Chmod(dst, helpers.ReadWriteExecuteUser)
			if err != nil {
				return err
			}
		} else {
			err := os.Chmod(dst, helpers.ReadWriteUser)
			if err != nil {
				return err
			}
		}
	}

	for dataIdx, data := range component.DataInjections {
		rel := filepath.Join(string(DataComponentDir), strconv.Itoa(dataIdx), filepath.Base(data.Target.Path))
		dst := filepath.Join(compBuildPath, rel)

		if helpers.IsURL(data.Source) {
			if err := utils.DownloadToFile(ctx, data.Source, dst); err != nil {
				return fmt.Errorf(lang.ErrDownloading, data.Source, err.Error())
			}
		} else {
			src := data.Source
			if !filepath.IsAbs(data.Source) {
				src = filepath.Join(packagePath, data.Source)
			}
			if err := helpers.CreatePathAndCopy(src, dst); err != nil {
				return fmt.Errorf("unable to copy data injection %s: %s", data.Source, err.Error())
			}
		}
	}

	// Iterate over all manifests.
	if len(component.Manifests) > 0 {
		err := os.MkdirAll(filepath.Join(compBuildPath, string(ManifestsComponentDir)), 0o700)
		if err != nil {
			return err
		}
	}
	for _, manifest := range component.Manifests {
		err := PackageManifest(ctx, manifest, compBuildPath, packagePath)
		if err != nil {
			return err
		}
	}

	// Load all specified git repos.
	for _, url := range component.Repos {
		// Pull all the references if there is no `@` in the string.
		_, err := git.Clone(ctx, filepath.Join(compBuildPath, string(RepoComponentDir)), url, false)
		if err != nil {
			return fmt.Errorf("unable to pull git repo %s: %w", url, err)
		}
	}

	if err := actions.Run(ctx, packagePath, onCreate.Defaults, onCreate.After, nil, nil); err != nil {
		return fmt.Errorf("unable to run component after action: %w", err)
	}

	// Write the tar component.
	entries, err := os.ReadDir(compBuildPath)
	if err != nil {
		return err
	}
	if len(entries) == 0 {
		return nil
	}
	tarPath := filepath.Join(buildPath, "components", fmt.Sprintf("%s.tar", component.Name))
	err = os.MkdirAll(filepath.Join(buildPath, "components"), 0o700)
	if err != nil {
		return err
	}
	err = createReproducibleTarballFromDir(compBuildPath, component.Name, tarPath, false)
	if err != nil {
		return err
	}
	return nil
}

// PackageManifest takes a Zarf manifest definition and packs it into a package layout
func PackageManifest(ctx context.Context, manifest v1alpha1.ZarfManifest, compBuildPath string, packagePath string) error {
	for fileIdx, path := range manifest.Files {
		rel := filepath.Join(string(ManifestsComponentDir), fmt.Sprintf("%s-%d.yaml", manifest.Name, fileIdx))
		dst := filepath.Join(compBuildPath, rel)

		// Copy manifests without any processing.
		if helpers.IsURL(path) {
			if err := utils.DownloadToFile(ctx, path, dst); err != nil {
				return fmt.Errorf(lang.ErrDownloading, path, err.Error())
			}
		} else {
			src := path
			if !filepath.IsAbs(src) {
				src = filepath.Join(packagePath, src)
			}
			if err := helpers.CreatePathAndCopy(src, dst); err != nil {
				return fmt.Errorf("unable to copy manifest %s: %w", src, err)
			}
		}
	}

	for kustomizeIdx, path := range manifest.Kustomizations {
		// Generate manifests from kustomizations and place in the package.
		kname := fmt.Sprintf("kustomization-%s-%d.yaml", manifest.Name, kustomizeIdx)
		rel := filepath.Join(string(ManifestsComponentDir), kname)
		dst := filepath.Join(compBuildPath, rel)

		if !helpers.IsURL(path) && !filepath.IsAbs(path) {
			path = filepath.Join(packagePath, path)
		}
		if err := kustomize.Build(path, dst, manifest.KustomizeAllowAnyDirectory); err != nil {
			return fmt.Errorf("unable to build kustomization %s: %w", path, err)
		}
	}
	return nil
}

// PackageChart takes a Zarf Chart definition and packs it into a package layout
func PackageChart(ctx context.Context, chart v1alpha1.ZarfChart, packagePath string, chartPath string, valuesFilePath string) error {
	if chart.LocalPath != "" && !filepath.IsAbs(chart.LocalPath) {
		chart.LocalPath = filepath.Join(packagePath, chart.LocalPath)
	}
	oldValuesFiles := chart.ValuesFiles
	valuesFiles := []string{}
	for _, v := range chart.ValuesFiles {
		if !filepath.IsAbs(v) {
			v = filepath.Join(packagePath, v)
		}
		valuesFiles = append(valuesFiles, v)
	}
	chart.ValuesFiles = valuesFiles
	if err := helm.PackageChart(ctx, chart, chartPath, valuesFilePath); err != nil {
		return err
	}
	chart.ValuesFiles = oldValuesFiles
	return nil
}

func assembleSkeletonComponent(ctx context.Context, component v1alpha1.ZarfComponent, packagePath, buildPath string) (err error) {
	tmpBuildPath, err := utils.MakeTempDir(config.CommonOptions.TempDirectory)
	if err != nil {
		return err
	}
	defer func() {
		err = errors.Join(err, os.RemoveAll(tmpBuildPath))
	}()
	compBuildPath := filepath.Join(tmpBuildPath, component.Name)
	err = os.MkdirAll(compBuildPath, 0o700)
	if err != nil {
		return err
	}

	for chartIdx, chart := range component.Charts {
		if chart.LocalPath != "" {
			rel := filepath.Join(string(ChartsComponentDir), fmt.Sprintf("%s-%d", chart.Name, chartIdx))
			dst := filepath.Join(compBuildPath, rel)

			file := chart.LocalPath
			if !filepath.IsAbs(file) {
				file = filepath.Join(packagePath, file)
			}
			if err := helpers.CreatePathAndCopy(file, dst); err != nil {
				return fmt.Errorf("unable to copy file %s: %w", file, err)
			}

			component.Charts[chartIdx].LocalPath = rel
		}

		for valuesIdx, path := range chart.ValuesFiles {
			if helpers.IsURL(path) {
				continue
			}

			rel := fmt.Sprintf("%s-%d", helm.StandardName(string(ValuesComponentDir), chart), valuesIdx)
			component.Charts[chartIdx].ValuesFiles[valuesIdx] = rel

			if !filepath.IsAbs(path) {
				path = filepath.Join(packagePath, path)
			}
			if err := helpers.CreatePathAndCopy(path, filepath.Join(compBuildPath, rel)); err != nil {
				return fmt.Errorf("unable to copy chart values file %s: %w", path, err)
			}
		}
	}

	for filesIdx, file := range component.Files {
		if helpers.IsURL(file.Source) {
			continue
		}

		rel := filepath.Join(string(FilesComponentDir), strconv.Itoa(filesIdx), filepath.Base(file.Target))
		dst := filepath.Join(compBuildPath, rel)
		destinationDir := filepath.Dir(dst)
		src := file.Source
		if !filepath.IsAbs(src) {
			src = filepath.Join(packagePath, src)
		}

		if file.ExtractPath != "" {
			decompressOpts := archive.DecompressOpts{
				Files: []string{file.ExtractPath},
			}
			err = archive.Decompress(ctx, src, destinationDir, decompressOpts)
			if err != nil {
				return fmt.Errorf(lang.ErrFileExtract, file.ExtractPath, src, err.Error())
			}

			// Make sure dst reflects the actual file or directory.
			updatedExtractedFileOrDir := filepath.Join(destinationDir, file.ExtractPath)
			if updatedExtractedFileOrDir != dst {
				if err := os.Rename(updatedExtractedFileOrDir, dst); err != nil {
					return fmt.Errorf(lang.ErrWritingFile, dst, err)
				}
			}
		} else {
			if err := helpers.CreatePathAndCopy(src, dst); err != nil {
				return fmt.Errorf("unable to copy file %s: %w", src, err)
			}
		}

		// Change the source to the new relative source directory (any remote files will have been skipped above)
		component.Files[filesIdx].Source = rel

		// Remove the extractPath from a skeleton since it will already extract it
		component.Files[filesIdx].ExtractPath = ""

		// Abort packaging on invalid shasum (if one is specified).
		if file.Shasum != "" {
			if err := helpers.SHAsMatch(dst, file.Shasum); err != nil {
				return err
			}
		}

		if file.Executable || helpers.IsDir(dst) {
			err = os.Chmod(dst, helpers.ReadWriteExecuteUser)
			if err != nil {
				return err
			}
		} else {
			err = os.Chmod(dst, helpers.ReadWriteUser)
			if err != nil {
				return err
			}
		}
	}

	for dataIdx, data := range component.DataInjections {
		rel := filepath.Join(string(DataComponentDir), strconv.Itoa(dataIdx), filepath.Base(data.Target.Path))
		dst := filepath.Join(compBuildPath, rel)

		src := data.Source
		if !filepath.IsAbs(src) {
			src = filepath.Join(packagePath, src)
		}
		if err := helpers.CreatePathAndCopy(src, dst); err != nil {
			return fmt.Errorf("unable to copy data injection %s: %s", src, err.Error())
		}

		component.DataInjections[dataIdx].Source = rel
	}
	// Iterate over all manifests.
	if len(component.Manifests) > 0 {
		err := os.MkdirAll(filepath.Join(compBuildPath, string(ManifestsComponentDir)), 0o700)
		if err != nil {
			return err
		}
	}
	for manifestIdx, manifest := range component.Manifests {
		for fileIdx, path := range manifest.Files {
			rel := filepath.Join(string(ManifestsComponentDir), fmt.Sprintf("%s-%d.yaml", manifest.Name, fileIdx))
			dst := filepath.Join(compBuildPath, rel)

			// Copy manifests without any processing.
			src := path
			if !filepath.IsAbs(src) {
				src = filepath.Join(packagePath, src)
			}
			if err := helpers.CreatePathAndCopy(src, dst); err != nil {
				return fmt.Errorf("unable to copy manifest %s: %w", src, err)
			}

			component.Manifests[manifestIdx].Files[fileIdx] = rel
		}

		for kustomizeIdx, path := range manifest.Kustomizations {
			// Generate manifests from kustomizations and place in the package.
			kname := fmt.Sprintf("kustomization-%s-%d.yaml", manifest.Name, kustomizeIdx)
			rel := filepath.Join(string(ManifestsComponentDir), kname)
			dst := filepath.Join(compBuildPath, rel)

			if !filepath.IsAbs(path) {
				path = filepath.Join(packagePath, path)
			}

			// Build() requires the path be present - otherwise will throw an error.
			if err := kustomize.Build(path, dst, manifest.KustomizeAllowAnyDirectory); err != nil {
				return fmt.Errorf("unable to build kustomization %s: %w", path, err)
			}
		}

		// remove kustomizations
		component.Manifests[manifestIdx].Kustomizations = nil
	}

	// Write the tar component.
	entries, err := os.ReadDir(compBuildPath)
	if err != nil {
		return err
	}
	if len(entries) == 0 {
		return nil
	}
	err = os.MkdirAll(filepath.Join(compBuildPath, "temp"), 0o700)
	if err != nil {
		return err
	}
	tarPath := filepath.Join(buildPath, "components", fmt.Sprintf("%s.tar", component.Name))
	err = os.MkdirAll(filepath.Join(buildPath, "components"), 0o700)
	if err != nil {
		return err
	}
	err = createReproducibleTarballFromDir(compBuildPath, component.Name, tarPath, true)
	if err != nil {
		return err
	}
	return nil
}

func recordPackageMetadata(pkg v1alpha1.ZarfPackage, flavor string, registryOverrides []images.RegistryOverride) v1alpha1.ZarfPackage {
	now := time.Now()
	// Just use $USER env variable to avoid CGO issue.
	// https://groups.google.com/g/golang-dev/c/ZFDDX3ZiJ84.
	// Record the name of the user creating the package.
	if runtime.GOOS == "windows" {
		pkg.Build.User = os.Getenv("USERNAME")
	} else {
		pkg.Build.User = os.Getenv("USER")
	}

	// Record the hostname of the package creation terminal.
	//nolint: errcheck // The error here is ignored because the hostname is not critical to the package creation.
	hostname, _ := os.Hostname()
	pkg.Build.Terminal = hostname

	if pkg.IsInitConfig() && pkg.Metadata.Version == "" {
		pkg.Metadata.Version = config.CLIVersion
	}

	pkg.Build.Architecture = pkg.Metadata.Architecture

	// Record the Zarf Version the CLI was built with.
	pkg.Build.Version = config.CLIVersion

	// Record the time of package creation.
	pkg.Build.Timestamp = now.Format(v1alpha1.BuildTimestampFormat)

	// Record the flavor of Zarf used to build this package (if any).
	pkg.Build.Flavor = flavor

	// We lose the ordering for the user-provided registry overrides.
	overrides := make(map[string]string, len(registryOverrides))
	for i := range registryOverrides {
		overrides[registryOverrides[i].Source] = registryOverrides[i].Override
	}

	pkg.Build.RegistryOverrides = overrides

	return pkg
}

func getChecksum(dirPath string) (string, string, error) {
	checksumData := []string{}
	err := filepath.Walk(dirPath, func(path string, info fs.FileInfo, err error) error {
		if err != nil {
			return err
		}
		if info.IsDir() {
			return nil
		}
		rel, err := filepath.Rel(dirPath, path)
		if err != nil {
			return err
		}
		if rel == ZarfYAML || rel == Checksums {
			return nil
		}
		sum, err := helpers.GetSHA256OfFile(path)
		if err != nil {
			return err
		}
		checksumData = append(checksumData, fmt.Sprintf("%s %s", sum, filepath.ToSlash(rel)))
		return nil
	})
	if err != nil {
		return "", "", err
	}
	slices.Sort(checksumData)

	checksumContent := strings.Join(checksumData, "\n") + "\n"
	sha := sha256.Sum256([]byte(checksumContent))
	return checksumContent, hex.EncodeToString(sha[:]), nil
}

func signPackage(dirPath, signingKeyPath, signingKeyPassword string) error {
	if signingKeyPath == "" {
		return nil
	}
	passFunc := func(_ bool) ([]byte, error) {
		return []byte(signingKeyPassword), nil
	}
	keyOpts := options.KeyOpts{
		KeyRef:   signingKeyPath,
		PassFunc: passFunc,
	}
	rootOpts := &options.RootOptions{
		Verbose: false,
		Timeout: options.DefaultTimeout,
	}
	_, err := sign.SignBlobCmd(
		rootOpts,
		keyOpts,
		filepath.Join(dirPath, ZarfYAML),
		true,
		filepath.Join(dirPath, Signature),
		"",
		false)
	if err != nil {
		return err
	}
	return nil
}

func createReproducibleTarballFromDir(dirPath, dirPrefix, tarballPath string, overrideMode bool) (err error) {
	tb, err := os.Create(tarballPath)
	if err != nil {
		return fmt.Errorf("error creating tarball: %w", err)
	}
	defer func() {
		err = errors.Join(err, tb.Close())
	}()

	tw := tar.NewWriter(tb)
	defer func() {
		err = errors.Join(err, tw.Close())
	}()

	// Walk through the directory and process each file
	return filepath.Walk(dirPath, func(filePath string, info os.FileInfo, err error) error {
		if err != nil {
			return err
		}

		link := ""
		if info.Mode().Type() == os.ModeSymlink {
			link, err = os.Readlink(filePath)
			if err != nil {
				return fmt.Errorf("error reading symlink: %w", err)
			}
		}

		// Create a new header
		header, err := tar.FileInfoHeader(info, link)
		if err != nil {
			return fmt.Errorf("error creating tar header: %w", err)
		}

		// Strip non-deterministic header data
		header.ModTime = time.Time{}
		header.AccessTime = time.Time{}
		header.ChangeTime = time.Time{}
		header.Uid = 0
		header.Gid = 0
		header.Uname = ""
		header.Gname = ""

		// When run on windows the header mode will set all permission octals to the same value as the first octal.
		// A file created with 0o700 will return 0o777 when read back. This discrepancy causes differences between packages
		// created on Windows and Linux.
		// https://medium.com/@MichalPristas/go-and-file-perms-on-windows-3c944d55dd44
		// To mitigate this difference we zero all but the last permission octal when writing files to the tar. Making sure
		// that when unpackaged files from packages created on Windows and Linux will have the same permissions.
		// The &^ operator called AND NOT sets the bits to 0 in the left hand if the right hand bits are 1.
		// https://medium.com/learning-the-go-programming-language/bit-hacking-with-go-e0acee258827
		if overrideMode {
			header.Mode = header.Mode &^ 0o077
		}

		// Ensure the header's name is correctly set relative to the base directory
		name, err := filepath.Rel(dirPath, filePath)
		if err != nil {
			return fmt.Errorf("error getting relative path: %w", err)
		}
		name = filepath.Join(dirPrefix, name)
		name = filepath.ToSlash(name)
		header.Name = name

		// Write the header to the tarball
		if err := tw.WriteHeader(header); err != nil {
			return fmt.Errorf("error writing header: %w", err)
		}

		// If it's a file, write its content
		if info.Mode().IsRegular() {
			file, err := os.Open(filePath)
			if err != nil {
				return fmt.Errorf("error opening file: %w", err)
			}
			defer func() {
				err = errors.Join(err, file.Close())
			}()

			if _, err := io.Copy(tw, file); err != nil {
				return fmt.Errorf("error writing file to tarball: %w", err)
			}
		}

		return nil
	})
}

func copyValuesFile(ctx context.Context, file, packagePath, buildPath string) error {
	l := logger.From(ctx)

	// Process local values file
	src := file
	if !filepath.IsAbs(src) {
<<<<<<< HEAD
		src = filepath.Join(packagePath, file)
=======
		src = filepath.Join(packagePath, ValuesDir, file)
>>>>>>> 60805f9f
	}
	// Validate src
	if _, err := os.Stat(src); err != nil {
		return fmt.Errorf("unable to access values file %s: %w", src, err)
	}

	// Ensure relative paths don't munge the destination and write outside of the package tmpdir
	cleanFile := filepath.Clean(file)
	if strings.HasPrefix(cleanFile, "..") {
		return fmt.Errorf("values file path %s escapes package directory", file)
	}

<<<<<<< HEAD
	// Validate destination doesn't use reserved paths
	if err := ContainsReservedFilename(cleanFile); err != nil {
		return fmt.Errorf("invalid values file destination %s: %w", file, err)
	}
	if err := ContainsReservedPackageDir(cleanFile); err != nil {
		return fmt.Errorf("invalid values file destination %s: %w", file, err)
	}

	//Copy file to pre-archive package
	dst := filepath.Join(buildPath, cleanFile)
=======
	//Copy file to pre-archive package - destination includes ValuesDir
	dst := filepath.Join(buildPath, ValuesDir, cleanFile)
>>>>>>> 60805f9f
	l.Debug("copying values file", "src", src, "dst", dst)
	if err := helpers.CreatePathAndCopy(src, dst); err != nil {
		return fmt.Errorf("failed to copy values file %s: %w", src, err)
	}

	// Set appropriate file permissions
	if err := os.Chmod(dst, helpers.ReadWriteUser); err != nil {
		return fmt.Errorf("failed to set permissions on values file %s: %w", dst, err)
	}

	return nil
}<|MERGE_RESOLUTION|>--- conflicted
+++ resolved
@@ -894,11 +894,7 @@
 	// Process local values file
 	src := file
 	if !filepath.IsAbs(src) {
-<<<<<<< HEAD
-		src = filepath.Join(packagePath, file)
-=======
 		src = filepath.Join(packagePath, ValuesDir, file)
->>>>>>> 60805f9f
 	}
 	// Validate src
 	if _, err := os.Stat(src); err != nil {
@@ -911,21 +907,8 @@
 		return fmt.Errorf("values file path %s escapes package directory", file)
 	}
 
-<<<<<<< HEAD
-	// Validate destination doesn't use reserved paths
-	if err := ContainsReservedFilename(cleanFile); err != nil {
-		return fmt.Errorf("invalid values file destination %s: %w", file, err)
-	}
-	if err := ContainsReservedPackageDir(cleanFile); err != nil {
-		return fmt.Errorf("invalid values file destination %s: %w", file, err)
-	}
-
-	//Copy file to pre-archive package
-	dst := filepath.Join(buildPath, cleanFile)
-=======
 	//Copy file to pre-archive package - destination includes ValuesDir
 	dst := filepath.Join(buildPath, ValuesDir, cleanFile)
->>>>>>> 60805f9f
 	l.Debug("copying values file", "src", src, "dst", dst)
 	if err := helpers.CreatePathAndCopy(src, dst); err != nil {
 		return fmt.Errorf("failed to copy values file %s: %w", src, err)
