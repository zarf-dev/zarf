// SPDX-License-Identifier: Apache-2.0
// SPDX-FileCopyrightText: 2021-Present The Zarf Authors

package layout

import (
	"archive/tar"
	"context"
	"crypto/sha256"
	"encoding/hex"
	"errors"
	"fmt"
	"io"
	"io/fs"
	"os"
	"path/filepath"
	"runtime"
	"slices"
	"strconv"
	"strings"
	"time"

	"github.com/defenseunicorns/pkg/helpers/v2"
	goyaml "github.com/goccy/go-yaml"
	"github.com/zarf-dev/zarf/src/api/v1alpha1"
	"github.com/zarf-dev/zarf/src/config"
	"github.com/zarf-dev/zarf/src/config/lang"
	"github.com/zarf-dev/zarf/src/internal/git"
	"github.com/zarf-dev/zarf/src/internal/packager/helm"
	"github.com/zarf-dev/zarf/src/internal/packager/kustomize"
	"github.com/zarf-dev/zarf/src/internal/value"
	"github.com/zarf-dev/zarf/src/pkg/archive"
	"github.com/zarf-dev/zarf/src/pkg/images"
	"github.com/zarf-dev/zarf/src/pkg/logger"
	"github.com/zarf-dev/zarf/src/pkg/packager/actions"
	"github.com/zarf-dev/zarf/src/pkg/packager/filters"
	"github.com/zarf-dev/zarf/src/pkg/transform"
	"github.com/zarf-dev/zarf/src/pkg/utils"
)

// AssembleOptions are the options for creating a package from a package object
type AssembleOptions struct {
	// Flavor causes the package to only include components with a matching `.components[x].only.flavor` or no flavor `.components[x].only.flavor` specified
	Flavor string
	// RegistryOverrides overrides the basepath of an OCI image with a path to a different registry
	RegistryOverrides  []images.RegistryOverride
	SigningKeyPath     string
	SigningKeyPassword string
	SkipSBOM           bool
	// When DifferentialPackage is set the zarf package created only includes images and repos not in the differential package
	DifferentialPackage v1alpha1.ZarfPackage
	OCIConcurrency      int
	// CachePath is the path to the Zarf cache, used to cache images
	CachePath string
	// WithBuildMachineInfo includes build machine information (hostname and username) in the package metadata
	WithBuildMachineInfo bool
}

// AssemblePackage takes a package definition and returns a package layout with all the resources collected
func AssemblePackage(ctx context.Context, pkg v1alpha1.ZarfPackage, packagePath string, opts AssembleOptions) (*PackageLayout, error) {
	l := logger.From(ctx)
	l.Info("assembling package", "path", packagePath)

	if opts.DifferentialPackage.Metadata.Name != "" {
		l.Debug("creating differential package", "differential", opts.DifferentialPackage)
		allIncludedImagesMap := map[string]bool{}
		allIncludedReposMap := map[string]bool{}
		for _, component := range opts.DifferentialPackage.Components {
			for _, image := range component.Images {
				allIncludedImagesMap[image] = true
			}
			for _, repo := range component.Repos {
				allIncludedReposMap[repo] = true
			}
		}

		pkg.Build.Differential = true
		pkg.Build.DifferentialPackageVersion = opts.DifferentialPackage.Metadata.Version

		versionsMatch := opts.DifferentialPackage.Metadata.Version == pkg.Metadata.Version
		if versionsMatch {
			return nil, errors.New(lang.PkgCreateErrDifferentialSameVersion)
		}
		noVersionSet := opts.DifferentialPackage.Metadata.Version == "" || pkg.Metadata.Version == ""
		if noVersionSet {
			return nil, errors.New(lang.PkgCreateErrDifferentialNoVersion)
		}
		filter := filters.ByDifferentialData(allIncludedImagesMap, allIncludedReposMap)
		var err error
		pkg.Components, err = filter.Apply(pkg)
		if err != nil {
			return nil, err
		}
	}

	buildPath, err := utils.MakeTempDir(config.CommonOptions.TempDirectory)
	if err != nil {
		return nil, err
	}
	for _, component := range pkg.Components {
		err := assemblePackageComponent(ctx, component, packagePath, buildPath)
		if err != nil {
			return nil, err
		}
	}

	componentImages := []transform.Image{}
	manifests := []images.ImageWithManifest{}
	for i, component := range pkg.Components {
		for j, imageArchive := range component.ImageArchives {
			if !filepath.IsAbs(imageArchive.Path) {
				imageArchive.Path = filepath.Join(packagePath, imageArchive.Path)
			}

			archiveImageManifests, err := images.Unpack(ctx, imageArchive, filepath.Join(buildPath, ImagesDir), pkg.Metadata.Architecture)
			if err != nil {
				return nil, err
			}
			manifests = append(manifests, archiveImageManifests...)
			var imageList []string
			for _, imageManifest := range archiveImageManifests {
				err := checkForDuplicateImage(pkg.Components, imageArchive, imageManifest.Image.Reference)
				if err != nil {
					return nil, err
				}
				imageList = append(imageList, imageManifest.Image.Reference)
			}
			pkg.Components[i].ImageArchives[j].Images = imageList
		}
		for _, src := range component.Images {
			refInfo, err := transform.ParseImageRef(src)
			if err != nil {
				return nil, fmt.Errorf("failed to create ref for image %s: %w", src, err)
			}
			if slices.Contains(componentImages, refInfo) {
				continue
			}
			componentImages = append(componentImages, refInfo)
		}
	}
	sbomImageList := []transform.Image{}
	if len(componentImages) > 0 {
		pullOpts := images.PullOptions{
			OCIConcurrency:        opts.OCIConcurrency,
			Arch:                  pkg.Metadata.Architecture,
			RegistryOverrides:     opts.RegistryOverrides,
			CacheDirectory:        filepath.Join(opts.CachePath, ImagesDir),
			PlainHTTP:             config.CommonOptions.PlainHTTP,
			InsecureSkipTLSVerify: config.CommonOptions.InsecureSkipTLSVerify,
		}
		imageManifests, err := images.Pull(ctx, componentImages, filepath.Join(buildPath, ImagesDir), pullOpts)
		if err != nil {
			return nil, err
		}
		manifests = append(manifests, imageManifests...)
	}

	for _, manifest := range manifests {
		ok := images.OnlyHasImageLayers(manifest.Manifest)
		if ok {
			sbomImageList = append(sbomImageList, manifest.Image)
		}

		// Sort images index to make build reproducible.
		err = utils.SortImagesIndex(filepath.Join(buildPath, ImagesDir))
		if err != nil {
			return nil, err
		}
	}

	l.Info("composed components successfully")

	if !opts.SkipSBOM && pkg.IsSBOMAble() {
		l.Info("generating SBOM")
		err := generateSBOM(ctx, pkg, buildPath, sbomImageList, opts.CachePath)
		if err != nil {
			return nil, fmt.Errorf("failed to generate SBOM: %w", err)
		}
	}

	l.Debug("copying values files to package", "files", pkg.Values.Files)
	for _, file := range pkg.Values.Files {
		if err = copyValuesFile(ctx, file, packagePath, buildPath); err != nil {
			return nil, err
		}
	}

	// Copy schema file if specified
	if pkg.Values.Schema != "" {
		if err = copyValuesSchema(ctx, pkg.Values.Schema, packagePath, buildPath); err != nil {
			return nil, err
		}
	}

	checksumContent, checksumSha, err := getChecksum(buildPath)
	if err != nil {
		return nil, err
	}
	checksumPath := filepath.Join(buildPath, Checksums)
	err = os.WriteFile(checksumPath, []byte(checksumContent), helpers.ReadWriteUser)
	if err != nil {
		return nil, err
	}
	pkg.Metadata.AggregateChecksum = checksumSha

	pkg = recordPackageMetadata(pkg, opts.Flavor, opts.RegistryOverrides, opts.WithBuildMachineInfo)

	b, err := goyaml.Marshal(pkg)
	if err != nil {
		return nil, err
	}
	err = os.WriteFile(filepath.Join(buildPath, ZarfYAML), b, helpers.ReadWriteUser)
	if err != nil {
		return nil, err
	}

	pkgLayout, err := LoadFromDir(ctx, buildPath, PackageLayoutOptions{SkipSignatureValidation: true})
	if err != nil {
		return nil, err
	}

	// Sign the package with the provided options
	signOpts := utils.DefaultSignBlobOptions()
	signOpts.KeyRef = opts.SigningKeyPath
	signOpts.Password = opts.SigningKeyPassword

	err = pkgLayout.SignPackage(ctx, signOpts)
	if err != nil {
		return nil, err
	}

	return pkgLayout, nil
}

// AssembleSkeletonOptions are the options for creating a skeleton package
type AssembleSkeletonOptions struct {
	SigningKeyPath       string
	SigningKeyPassword   string
	Flavor               string
	WithBuildMachineInfo bool
}

// AssembleSkeleton creates a skeleton package and returns the path to the created package.
func AssembleSkeleton(ctx context.Context, pkg v1alpha1.ZarfPackage, packagePath string, opts AssembleSkeletonOptions) (*PackageLayout, error) {
	pkg.Metadata.Architecture = v1alpha1.SkeletonArch

	buildPath, err := utils.MakeTempDir(config.CommonOptions.TempDirectory)
	if err != nil {
		return nil, err
	}

	// To remove the flavor value, as the flavor is configured by the tag uploaded to the registry
	//   example:
	//     url: oci://ghcr.io/zarf-dev/packages/init:v0.58.0-upstream
	//     is indicating that you are importing the "upstream" flavor of the zarf init package
	for i := 0; i < len(pkg.Components); i++ {
		pkg.Components[i].Only.Flavor = ""
		err := assembleSkeletonComponent(ctx, pkg.Components[i], packagePath, buildPath)
		if err != nil {
			return nil, err
		}
	}

	checksumContent, checksumSha, err := getChecksum(buildPath)
	if err != nil {
		return nil, err
	}
	checksumPath := filepath.Join(buildPath, Checksums)
	err = os.WriteFile(checksumPath, []byte(checksumContent), helpers.ReadWriteUser)
	if err != nil {
		return nil, err
	}
	pkg.Metadata.AggregateChecksum = checksumSha

	pkg = recordPackageMetadata(pkg, opts.Flavor, nil, opts.WithBuildMachineInfo)

	b, err := goyaml.Marshal(pkg)
	if err != nil {
		return nil, err
	}
	err = os.WriteFile(filepath.Join(buildPath, ZarfYAML), b, helpers.ReadWriteUser)
	if err != nil {
		return nil, err
	}

	layoutOpts := PackageLayoutOptions{
		SkipSignatureValidation: true,
		IsPartial:               false,
	}
	pkgLayout, err := LoadFromDir(ctx, buildPath, layoutOpts)
	if err != nil {
		return nil, fmt.Errorf("unable to load skeleton: %w", err)
	}

	// Sign the package with the provided options
	signOpts := utils.DefaultSignBlobOptions()
	signOpts.KeyRef = opts.SigningKeyPath
	signOpts.Password = opts.SigningKeyPassword

	err = pkgLayout.SignPackage(ctx, signOpts)
	if err != nil {
		return nil, err
	}

	return pkgLayout, nil
}

func assemblePackageComponent(ctx context.Context, component v1alpha1.ZarfComponent, packagePath, buildPath string) (err error) {
	tmpBuildPath, err := utils.MakeTempDir(config.CommonOptions.TempDirectory)
	if err != nil {
		return err
	}
	defer func() {
		err = errors.Join(err, os.RemoveAll(tmpBuildPath))
	}()
	compBuildPath := filepath.Join(tmpBuildPath, component.Name)
	err = os.MkdirAll(compBuildPath, 0o700)
	if err != nil {
		return err
	}

	onCreate := component.Actions.OnCreate
	if err := actions.Run(ctx, packagePath, onCreate.Defaults, onCreate.Before, nil, nil); err != nil {
		return fmt.Errorf("unable to run component before action: %w", err)
	}

	// If any helm charts are defined, process them.
	for _, chart := range component.Charts {
		chartPath := filepath.Join(compBuildPath, string(ChartsComponentDir))
		valuesFilePath := filepath.Join(compBuildPath, string(ValuesComponentDir))
		err := PackageChart(ctx, chart, packagePath, chartPath, valuesFilePath)
		if err != nil {
			return err
		}
	}

	for filesIdx, file := range component.Files {
		rel := filepath.Join(string(FilesComponentDir), strconv.Itoa(filesIdx), filepath.Base(file.Target))
		dst := filepath.Join(compBuildPath, rel)
		destinationDir := filepath.Dir(dst)

		if helpers.IsURL(file.Source) {
			if file.ExtractPath != "" {
				// get the compressedFileName from the source
				compressedFileName, err := helpers.ExtractBasePathFromURL(file.Source)
				if err != nil {
					return fmt.Errorf(lang.ErrFileNameExtract, file.Source, err.Error())
				}
				tmpDir, err := utils.MakeTempDir(config.CommonOptions.TempDirectory)
				if err != nil {
					return err
				}
				defer func() {
					err = errors.Join(err, os.RemoveAll(tmpDir))
				}()
				compressedFile := filepath.Join(tmpDir, compressedFileName)

				// If the file is an archive, download it to the componentPath.Temp
				if err := utils.DownloadToFile(ctx, file.Source, compressedFile); err != nil {
					return fmt.Errorf(lang.ErrDownloading, file.Source, err.Error())
				}
				decompressOpts := archive.DecompressOpts{
					Files: []string{file.ExtractPath},
				}
				err = archive.Decompress(ctx, compressedFile, destinationDir, decompressOpts)
				if err != nil {
					return fmt.Errorf(lang.ErrFileExtract, file.ExtractPath, compressedFileName, err.Error())
				}
			} else {
				if err := utils.DownloadToFile(ctx, file.Source, dst); err != nil {
					return fmt.Errorf(lang.ErrDownloading, file.Source, err.Error())
				}
			}
		} else {
			src := file.Source
			if !filepath.IsAbs(file.Source) {
				src = filepath.Join(packagePath, file.Source)
			}
			if file.ExtractPath != "" {
				decompressOpts := archive.DecompressOpts{
					Files: []string{file.ExtractPath},
				}
				err = archive.Decompress(ctx, src, destinationDir, decompressOpts)
				if err != nil {
					return fmt.Errorf(lang.ErrFileExtract, file.ExtractPath, src, err.Error())
				}
			} else {
				if err := helpers.CreatePathAndCopy(src, dst); err != nil {
					return fmt.Errorf("unable to copy file %s: %w", src, err)
				}
			}
		}

		if file.ExtractPath != "" {
			// Make sure dst reflects the actual file or directory.
			updatedExtractedFileOrDir := filepath.Join(destinationDir, file.ExtractPath)
			if updatedExtractedFileOrDir != dst {
				if err := os.Rename(updatedExtractedFileOrDir, dst); err != nil {
					return fmt.Errorf(lang.ErrWritingFile, dst, err)
				}
			}
		}

		// Abort packaging on invalid shasum (if one is specified).
		if file.Shasum != "" {
			if err := helpers.SHAsMatch(dst, file.Shasum); err != nil {
				return err
			}
		}

		if file.Executable || helpers.IsDir(dst) {
			err := os.Chmod(dst, helpers.ReadWriteExecuteUser)
			if err != nil {
				return err
			}
		} else {
			err := os.Chmod(dst, helpers.ReadWriteUser)
			if err != nil {
				return err
			}
		}
	}

	for dataIdx, data := range component.DataInjections {
		rel := filepath.Join(string(DataComponentDir), strconv.Itoa(dataIdx), filepath.Base(data.Target.Path))
		dst := filepath.Join(compBuildPath, rel)

		if helpers.IsURL(data.Source) {
			if err := utils.DownloadToFile(ctx, data.Source, dst); err != nil {
				return fmt.Errorf(lang.ErrDownloading, data.Source, err.Error())
			}
		} else {
			src := data.Source
			if !filepath.IsAbs(data.Source) {
				src = filepath.Join(packagePath, data.Source)
			}
			if err := helpers.CreatePathAndCopy(src, dst); err != nil {
				return fmt.Errorf("unable to copy data injection %s: %s", data.Source, err.Error())
			}
		}
	}

	// Iterate over all manifests.
	if len(component.Manifests) > 0 {
		err := os.MkdirAll(filepath.Join(compBuildPath, string(ManifestsComponentDir)), 0o700)
		if err != nil {
			return err
		}
	}
	for _, manifest := range component.Manifests {
		err := PackageManifest(ctx, manifest, compBuildPath, packagePath)
		if err != nil {
			return err
		}
	}

	// Load all specified git repos.
	for _, url := range component.Repos {
		// Pull all the references if there is no `@` in the string.
		_, err := git.Clone(ctx, filepath.Join(compBuildPath, string(RepoComponentDir)), url, false)
		if err != nil {
			return fmt.Errorf("unable to pull git repo %s: %w", url, err)
		}
	}

	if err := actions.Run(ctx, packagePath, onCreate.Defaults, onCreate.After, nil, nil); err != nil {
		return fmt.Errorf("unable to run component after action: %w", err)
	}

	// Write the tar component.
	entries, err := os.ReadDir(compBuildPath)
	if err != nil {
		return err
	}
	if len(entries) == 0 {
		return nil
	}
	tarPath := filepath.Join(buildPath, "components", fmt.Sprintf("%s.tar", component.Name))
	err = os.MkdirAll(filepath.Join(buildPath, "components"), 0o700)
	if err != nil {
		return err
	}
	err = createReproducibleTarballFromDir(compBuildPath, component.Name, tarPath, false)
	if err != nil {
		return err
	}
	return nil
}

// PackageManifest takes a Zarf manifest definition and packs it into a package layout
func PackageManifest(ctx context.Context, manifest v1alpha1.ZarfManifest, compBuildPath string, packagePath string) error {
	for fileIdx, path := range manifest.Files {
		rel := filepath.Join(string(ManifestsComponentDir), fmt.Sprintf("%s-%d.yaml", manifest.Name, fileIdx))
		dst := filepath.Join(compBuildPath, rel)

		// Copy manifests without any processing.
		if helpers.IsURL(path) {
			if err := utils.DownloadToFile(ctx, path, dst); err != nil {
				return fmt.Errorf(lang.ErrDownloading, path, err.Error())
			}
		} else {
			src := path
			if !filepath.IsAbs(src) {
				src = filepath.Join(packagePath, src)
			}
			if err := helpers.CreatePathAndCopy(src, dst); err != nil {
				return fmt.Errorf("unable to copy manifest %s: %w", src, err)
			}
		}
	}

	for kustomizeIdx, path := range manifest.Kustomizations {
		// Generate manifests from kustomizations and place in the package.
		kname := fmt.Sprintf("kustomization-%s-%d.yaml", manifest.Name, kustomizeIdx)
		rel := filepath.Join(string(ManifestsComponentDir), kname)
		dst := filepath.Join(compBuildPath, rel)

		if !helpers.IsURL(path) && !filepath.IsAbs(path) {
			path = filepath.Join(packagePath, path)
		}
		if err := kustomize.Build(path, dst, manifest.KustomizeAllowAnyDirectory, manifest.EnableKustomizePlugins); err != nil {
			return fmt.Errorf("unable to build kustomization %s: %w", path, err)
		}
	}
	return nil
}

// PackageChart takes a Zarf Chart definition and packs it into a package layout
func PackageChart(ctx context.Context, chart v1alpha1.ZarfChart, packagePath string, chartPath string, valuesFilePath string) error {
	if chart.LocalPath != "" && !filepath.IsAbs(chart.LocalPath) {
		chart.LocalPath = filepath.Join(packagePath, chart.LocalPath)
	}
	oldValuesFiles := chart.ValuesFiles
	valuesFiles := []string{}
	for _, v := range chart.ValuesFiles {
		if !helpers.IsURL(v) && !filepath.IsAbs(v) {
			v = filepath.Join(packagePath, v)
		}
		valuesFiles = append(valuesFiles, v)
	}
	chart.ValuesFiles = valuesFiles
	if err := helm.PackageChart(ctx, chart, chartPath, valuesFilePath); err != nil {
		return err
	}
	chart.ValuesFiles = oldValuesFiles
	return nil
}

func assembleSkeletonComponent(ctx context.Context, component v1alpha1.ZarfComponent, packagePath, buildPath string) (err error) {
	tmpBuildPath, err := utils.MakeTempDir(config.CommonOptions.TempDirectory)
	if err != nil {
		return err
	}
	defer func() {
		err = errors.Join(err, os.RemoveAll(tmpBuildPath))
	}()
	compBuildPath := filepath.Join(tmpBuildPath, component.Name)
	err = os.MkdirAll(compBuildPath, 0o700)
	if err != nil {
		return err
	}

	for chartIdx, chart := range component.Charts {
		if chart.LocalPath != "" {
			rel := filepath.Join(string(ChartsComponentDir), fmt.Sprintf("%s-%d", chart.Name, chartIdx))
			dst := filepath.Join(compBuildPath, rel)

			file := chart.LocalPath
			if !filepath.IsAbs(file) {
				file = filepath.Join(packagePath, file)
			}
			if err := helpers.CreatePathAndCopy(file, dst); err != nil {
				return fmt.Errorf("unable to copy file %s: %w", file, err)
			}

			component.Charts[chartIdx].LocalPath = rel
		}

		for valuesIdx, path := range chart.ValuesFiles {
			if helpers.IsURL(path) {
				continue
			}

			rel := fmt.Sprintf("%s-%d", helm.StandardName(string(ValuesComponentDir), chart), valuesIdx)
			component.Charts[chartIdx].ValuesFiles[valuesIdx] = rel

			if !filepath.IsAbs(path) {
				path = filepath.Join(packagePath, path)
			}
			if err := helpers.CreatePathAndCopy(path, filepath.Join(compBuildPath, rel)); err != nil {
				return fmt.Errorf("unable to copy chart values file %s: %w", path, err)
			}
		}
	}

	for filesIdx, file := range component.Files {
		if helpers.IsURL(file.Source) {
			continue
		}

		rel := filepath.Join(string(FilesComponentDir), strconv.Itoa(filesIdx), filepath.Base(file.Target))
		dst := filepath.Join(compBuildPath, rel)
		destinationDir := filepath.Dir(dst)
		src := file.Source
		if !filepath.IsAbs(src) {
			src = filepath.Join(packagePath, src)
		}

		if file.ExtractPath != "" {
			decompressOpts := archive.DecompressOpts{
				Files: []string{file.ExtractPath},
			}
			err = archive.Decompress(ctx, src, destinationDir, decompressOpts)
			if err != nil {
				return fmt.Errorf(lang.ErrFileExtract, file.ExtractPath, src, err.Error())
			}

			// Make sure dst reflects the actual file or directory.
			updatedExtractedFileOrDir := filepath.Join(destinationDir, file.ExtractPath)
			if updatedExtractedFileOrDir != dst {
				if err := os.Rename(updatedExtractedFileOrDir, dst); err != nil {
					return fmt.Errorf(lang.ErrWritingFile, dst, err)
				}
			}
		} else {
			if err := helpers.CreatePathAndCopy(src, dst); err != nil {
				return fmt.Errorf("unable to copy file %s: %w", src, err)
			}
		}

		// Change the source to the new relative source directory (any remote files will have been skipped above)
		component.Files[filesIdx].Source = rel

		// Remove the extractPath from a skeleton since it will already extract it
		component.Files[filesIdx].ExtractPath = ""

		// Abort packaging on invalid shasum (if one is specified).
		if file.Shasum != "" {
			if err := helpers.SHAsMatch(dst, file.Shasum); err != nil {
				return err
			}
		}

		if file.Executable || helpers.IsDir(dst) {
			err = os.Chmod(dst, helpers.ReadWriteExecuteUser)
			if err != nil {
				return err
			}
		} else {
			err = os.Chmod(dst, helpers.ReadWriteUser)
			if err != nil {
				return err
			}
		}
	}

	for dataIdx, data := range component.DataInjections {
		rel := filepath.Join(string(DataComponentDir), strconv.Itoa(dataIdx), filepath.Base(data.Target.Path))
		dst := filepath.Join(compBuildPath, rel)

		src := data.Source
		if !filepath.IsAbs(src) {
			src = filepath.Join(packagePath, src)
		}
		if err := helpers.CreatePathAndCopy(src, dst); err != nil {
			return fmt.Errorf("unable to copy data injection %s: %s", src, err.Error())
		}

		component.DataInjections[dataIdx].Source = rel
	}
	// Iterate over all manifests.
	if len(component.Manifests) > 0 {
		err := os.MkdirAll(filepath.Join(compBuildPath, string(ManifestsComponentDir)), 0o700)
		if err != nil {
			return err
		}
	}
	for manifestIdx, manifest := range component.Manifests {
		for fileIdx, path := range manifest.Files {
			rel := filepath.Join(string(ManifestsComponentDir), fmt.Sprintf("%s-%d.yaml", manifest.Name, fileIdx))
			dst := filepath.Join(compBuildPath, rel)

			// Copy manifests without any processing.
			src := path
			if !filepath.IsAbs(src) {
				src = filepath.Join(packagePath, src)
			}
			if err := helpers.CreatePathAndCopy(src, dst); err != nil {
				return fmt.Errorf("unable to copy manifest %s: %w", src, err)
			}

			component.Manifests[manifestIdx].Files[fileIdx] = rel
		}

		for kustomizeIdx, path := range manifest.Kustomizations {
			// Generate manifests from kustomizations and place in the package.
			kname := fmt.Sprintf("kustomization-%s-%d.yaml", manifest.Name, kustomizeIdx)
			rel := filepath.Join(string(ManifestsComponentDir), kname)
			dst := filepath.Join(compBuildPath, rel)

			if !filepath.IsAbs(path) {
				path = filepath.Join(packagePath, path)
			}

			// Build() requires the path be present - otherwise will throw an error.
			if err := kustomize.Build(path, dst, manifest.KustomizeAllowAnyDirectory, manifest.EnableKustomizePlugins); err != nil {
				return fmt.Errorf("unable to build kustomization %s: %w", path, err)
			}
		}

		// remove kustomizations
		component.Manifests[manifestIdx].Kustomizations = nil
	}

	// Write the tar component.
	entries, err := os.ReadDir(compBuildPath)
	if err != nil {
		return err
	}
	if len(entries) == 0 {
		return nil
	}
	err = os.MkdirAll(filepath.Join(compBuildPath, "temp"), 0o700)
	if err != nil {
		return err
	}
	tarPath := filepath.Join(buildPath, "components", fmt.Sprintf("%s.tar", component.Name))
	err = os.MkdirAll(filepath.Join(buildPath, "components"), 0o700)
	if err != nil {
		return err
	}
	err = createReproducibleTarballFromDir(compBuildPath, component.Name, tarPath, true)
	if err != nil {
		return err
	}
	return nil
}

func recordPackageMetadata(pkg v1alpha1.ZarfPackage, flavor string, registryOverrides []images.RegistryOverride, withBuildMachineInfo bool) v1alpha1.ZarfPackage {
	now := time.Now()
	if withBuildMachineInfo {
		// Just use $USER env variable to avoid CGO issue.
		// https://groups.google.com/g/golang-dev/c/ZFDDX3ZiJ84.
		// Record the name of the user creating the package.
		if runtime.GOOS == "windows" {
			pkg.Build.User = os.Getenv("USERNAME")
		} else {
			pkg.Build.User = os.Getenv("USER")
		}

		// Record the hostname of the package creation terminal.
		//nolint: errcheck // The error here is ignored because the hostname is not critical to the package creation.
		hostname, _ := os.Hostname()
		pkg.Build.Terminal = hostname
	}

	if pkg.IsInitConfig() && pkg.Metadata.Version == "" {
		pkg.Metadata.Version = config.CLIVersion
	}

	pkg.Build.Architecture = pkg.Metadata.Architecture

	// Record the Zarf Version the CLI was built with.
	pkg.Build.Version = config.CLIVersion

	// Record the time of package creation.
	pkg.Build.Timestamp = now.Format(v1alpha1.BuildTimestampFormat)

	// Record the flavor of Zarf used to build this package (if any).
	pkg.Build.Flavor = flavor

	var versionRequirements []v1alpha1.VersionRequirement
	for _, comp := range pkg.Components {
		if len(comp.ImageArchives) > 0 {
			versionRequirements = append(versionRequirements, v1alpha1.VersionRequirement{
				Version: "v0.67.0",
				Reason:  "This package contains image archives which will only be recognized on v0.67.0+",
			})
			break
		}
	}
	pkg.Build.VersionRequirements = versionRequirements

	// We lose the ordering for the user-provided registry overrides.
	overrides := make(map[string]string, len(registryOverrides))
	for i := range registryOverrides {
		overrides[registryOverrides[i].Source] = registryOverrides[i].Override
	}

	pkg.Build.RegistryOverrides = overrides

	// set signed to false by default - this is updated if signing occurs.
	signed := false
	pkg.Build.Signed = &signed

	return pkg
}

func getChecksum(dirPath string) (string, string, error) {
	checksumData := []string{}
	err := filepath.Walk(dirPath, func(path string, info fs.FileInfo, err error) error {
		if err != nil {
			return err
		}
		if info.IsDir() {
			return nil
		}
		rel, err := filepath.Rel(dirPath, path)
		if err != nil {
			return err
		}
		if rel == ZarfYAML || rel == Checksums {
			return nil
		}
		sum, err := helpers.GetSHA256OfFile(path)
		if err != nil {
			return err
		}
		checksumData = append(checksumData, fmt.Sprintf("%s %s", sum, filepath.ToSlash(rel)))
		return nil
	})
	if err != nil {
		return "", "", err
	}
	slices.Sort(checksumData)

	checksumContent := strings.Join(checksumData, "\n") + "\n"
	sha := sha256.Sum256([]byte(checksumContent))
	return checksumContent, hex.EncodeToString(sha[:]), nil
}

func createReproducibleTarballFromDir(dirPath, dirPrefix, tarballPath string, overrideMode bool) (err error) {
	tb, err := os.Create(tarballPath)
	if err != nil {
		return fmt.Errorf("error creating tarball: %w", err)
	}
	defer func() {
		err = errors.Join(err, tb.Close())
	}()

	tw := tar.NewWriter(tb)
	defer func() {
		err = errors.Join(err, tw.Close())
	}()

	// Walk through the directory and process each file
	return filepath.Walk(dirPath, func(filePath string, info os.FileInfo, err error) error {
		if err != nil {
			return err
		}

		link := ""
		if info.Mode().Type() == os.ModeSymlink {
			link, err = os.Readlink(filePath)
			if err != nil {
				return fmt.Errorf("error reading symlink: %w", err)
			}
		}

		// Create a new header
		header, err := tar.FileInfoHeader(info, link)
		if err != nil {
			return fmt.Errorf("error creating tar header: %w", err)
		}

		// Strip non-deterministic header data
		header.ModTime = time.Time{}
		header.AccessTime = time.Time{}
		header.ChangeTime = time.Time{}
		header.Uid = 0
		header.Gid = 0
		header.Uname = ""
		header.Gname = ""

		// When run on windows the header mode will set all permission octals to the same value as the first octal.
		// A file created with 0o700 will return 0o777 when read back. This discrepancy causes differences between packages
		// created on Windows and Linux.
		// https://medium.com/@MichalPristas/go-and-file-perms-on-windows-3c944d55dd44
		// To mitigate this difference we zero all but the last permission octal when writing files to the tar. Making sure
		// that when unpackaged files from packages created on Windows and Linux will have the same permissions.
		// The &^ operator called AND NOT sets the bits to 0 in the left hand if the right hand bits are 1.
		// https://medium.com/learning-the-go-programming-language/bit-hacking-with-go-e0acee258827
		if overrideMode {
			header.Mode = header.Mode &^ 0o077
		}

		// Ensure the header's name is correctly set relative to the base directory
		name, err := filepath.Rel(dirPath, filePath)
		if err != nil {
			return fmt.Errorf("error getting relative path: %w", err)
		}
		name = filepath.Join(dirPrefix, name)
		name = filepath.ToSlash(name)
		header.Name = name

		// Write the header to the tarball
		if err := tw.WriteHeader(header); err != nil {
			return fmt.Errorf("error writing header: %w", err)
		}

		// If it's a file, write its content
		if info.Mode().IsRegular() {
			file, err := os.Open(filePath)
			if err != nil {
				return fmt.Errorf("error opening file: %w", err)
			}
			defer func() {
				err = errors.Join(err, file.Close())
			}()

			if _, err := io.Copy(tw, file); err != nil {
				return fmt.Errorf("error writing file to tarball: %w", err)
			}
		}

		return nil
	})
}

func copyValuesFile(ctx context.Context, file, packagePath, buildPath string) error {
	l := logger.From(ctx)

	// Process local values file
	src := file
	if !filepath.IsAbs(src) {
		src = filepath.Join(packagePath, ValuesDir, file)
	}
	// Validate src
	if _, err := os.Stat(src); err != nil {
		return fmt.Errorf("unable to access values file %s: %w", src, err)
	}

	// Ensure relative paths don't munge the destination and write outside of the package tmpdir
	cleanFile := filepath.Clean(file)
	if strings.HasPrefix(cleanFile, "..") {
		return fmt.Errorf("values file path %s escapes package directory", file)
	}

	//Copy file to pre-archive package - destination includes ValuesDir
	dst := filepath.Join(buildPath, ValuesDir, cleanFile)
	l.Debug("copying values file", "src", src, "dst", dst)
	if err := helpers.CreatePathAndCopy(src, dst); err != nil {
		return fmt.Errorf("failed to copy values file %s: %w", src, err)
	}

	// Set appropriate file permissions
	if err := os.Chmod(dst, helpers.ReadWriteUser); err != nil {
		return fmt.Errorf("failed to set permissions on values file %s: %w", dst, err)
	}

	return nil
}

<<<<<<< HEAD
func checkForDuplicateImage(components []v1alpha1.ZarfComponent, currentArchive v1alpha1.ImageArchive, imageRef string) error {
	for _, comp := range components {
		for _, imageArchive := range comp.ImageArchives {
			if imageArchive.Path == currentArchive.Path {
				continue
			}
			if slices.Contains(imageArchive.Images, imageRef) {
				return fmt.Errorf("image %s from %s is also pulled by archive %s", imageRef, currentArchive.Path, imageArchive.Path)
			}
		}
		if slices.Contains(comp.Images, imageRef) {
			return fmt.Errorf("image %s from %s is also pulled by component %s", imageRef, currentArchive.Path, comp.Name)
		}
	}
=======
// copyValuesSchema validates and copies a values schema file to the build directory.
// It validates the schema is valid JSON Schema, checks for path traversal, and copies
// the file to the package root.
func copyValuesSchema(ctx context.Context, schema, packagePath, buildPath string) error {
	l := logger.From(ctx)
	l.Debug("copying values schema file to package", "schema", schema)

	// Resolve the schema source path from package root
	schemaSrc := schema
	if !filepath.IsAbs(schemaSrc) {
		schemaSrc = filepath.Join(packagePath, schema)
	}

	// Validate the schema is valid JSON Schema
	if err := value.ValidateSchemaFile(schemaSrc); err != nil {
		return fmt.Errorf("values schema validation failed: %w", err)
	}

	// Ensure relative paths don't escape the package root
	cleanSchema := filepath.Clean(schema)
	if strings.HasPrefix(cleanSchema, "..") {
		return fmt.Errorf("values schema path %s escapes package root", schema)
	}

	// Copy schema file to package root
	schemaDst := filepath.Join(buildPath, cleanSchema)
	l.Debug("copying values schema file", "src", schemaSrc, "dst", schemaDst)
	if err := helpers.CreatePathAndCopy(schemaSrc, schemaDst); err != nil {
		return fmt.Errorf("failed to copy values schema file %s: %w", schemaSrc, err)
	}

	// Set appropriate file permissions
	if err := os.Chmod(schemaDst, helpers.ReadWriteUser); err != nil {
		return fmt.Errorf("failed to set permissions on values schema file %s: %w", schemaDst, err)
	}

>>>>>>> a2651613
	return nil
}<|MERGE_RESOLUTION|>--- conflicted
+++ resolved
@@ -773,8 +773,8 @@
 	for _, comp := range pkg.Components {
 		if len(comp.ImageArchives) > 0 {
 			versionRequirements = append(versionRequirements, v1alpha1.VersionRequirement{
-				Version: "v0.67.0",
-				Reason:  "This package contains image archives which will only be recognized on v0.67.0+",
+				Version: "v0.67.1",
+				Reason:  "This package contains image archives which will only be recognized on v0.67.1+",
 			})
 			break
 		}
@@ -951,7 +951,6 @@
 	return nil
 }
 
-<<<<<<< HEAD
 func checkForDuplicateImage(components []v1alpha1.ZarfComponent, currentArchive v1alpha1.ImageArchive, imageRef string) error {
 	for _, comp := range components {
 		for _, imageArchive := range comp.ImageArchives {
@@ -966,7 +965,9 @@
 			return fmt.Errorf("image %s from %s is also pulled by component %s", imageRef, currentArchive.Path, comp.Name)
 		}
 	}
-=======
+	return nil
+}
+
 // copyValuesSchema validates and copies a values schema file to the build directory.
 // It validates the schema is valid JSON Schema, checks for path traversal, and copies
 // the file to the package root.
@@ -1003,6 +1004,5 @@
 		return fmt.Errorf("failed to set permissions on values schema file %s: %w", schemaDst, err)
 	}
 
->>>>>>> a2651613
 	return nil
 }