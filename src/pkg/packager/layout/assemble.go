// SPDX-License-Identifier: Apache-2.0
// SPDX-FileCopyrightText: 2021-Present The Zarf Authors

package layout

import (
	"archive/tar"
	"context"
	"crypto/sha256"
	"encoding/hex"
	"errors"
	"fmt"
	"io"
	"io/fs"
	"os"
	"path/filepath"
	"runtime"
	"slices"
	"strconv"
	"strings"
	"time"

	"github.com/defenseunicorns/pkg/helpers/v2"
	goyaml "github.com/goccy/go-yaml"
<<<<<<< HEAD
	"github.com/sigstore/cosign/v2/cmd/cosign/cli/options"
	"github.com/sigstore/cosign/v2/cmd/cosign/cli/sign"
=======
	"github.com/sigstore/cosign/v3/cmd/cosign/cli/options"
	"github.com/sigstore/cosign/v3/cmd/cosign/cli/sign"
>>>>>>> d2741ac4
	"github.com/zarf-dev/zarf/src/api/v1alpha1"
	"github.com/zarf-dev/zarf/src/config"
	"github.com/zarf-dev/zarf/src/config/lang"
	"github.com/zarf-dev/zarf/src/internal/git"
	"github.com/zarf-dev/zarf/src/internal/packager/helm"
	"github.com/zarf-dev/zarf/src/internal/packager/images"
	"github.com/zarf-dev/zarf/src/internal/packager/kustomize"
	"github.com/zarf-dev/zarf/src/pkg/archive"
	"github.com/zarf-dev/zarf/src/pkg/logger"
	"github.com/zarf-dev/zarf/src/pkg/packager/actions"
	"github.com/zarf-dev/zarf/src/pkg/packager/filters"
	"github.com/zarf-dev/zarf/src/pkg/transform"
	"github.com/zarf-dev/zarf/src/pkg/utils"
)

// AssembleOptions are the options for creating a package from a package object
type AssembleOptions struct {
	// Flavor causes the package to only include components with a matching `.components[x].only.flavor` or no flavor `.components[x].only.flavor` specified
	Flavor string
	// RegistryOverrides overrides the basepath of an OCI image with a path to a different registry
	RegistryOverrides  []images.RegistryOverride
	SigningKeyPath     string
	SigningKeyPassword string
	SkipSBOM           bool
	// When DifferentialPackage is set the zarf package created only includes images and repos not in the differential package
	DifferentialPackage v1alpha1.ZarfPackage
	OCIConcurrency      int
	// CachePath is the path to the Zarf cache, used to cache images
	CachePath string
}

// AssemblePackage takes a package definition and returns a package layout with all the resources collected
func AssemblePackage(ctx context.Context, pkg v1alpha1.ZarfPackage, packagePath string, opts AssembleOptions) (*PackageLayout, error) {
	l := logger.From(ctx)
	l.Info("assembling package", "path", packagePath)

	if opts.DifferentialPackage.Metadata.Name != "" {
		l.Debug("creating differential package", "differential", opts.DifferentialPackage)
		allIncludedImagesMap := map[string]bool{}
		allIncludedReposMap := map[string]bool{}
		for _, component := range opts.DifferentialPackage.Components {
			for _, image := range component.Images {
				allIncludedImagesMap[image] = true
			}
			for _, repo := range component.Repos {
				allIncludedReposMap[repo] = true
			}
		}

		pkg.Build.Differential = true
		pkg.Build.DifferentialPackageVersion = opts.DifferentialPackage.Metadata.Version

		versionsMatch := opts.DifferentialPackage.Metadata.Version == pkg.Metadata.Version
		if versionsMatch {
			return nil, errors.New(lang.PkgCreateErrDifferentialSameVersion)
		}
		noVersionSet := opts.DifferentialPackage.Metadata.Version == "" || pkg.Metadata.Version == ""
		if noVersionSet {
			return nil, errors.New(lang.PkgCreateErrDifferentialNoVersion)
		}
		filter := filters.ByDifferentialData(allIncludedImagesMap, allIncludedReposMap)
		var err error
		pkg.Components, err = filter.Apply(pkg)
		if err != nil {
			return nil, err
		}
	}

	buildPath, err := utils.MakeTempDir(config.CommonOptions.TempDirectory)
	if err != nil {
		return nil, err
	}
	for _, component := range pkg.Components {
		err := assemblePackageComponent(ctx, component, packagePath, buildPath)
		if err != nil {
			return nil, err
		}
	}

	componentImages := []transform.Image{}
	for _, component := range pkg.Components {
		for _, src := range component.Images {
			refInfo, err := transform.ParseImageRef(src)
			if err != nil {
				return nil, fmt.Errorf("failed to create ref for image %s: %w", src, err)
			}
			if slices.Contains(componentImages, refInfo) {
				continue
			}
			componentImages = append(componentImages, refInfo)
		}
	}
	sbomImageList := []transform.Image{}
	if len(componentImages) > 0 {
		pullCfg := images.PullConfig{
			OCIConcurrency:        opts.OCIConcurrency,
			DestinationDirectory:  filepath.Join(buildPath, ImagesDir),
			ImageList:             componentImages,
			Arch:                  pkg.Metadata.Architecture,
			RegistryOverrides:     opts.RegistryOverrides,
			CacheDirectory:        filepath.Join(opts.CachePath, ImagesDir),
			PlainHTTP:             config.CommonOptions.PlainHTTP,
			InsecureSkipTLSVerify: config.CommonOptions.InsecureSkipTLSVerify,
		}
		manifests, err := images.Pull(ctx, pullCfg)
		if err != nil {
			return nil, err
		}
		for image, manifest := range manifests {
			ok := images.OnlyHasImageLayers(manifest)
			if ok {
				sbomImageList = append(sbomImageList, image)
			}
		}

		// Sort images index to make build reproducible.
		err = utils.SortImagesIndex(filepath.Join(buildPath, ImagesDir))
		if err != nil {
			return nil, err
		}
	}

	l.Info("composed components successfully")

	if !opts.SkipSBOM && pkg.IsSBOMAble() {
		l.Info("generating SBOM")
		err := generateSBOM(ctx, pkg, buildPath, sbomImageList, opts.CachePath)
		if err != nil {
			return nil, fmt.Errorf("failed to generate SBOM: %w", err)
		}
	}

	l.Debug("copying values files to package", "files", pkg.Values.Files)
	for _, file := range pkg.Values.Files {
		if err = copyValuesFile(ctx, file, packagePath, buildPath); err != nil {
			return nil, err
		}
	}

<<<<<<< HEAD
	// Copy schema file if specified
	if pkg.Values.Schema != "" {
		l.Debug("copying values schema file to package", "schema", pkg.Values.Schema)
		// NOTE(mkcp): values schemas should have the same copy-constraints as values files.
		if err = copyValuesFile(ctx, pkg.Values.Schema, packagePath, buildPath); err != nil {
			return nil, err
		}
	}

=======
>>>>>>> d2741ac4
	checksumContent, checksumSha, err := getChecksum(buildPath)
	if err != nil {
		return nil, err
	}
	checksumPath := filepath.Join(buildPath, Checksums)
	err = os.WriteFile(checksumPath, []byte(checksumContent), helpers.ReadWriteUser)
	if err != nil {
		return nil, err
	}
	pkg.Metadata.AggregateChecksum = checksumSha

	pkg = recordPackageMetadata(pkg, opts.Flavor, opts.RegistryOverrides)

	b, err := goyaml.Marshal(pkg)
	if err != nil {
		return nil, err
	}
	err = os.WriteFile(filepath.Join(buildPath, ZarfYAML), b, helpers.ReadWriteUser)
	if err != nil {
		return nil, err
	}

	err = signPackage(buildPath, opts.SigningKeyPath, opts.SigningKeyPassword)
	if err != nil {
		return nil, err
	}

	pkgLayout, err := LoadFromDir(ctx, buildPath, PackageLayoutOptions{SkipSignatureValidation: true})
	if err != nil {
		return nil, err
	}

	return pkgLayout, nil
}

// AssembleSkeletonOptions are the options for creating a skeleton package
type AssembleSkeletonOptions struct {
	SigningKeyPath     string
	SigningKeyPassword string
	Flavor             string
}

// AssembleSkeleton creates a skeleton package and returns the path to the created package.
func AssembleSkeleton(ctx context.Context, pkg v1alpha1.ZarfPackage, packagePath string, opts AssembleSkeletonOptions) (*PackageLayout, error) {
	pkg.Metadata.Architecture = v1alpha1.SkeletonArch

	buildPath, err := utils.MakeTempDir(config.CommonOptions.TempDirectory)
	if err != nil {
		return nil, err
	}

	// To remove the flavor value, as the flavor is configured by the tag uploaded to the registry
	//   example:
	//     url: oci://ghcr.io/zarf-dev/packages/init:v0.58.0-upstream
	//     is indicating that you are importing the "upstream" flavor of the zarf init package
	for i := 0; i < len(pkg.Components); i++ {
		pkg.Components[i].Only.Flavor = ""
		err := assembleSkeletonComponent(ctx, pkg.Components[i], packagePath, buildPath)
		if err != nil {
			return nil, err
		}
	}

	checksumContent, checksumSha, err := getChecksum(buildPath)
	if err != nil {
		return nil, err
	}
	checksumPath := filepath.Join(buildPath, Checksums)
	err = os.WriteFile(checksumPath, []byte(checksumContent), helpers.ReadWriteUser)
	if err != nil {
		return nil, err
	}
	pkg.Metadata.AggregateChecksum = checksumSha

	pkg = recordPackageMetadata(pkg, opts.Flavor, nil)

	b, err := goyaml.Marshal(pkg)
	if err != nil {
		return nil, err
	}
	err = os.WriteFile(filepath.Join(buildPath, ZarfYAML), b, helpers.ReadWriteUser)
	if err != nil {
		return nil, err
	}

	err = signPackage(buildPath, opts.SigningKeyPath, opts.SigningKeyPassword)
	if err != nil {
		return nil, err
	}

	layoutOpts := PackageLayoutOptions{
		SkipSignatureValidation: true,
		IsPartial:               false,
	}
	pkgLayout, err := LoadFromDir(ctx, buildPath, layoutOpts)
	if err != nil {
		return nil, fmt.Errorf("unable to load skeleton: %w", err)
	}

	return pkgLayout, nil
}

func assemblePackageComponent(ctx context.Context, component v1alpha1.ZarfComponent, packagePath, buildPath string) (err error) {
	tmpBuildPath, err := utils.MakeTempDir(config.CommonOptions.TempDirectory)
	if err != nil {
		return err
	}
	defer func() {
		err = errors.Join(err, os.RemoveAll(tmpBuildPath))
	}()
	compBuildPath := filepath.Join(tmpBuildPath, component.Name)
	err = os.MkdirAll(compBuildPath, 0o700)
	if err != nil {
		return err
	}

	onCreate := component.Actions.OnCreate
	if err := actions.Run(ctx, packagePath, onCreate.Defaults, onCreate.Before, nil, nil); err != nil {
		return fmt.Errorf("unable to run component before action: %w", err)
	}

	// If any helm charts are defined, process them.
	for _, chart := range component.Charts {
		chartPath := filepath.Join(compBuildPath, string(ChartsComponentDir))
		valuesFilePath := filepath.Join(compBuildPath, string(ValuesComponentDir))
		err := PackageChart(ctx, chart, packagePath, chartPath, valuesFilePath)
		if err != nil {
			return err
		}
	}

	for filesIdx, file := range component.Files {
		rel := filepath.Join(string(FilesComponentDir), strconv.Itoa(filesIdx), filepath.Base(file.Target))
		dst := filepath.Join(compBuildPath, rel)
		destinationDir := filepath.Dir(dst)

		if helpers.IsURL(file.Source) {
			if file.ExtractPath != "" {
				// get the compressedFileName from the source
				compressedFileName, err := helpers.ExtractBasePathFromURL(file.Source)
				if err != nil {
					return fmt.Errorf(lang.ErrFileNameExtract, file.Source, err.Error())
				}
				tmpDir, err := utils.MakeTempDir(config.CommonOptions.TempDirectory)
				if err != nil {
					return err
				}
				defer func() {
					err = errors.Join(err, os.RemoveAll(tmpDir))
				}()
				compressedFile := filepath.Join(tmpDir, compressedFileName)

				// If the file is an archive, download it to the componentPath.Temp
				if err := utils.DownloadToFile(ctx, file.Source, compressedFile); err != nil {
					return fmt.Errorf(lang.ErrDownloading, file.Source, err.Error())
				}
				decompressOpts := archive.DecompressOpts{
					Files: []string{file.ExtractPath},
				}
				err = archive.Decompress(ctx, compressedFile, destinationDir, decompressOpts)
				if err != nil {
					return fmt.Errorf(lang.ErrFileExtract, file.ExtractPath, compressedFileName, err.Error())
				}
			} else {
				if err := utils.DownloadToFile(ctx, file.Source, dst); err != nil {
					return fmt.Errorf(lang.ErrDownloading, file.Source, err.Error())
				}
			}
		} else {
			src := file.Source
			if !filepath.IsAbs(file.Source) {
				src = filepath.Join(packagePath, file.Source)
			}
			if file.ExtractPath != "" {
				decompressOpts := archive.DecompressOpts{
					Files: []string{file.ExtractPath},
				}
				err = archive.Decompress(ctx, src, destinationDir, decompressOpts)
				if err != nil {
					return fmt.Errorf(lang.ErrFileExtract, file.ExtractPath, src, err.Error())
				}
			} else {
				if err := helpers.CreatePathAndCopy(src, dst); err != nil {
					return fmt.Errorf("unable to copy file %s: %w", src, err)
				}
			}
		}

		if file.ExtractPath != "" {
			// Make sure dst reflects the actual file or directory.
			updatedExtractedFileOrDir := filepath.Join(destinationDir, file.ExtractPath)
			if updatedExtractedFileOrDir != dst {
				if err := os.Rename(updatedExtractedFileOrDir, dst); err != nil {
					return fmt.Errorf(lang.ErrWritingFile, dst, err)
				}
			}
		}

		// Abort packaging on invalid shasum (if one is specified).
		if file.Shasum != "" {
			if err := helpers.SHAsMatch(dst, file.Shasum); err != nil {
				return err
			}
		}

		if file.Executable || helpers.IsDir(dst) {
			err := os.Chmod(dst, helpers.ReadWriteExecuteUser)
			if err != nil {
				return err
			}
		} else {
			err := os.Chmod(dst, helpers.ReadWriteUser)
			if err != nil {
				return err
			}
		}
	}

	for dataIdx, data := range component.DataInjections {
		rel := filepath.Join(string(DataComponentDir), strconv.Itoa(dataIdx), filepath.Base(data.Target.Path))
		dst := filepath.Join(compBuildPath, rel)

		if helpers.IsURL(data.Source) {
			if err := utils.DownloadToFile(ctx, data.Source, dst); err != nil {
				return fmt.Errorf(lang.ErrDownloading, data.Source, err.Error())
			}
		} else {
			src := data.Source
			if !filepath.IsAbs(data.Source) {
				src = filepath.Join(packagePath, data.Source)
			}
			if err := helpers.CreatePathAndCopy(src, dst); err != nil {
				return fmt.Errorf("unable to copy data injection %s: %s", data.Source, err.Error())
			}
		}
	}

	// Iterate over all manifests.
	if len(component.Manifests) > 0 {
		err := os.MkdirAll(filepath.Join(compBuildPath, string(ManifestsComponentDir)), 0o700)
		if err != nil {
			return err
		}
	}
	for _, manifest := range component.Manifests {
		err := PackageManifest(ctx, manifest, compBuildPath, packagePath)
		if err != nil {
			return err
		}
	}

	// Load all specified git repos.
	for _, url := range component.Repos {
		// Pull all the references if there is no `@` in the string.
		_, err := git.Clone(ctx, filepath.Join(compBuildPath, string(RepoComponentDir)), url, false)
		if err != nil {
			return fmt.Errorf("unable to pull git repo %s: %w", url, err)
		}
	}

	if err := actions.Run(ctx, packagePath, onCreate.Defaults, onCreate.After, nil, nil); err != nil {
		return fmt.Errorf("unable to run component after action: %w", err)
	}

	// Write the tar component.
	entries, err := os.ReadDir(compBuildPath)
	if err != nil {
		return err
	}
	if len(entries) == 0 {
		return nil
	}
	tarPath := filepath.Join(buildPath, "components", fmt.Sprintf("%s.tar", component.Name))
	err = os.MkdirAll(filepath.Join(buildPath, "components"), 0o700)
	if err != nil {
		return err
	}
	err = createReproducibleTarballFromDir(compBuildPath, component.Name, tarPath, false)
	if err != nil {
		return err
	}
	return nil
}

// PackageManifest takes a Zarf manifest definition and packs it into a package layout
func PackageManifest(ctx context.Context, manifest v1alpha1.ZarfManifest, compBuildPath string, packagePath string) error {
	for fileIdx, path := range manifest.Files {
		rel := filepath.Join(string(ManifestsComponentDir), fmt.Sprintf("%s-%d.yaml", manifest.Name, fileIdx))
		dst := filepath.Join(compBuildPath, rel)

		// Copy manifests without any processing.
		if helpers.IsURL(path) {
			if err := utils.DownloadToFile(ctx, path, dst); err != nil {
				return fmt.Errorf(lang.ErrDownloading, path, err.Error())
			}
		} else {
			src := path
			if !filepath.IsAbs(src) {
				src = filepath.Join(packagePath, src)
			}
			if err := helpers.CreatePathAndCopy(src, dst); err != nil {
				return fmt.Errorf("unable to copy manifest %s: %w", src, err)
			}
		}
	}

	for kustomizeIdx, path := range manifest.Kustomizations {
		// Generate manifests from kustomizations and place in the package.
		kname := fmt.Sprintf("kustomization-%s-%d.yaml", manifest.Name, kustomizeIdx)
		rel := filepath.Join(string(ManifestsComponentDir), kname)
		dst := filepath.Join(compBuildPath, rel)

		if !helpers.IsURL(path) && !filepath.IsAbs(path) {
			path = filepath.Join(packagePath, path)
		}
		if err := kustomize.Build(path, dst, manifest.KustomizeAllowAnyDirectory); err != nil {
			return fmt.Errorf("unable to build kustomization %s: %w", path, err)
		}
	}
	return nil
}

// PackageChart takes a Zarf Chart definition and packs it into a package layout
func PackageChart(ctx context.Context, chart v1alpha1.ZarfChart, packagePath string, chartPath string, valuesFilePath string) error {
	if chart.LocalPath != "" && !filepath.IsAbs(chart.LocalPath) {
		chart.LocalPath = filepath.Join(packagePath, chart.LocalPath)
	}
	oldValuesFiles := chart.ValuesFiles
	valuesFiles := []string{}
	for _, v := range chart.ValuesFiles {
		if !filepath.IsAbs(v) {
			v = filepath.Join(packagePath, v)
		}
		valuesFiles = append(valuesFiles, v)
	}
	chart.ValuesFiles = valuesFiles
	if err := helm.PackageChart(ctx, chart, chartPath, valuesFilePath); err != nil {
		return err
	}
	chart.ValuesFiles = oldValuesFiles
	return nil
}

func assembleSkeletonComponent(ctx context.Context, component v1alpha1.ZarfComponent, packagePath, buildPath string) (err error) {
	tmpBuildPath, err := utils.MakeTempDir(config.CommonOptions.TempDirectory)
	if err != nil {
		return err
	}
	defer func() {
		err = errors.Join(err, os.RemoveAll(tmpBuildPath))
	}()
	compBuildPath := filepath.Join(tmpBuildPath, component.Name)
	err = os.MkdirAll(compBuildPath, 0o700)
	if err != nil {
		return err
	}

	for chartIdx, chart := range component.Charts {
		if chart.LocalPath != "" {
			rel := filepath.Join(string(ChartsComponentDir), fmt.Sprintf("%s-%d", chart.Name, chartIdx))
			dst := filepath.Join(compBuildPath, rel)

			file := chart.LocalPath
			if !filepath.IsAbs(file) {
				file = filepath.Join(packagePath, file)
			}
			if err := helpers.CreatePathAndCopy(file, dst); err != nil {
				return fmt.Errorf("unable to copy file %s: %w", file, err)
			}

			component.Charts[chartIdx].LocalPath = rel
		}

		for valuesIdx, path := range chart.ValuesFiles {
			if helpers.IsURL(path) {
				continue
			}

			rel := fmt.Sprintf("%s-%d", helm.StandardName(string(ValuesComponentDir), chart), valuesIdx)
			component.Charts[chartIdx].ValuesFiles[valuesIdx] = rel

			if !filepath.IsAbs(path) {
				path = filepath.Join(packagePath, path)
			}
			if err := helpers.CreatePathAndCopy(path, filepath.Join(compBuildPath, rel)); err != nil {
				return fmt.Errorf("unable to copy chart values file %s: %w", path, err)
			}
		}
	}

	for filesIdx, file := range component.Files {
		if helpers.IsURL(file.Source) {
			continue
		}

		rel := filepath.Join(string(FilesComponentDir), strconv.Itoa(filesIdx), filepath.Base(file.Target))
		dst := filepath.Join(compBuildPath, rel)
		destinationDir := filepath.Dir(dst)
		src := file.Source
		if !filepath.IsAbs(src) {
			src = filepath.Join(packagePath, src)
		}

		if file.ExtractPath != "" {
			decompressOpts := archive.DecompressOpts{
				Files: []string{file.ExtractPath},
			}
			err = archive.Decompress(ctx, src, destinationDir, decompressOpts)
			if err != nil {
				return fmt.Errorf(lang.ErrFileExtract, file.ExtractPath, src, err.Error())
			}

			// Make sure dst reflects the actual file or directory.
			updatedExtractedFileOrDir := filepath.Join(destinationDir, file.ExtractPath)
			if updatedExtractedFileOrDir != dst {
				if err := os.Rename(updatedExtractedFileOrDir, dst); err != nil {
					return fmt.Errorf(lang.ErrWritingFile, dst, err)
				}
			}
		} else {
			if err := helpers.CreatePathAndCopy(src, dst); err != nil {
				return fmt.Errorf("unable to copy file %s: %w", src, err)
			}
		}

		// Change the source to the new relative source directory (any remote files will have been skipped above)
		component.Files[filesIdx].Source = rel

		// Remove the extractPath from a skeleton since it will already extract it
		component.Files[filesIdx].ExtractPath = ""

		// Abort packaging on invalid shasum (if one is specified).
		if file.Shasum != "" {
			if err := helpers.SHAsMatch(dst, file.Shasum); err != nil {
				return err
			}
		}

		if file.Executable || helpers.IsDir(dst) {
			err = os.Chmod(dst, helpers.ReadWriteExecuteUser)
			if err != nil {
				return err
			}
		} else {
			err = os.Chmod(dst, helpers.ReadWriteUser)
			if err != nil {
				return err
			}
		}
	}

	for dataIdx, data := range component.DataInjections {
		rel := filepath.Join(string(DataComponentDir), strconv.Itoa(dataIdx), filepath.Base(data.Target.Path))
		dst := filepath.Join(compBuildPath, rel)

		src := data.Source
		if !filepath.IsAbs(src) {
			src = filepath.Join(packagePath, src)
		}
		if err := helpers.CreatePathAndCopy(src, dst); err != nil {
			return fmt.Errorf("unable to copy data injection %s: %s", src, err.Error())
		}

		component.DataInjections[dataIdx].Source = rel
	}
	// Iterate over all manifests.
	if len(component.Manifests) > 0 {
		err := os.MkdirAll(filepath.Join(compBuildPath, string(ManifestsComponentDir)), 0o700)
		if err != nil {
			return err
		}
	}
	for manifestIdx, manifest := range component.Manifests {
		for fileIdx, path := range manifest.Files {
			rel := filepath.Join(string(ManifestsComponentDir), fmt.Sprintf("%s-%d.yaml", manifest.Name, fileIdx))
			dst := filepath.Join(compBuildPath, rel)

			// Copy manifests without any processing.
			src := path
			if !filepath.IsAbs(src) {
				src = filepath.Join(packagePath, src)
			}
			if err := helpers.CreatePathAndCopy(src, dst); err != nil {
				return fmt.Errorf("unable to copy manifest %s: %w", src, err)
			}

			component.Manifests[manifestIdx].Files[fileIdx] = rel
		}

		for kustomizeIdx, path := range manifest.Kustomizations {
			// Generate manifests from kustomizations and place in the package.
			kname := fmt.Sprintf("kustomization-%s-%d.yaml", manifest.Name, kustomizeIdx)
			rel := filepath.Join(string(ManifestsComponentDir), kname)
			dst := filepath.Join(compBuildPath, rel)

			if !filepath.IsAbs(path) {
				path = filepath.Join(packagePath, path)
			}

			// Build() requires the path be present - otherwise will throw an error.
			if err := kustomize.Build(path, dst, manifest.KustomizeAllowAnyDirectory); err != nil {
				return fmt.Errorf("unable to build kustomization %s: %w", path, err)
			}
		}

		// remove kustomizations
		component.Manifests[manifestIdx].Kustomizations = nil
	}

	// Write the tar component.
	entries, err := os.ReadDir(compBuildPath)
	if err != nil {
		return err
	}
	if len(entries) == 0 {
		return nil
	}
	err = os.MkdirAll(filepath.Join(compBuildPath, "temp"), 0o700)
	if err != nil {
		return err
	}
	tarPath := filepath.Join(buildPath, "components", fmt.Sprintf("%s.tar", component.Name))
	err = os.MkdirAll(filepath.Join(buildPath, "components"), 0o700)
	if err != nil {
		return err
	}
	err = createReproducibleTarballFromDir(compBuildPath, component.Name, tarPath, true)
	if err != nil {
		return err
	}
	return nil
}

func recordPackageMetadata(pkg v1alpha1.ZarfPackage, flavor string, registryOverrides []images.RegistryOverride) v1alpha1.ZarfPackage {
	now := time.Now()
	// Just use $USER env variable to avoid CGO issue.
	// https://groups.google.com/g/golang-dev/c/ZFDDX3ZiJ84.
	// Record the name of the user creating the package.
	if runtime.GOOS == "windows" {
		pkg.Build.User = os.Getenv("USERNAME")
	} else {
		pkg.Build.User = os.Getenv("USER")
	}

	// Record the hostname of the package creation terminal.
	//nolint: errcheck // The error here is ignored because the hostname is not critical to the package creation.
	hostname, _ := os.Hostname()
	pkg.Build.Terminal = hostname

	if pkg.IsInitConfig() && pkg.Metadata.Version == "" {
		pkg.Metadata.Version = config.CLIVersion
	}

	pkg.Build.Architecture = pkg.Metadata.Architecture

	// Record the Zarf Version the CLI was built with.
	pkg.Build.Version = config.CLIVersion

	// Record the time of package creation.
	pkg.Build.Timestamp = now.Format(v1alpha1.BuildTimestampFormat)

	// Record the flavor of Zarf used to build this package (if any).
	pkg.Build.Flavor = flavor

	// We lose the ordering for the user-provided registry overrides.
	overrides := make(map[string]string, len(registryOverrides))
	for i := range registryOverrides {
		overrides[registryOverrides[i].Source] = registryOverrides[i].Override
	}

	pkg.Build.RegistryOverrides = overrides

	return pkg
}

func getChecksum(dirPath string) (string, string, error) {
	checksumData := []string{}
	err := filepath.Walk(dirPath, func(path string, info fs.FileInfo, err error) error {
		if err != nil {
			return err
		}
		if info.IsDir() {
			return nil
		}
		rel, err := filepath.Rel(dirPath, path)
		if err != nil {
			return err
		}
		if rel == ZarfYAML || rel == Checksums {
			return nil
		}
		sum, err := helpers.GetSHA256OfFile(path)
		if err != nil {
			return err
		}
		checksumData = append(checksumData, fmt.Sprintf("%s %s", sum, filepath.ToSlash(rel)))
		return nil
	})
	if err != nil {
		return "", "", err
	}
	slices.Sort(checksumData)

	checksumContent := strings.Join(checksumData, "\n") + "\n"
	sha := sha256.Sum256([]byte(checksumContent))
	return checksumContent, hex.EncodeToString(sha[:]), nil
}

func signPackage(dirPath, signingKeyPath, signingKeyPassword string) error {
	if signingKeyPath == "" {
		return nil
	}
	passFunc := func(_ bool) ([]byte, error) {
		return []byte(signingKeyPassword), nil
	}
	keyOpts := options.KeyOpts{
		KeyRef:   signingKeyPath,
		PassFunc: passFunc,
	}
	rootOpts := &options.RootOptions{
		Verbose: false,
		Timeout: options.DefaultTimeout,
	}
	_, err := sign.SignBlobCmd(
		rootOpts,
		keyOpts,
		filepath.Join(dirPath, ZarfYAML),
		true,
		filepath.Join(dirPath, Signature),
		"",
		false)
	if err != nil {
		return err
	}
	return nil
}

func createReproducibleTarballFromDir(dirPath, dirPrefix, tarballPath string, overrideMode bool) (err error) {
	tb, err := os.Create(tarballPath)
	if err != nil {
		return fmt.Errorf("error creating tarball: %w", err)
	}
	defer func() {
		err = errors.Join(err, tb.Close())
	}()

	tw := tar.NewWriter(tb)
	defer func() {
		err = errors.Join(err, tw.Close())
	}()

	// Walk through the directory and process each file
	return filepath.Walk(dirPath, func(filePath string, info os.FileInfo, err error) error {
		if err != nil {
			return err
		}

		link := ""
		if info.Mode().Type() == os.ModeSymlink {
			link, err = os.Readlink(filePath)
			if err != nil {
				return fmt.Errorf("error reading symlink: %w", err)
			}
		}

		// Create a new header
		header, err := tar.FileInfoHeader(info, link)
		if err != nil {
			return fmt.Errorf("error creating tar header: %w", err)
		}

		// Strip non-deterministic header data
		header.ModTime = time.Time{}
		header.AccessTime = time.Time{}
		header.ChangeTime = time.Time{}
		header.Uid = 0
		header.Gid = 0
		header.Uname = ""
		header.Gname = ""

		// When run on windows the header mode will set all permission octals to the same value as the first octal.
		// A file created with 0o700 will return 0o777 when read back. This discrepancy causes differences between packages
		// created on Windows and Linux.
		// https://medium.com/@MichalPristas/go-and-file-perms-on-windows-3c944d55dd44
		// To mitigate this difference we zero all but the last permission octal when writing files to the tar. Making sure
		// that when unpackaged files from packages created on Windows and Linux will have the same permissions.
		// The &^ operator called AND NOT sets the bits to 0 in the left hand if the right hand bits are 1.
		// https://medium.com/learning-the-go-programming-language/bit-hacking-with-go-e0acee258827
		if overrideMode {
			header.Mode = header.Mode &^ 0o077
		}

		// Ensure the header's name is correctly set relative to the base directory
		name, err := filepath.Rel(dirPath, filePath)
		if err != nil {
			return fmt.Errorf("error getting relative path: %w", err)
		}
		name = filepath.Join(dirPrefix, name)
		name = filepath.ToSlash(name)
		header.Name = name

		// Write the header to the tarball
		if err := tw.WriteHeader(header); err != nil {
			return fmt.Errorf("error writing header: %w", err)
		}

		// If it's a file, write its content
		if info.Mode().IsRegular() {
			file, err := os.Open(filePath)
			if err != nil {
				return fmt.Errorf("error opening file: %w", err)
			}
			defer func() {
				err = errors.Join(err, file.Close())
			}()

			if _, err := io.Copy(tw, file); err != nil {
				return fmt.Errorf("error writing file to tarball: %w", err)
			}
		}

		return nil
	})
}

func copyValuesFile(ctx context.Context, file, packagePath, buildPath string) error {
	l := logger.From(ctx)

	// Process local values file
	src := file
	if !filepath.IsAbs(src) {
<<<<<<< HEAD
		src = filepath.Join(packagePath, file)
=======
		src = filepath.Join(packagePath, ValuesDir, file)
>>>>>>> d2741ac4
	}
	// Validate src
	if _, err := os.Stat(src); err != nil {
		return fmt.Errorf("unable to access values file %s: %w", src, err)
	}

	// Ensure relative paths don't munge the destination and write outside of the package tmpdir
	cleanFile := filepath.Clean(file)
	if strings.HasPrefix(cleanFile, "..") {
		return fmt.Errorf("values file path %s escapes package directory", file)
	}
<<<<<<< HEAD
	//Copy file to pre-archive package
	dst := filepath.Join(buildPath, cleanFile)
=======

	//Copy file to pre-archive package - destination includes ValuesDir
	dst := filepath.Join(buildPath, ValuesDir, cleanFile)
>>>>>>> d2741ac4
	l.Debug("copying values file", "src", src, "dst", dst)
	if err := helpers.CreatePathAndCopy(src, dst); err != nil {
		return fmt.Errorf("failed to copy values file %s: %w", src, err)
	}

	// Set appropriate file permissions
	if err := os.Chmod(dst, helpers.ReadWriteUser); err != nil {
		return fmt.Errorf("failed to set permissions on values file %s: %w", dst, err)
	}

	return nil
}<|MERGE_RESOLUTION|>--- conflicted
+++ resolved
@@ -22,13 +22,8 @@
 
 	"github.com/defenseunicorns/pkg/helpers/v2"
 	goyaml "github.com/goccy/go-yaml"
-<<<<<<< HEAD
-	"github.com/sigstore/cosign/v2/cmd/cosign/cli/options"
-	"github.com/sigstore/cosign/v2/cmd/cosign/cli/sign"
-=======
 	"github.com/sigstore/cosign/v3/cmd/cosign/cli/options"
 	"github.com/sigstore/cosign/v3/cmd/cosign/cli/sign"
->>>>>>> d2741ac4
 	"github.com/zarf-dev/zarf/src/api/v1alpha1"
 	"github.com/zarf-dev/zarf/src/config"
 	"github.com/zarf-dev/zarf/src/config/lang"
@@ -168,7 +163,6 @@
 		}
 	}
 
-<<<<<<< HEAD
 	// Copy schema file if specified
 	if pkg.Values.Schema != "" {
 		l.Debug("copying values schema file to package", "schema", pkg.Values.Schema)
@@ -178,8 +172,6 @@
 		}
 	}
 
-=======
->>>>>>> d2741ac4
 	checksumContent, checksumSha, err := getChecksum(buildPath)
 	if err != nil {
 		return nil, err
@@ -911,11 +903,7 @@
 	// Process local values file
 	src := file
 	if !filepath.IsAbs(src) {
-<<<<<<< HEAD
-		src = filepath.Join(packagePath, file)
-=======
 		src = filepath.Join(packagePath, ValuesDir, file)
->>>>>>> d2741ac4
 	}
 	// Validate src
 	if _, err := os.Stat(src); err != nil {
@@ -927,14 +915,9 @@
 	if strings.HasPrefix(cleanFile, "..") {
 		return fmt.Errorf("values file path %s escapes package directory", file)
 	}
-<<<<<<< HEAD
-	//Copy file to pre-archive package
-	dst := filepath.Join(buildPath, cleanFile)
-=======
 
 	//Copy file to pre-archive package - destination includes ValuesDir
 	dst := filepath.Join(buildPath, ValuesDir, cleanFile)
->>>>>>> d2741ac4
 	l.Debug("copying values file", "src", src, "dst", dst)
 	if err := helpers.CreatePathAndCopy(src, dst); err != nil {
 		return fmt.Errorf("failed to copy values file %s: %w", src, err)
