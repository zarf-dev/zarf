// SPDX-License-Identifier: Apache-2.0
// SPDX-FileCopyrightText: 2021-Present The Zarf Authors

package layout

import (
	"context"
	"errors"
	"fmt"
	"io/fs"
	"maps"
	"os"
	"path/filepath"
	"slices"
	"strings"

	"github.com/defenseunicorns/pkg/helpers/v2"
	goyaml "github.com/goccy/go-yaml"

	"github.com/zarf-dev/zarf/src/api/v1alpha1"
	"github.com/zarf-dev/zarf/src/config"
	"github.com/zarf-dev/zarf/src/internal/pkgcfg"
	"github.com/zarf-dev/zarf/src/internal/split"
	"github.com/zarf-dev/zarf/src/pkg/archive"
	"github.com/zarf-dev/zarf/src/pkg/logger"
	"github.com/zarf-dev/zarf/src/pkg/packager/filters"
	"github.com/zarf-dev/zarf/src/pkg/utils"
)

// PackageLayout manages the layout for a package.
type PackageLayout struct {
	dirPath string
	Pkg     v1alpha1.ZarfPackage
}

// PackageLayoutOptions are the options used when loading a package.
type PackageLayoutOptions struct {
	PublicKeyPath           string
	SkipSignatureValidation bool
	IsPartial               bool
	Filter                  filters.ComponentFilterStrategy
}

// DirPath returns base directory of the package layout
func (p *PackageLayout) DirPath() string {
	return p.dirPath
}

// LoadFromTar unpacks the given archive (any compress/format) and loads it.
func LoadFromTar(ctx context.Context, tarPath string, opts PackageLayoutOptions) (*PackageLayout, error) {
	if opts.Filter == nil {
		opts.Filter = filters.Empty()
	}
	dirPath, err := utils.MakeTempDir(config.CommonOptions.TempDirectory)
	if err != nil {
		return nil, err
	}
	// Decompress the archive
	err = archive.Decompress(ctx, tarPath, dirPath, archive.DecompressOpts{})
	if err != nil {
		return nil, err
	}

	// 3) Delegate to the existing LoadFromDir
	return LoadFromDir(ctx, dirPath, opts)
}

// LoadFromDir loads and validates a package from the given directory path.
func LoadFromDir(ctx context.Context, dirPath string, opts PackageLayoutOptions) (*PackageLayout, error) {
	if opts.Filter == nil {
		opts.Filter = filters.Empty()
	}
	b, err := os.ReadFile(filepath.Join(dirPath, ZarfYAML))
	if err != nil {
		return nil, err
	}
	pkg, err := pkgcfg.Parse(ctx, b)
	if err != nil {
		return nil, err
	}
	pkg.Components, err = opts.Filter.Apply(pkg)
	if err != nil {
		return nil, err
	}
	pkgLayout := &PackageLayout{
		dirPath: dirPath,
		Pkg:     pkg,
	}
	err = validatePackageIntegrity(pkgLayout, opts.IsPartial)
	if err != nil {
		return nil, err
	}

	if pkg.IsSigned() && !opts.SkipSignatureValidation {
		verifyOptions := utils.DefaultVerifyBlobOptions()
		verifyOptions.KeyRef = opts.PublicKeyPath

		err = pkgLayout.VerifyPackageSignature(ctx, verifyOptions)
		if err != nil {
			return nil, err
		}
	}

	return pkgLayout, nil
}

// Cleanup removes any temporary directories created.
func (p *PackageLayout) Cleanup() error {
	err := os.RemoveAll(p.dirPath)
	if err != nil {
		return err
	}
	return nil
}

// NoSBOMAvailableError is returned when a user tries to access a package SBOM, but it is not available
type NoSBOMAvailableError struct {
	pkgName string
}

func (e *NoSBOMAvailableError) Error() string {
	return fmt.Sprintf("zarf package %s does not have an SBOM available", e.pkgName)
}

// ContainsSBOM checks if a package includes an SBOM
func (p *PackageLayout) ContainsSBOM() bool {
	if !p.Pkg.IsSBOMAble() {
		return false
	}
	return !helpers.InvalidPath(filepath.Join(p.dirPath, SBOMTar))
}

// SignPackage signs the zarf package using cosign with the provided options.
// If the options do not indicate signing should be performed (no key material configured),
// this is a no-op and returns nil.
func (p *PackageLayout) SignPackage(ctx context.Context, opts utils.SignBlobOptions) (err error) {
	// Note: This function:
	// 1. Updates Pkg.Build.Signed = true in memory
	// 2. Writes the updated zarf.yaml (with signed:true) to a temporary file
	// 3. Signs the temporary file
	// 4. If signing succeeds, replaces the actual zarf.yaml with the signed version
	// 5. If signing fails, reverts the in-memory state
	//
	// This ensures the zarf.yaml metadata accurately reflects the signed state and the
	// signature is valid for the zarf.yaml content that includes signed:true.

	l := logger.From(ctx)

	// Check if signing should be performed based on the options
	// this is a no-op as there may be many different ways to sign
	// input validation should be performed in the calling function
	if !opts.ShouldSign() {
		l.Info("skipping package signing (no signing key material configured)")
		return nil
	}

	// Validate package layout state
	if p.dirPath == "" {
		return errors.New("invalid package layout: dirPath is empty")
	}
	if info, err := os.Stat(p.dirPath); err != nil {
		return fmt.Errorf("invalid package layout directory: %w", err)
	} else if !info.IsDir() {
		return fmt.Errorf("invalid package layout: %s is not a directory", p.dirPath)
	}

	// Verify zarf.yaml exists before signing
	zarfYAMLPath := filepath.Join(p.dirPath, ZarfYAML)
	if _, err := os.Stat(zarfYAMLPath); err != nil {
		return fmt.Errorf("cannot access %s for signing: %w", ZarfYAML, err)
	}

	// Save the original signed state in case we need to rollback
	var originalSigned *bool
	if p.Pkg.Build.Signed != nil {
		val := *p.Pkg.Build.Signed
		originalSigned = &val
	}

	// Create temporary directory for signing
	tmpDir, err := utils.MakeTempDir(config.CommonOptions.TempDirectory)
	if err != nil {
		return fmt.Errorf("failed to create temp directory for signing: %w", err)
	}
	defer func() {
		err = errors.Join(err, os.RemoveAll(tmpDir))
	}()

	tmpZarfYAMLPath := filepath.Join(tmpDir, ZarfYAML)
	tmpSignaturePath := filepath.Join(tmpDir, Signature)

	// Update in-memory state to signed:true
	signed := true
	p.Pkg.Build.Signed = &signed

	// Marshal package with signed:true
	b, err := goyaml.Marshal(p.Pkg)
	if err != nil {
		// Rollback
		p.Pkg.Build.Signed = originalSigned
		return fmt.Errorf("failed to marshal package for signing: %w", err)
	}

	// Write to temporary file
	err = os.WriteFile(tmpZarfYAMLPath, b, helpers.ReadWriteUser)
	if err != nil {
		// Rollback
		p.Pkg.Build.Signed = originalSigned
		return fmt.Errorf("failed to write temp %s: %w", ZarfYAML, err)
	}

	// Configure signing to write to temp directory
	signOpts := opts
	signOpts.OutputSignature = tmpSignaturePath

	// Check if signature already exists in actual layout and warn
	actualSignaturePath := filepath.Join(p.dirPath, Signature)
	if _, err := os.Stat(actualSignaturePath); err == nil {
		l.Warn("overwriting existing package signature", "path", actualSignaturePath)
	}

	// Perform the signing operation on the temp file
	l.Debug("signing package", "source", tmpZarfYAMLPath, "signature", tmpSignaturePath)
	_, err = utils.CosignSignBlobWithOptions(ctx, tmpZarfYAMLPath, signOpts)
	if err != nil {
		// Rollback in-memory state
		p.Pkg.Build.Signed = originalSigned
		return fmt.Errorf("failed to sign package: %w", err)
	}

	// Signing succeeded - now atomically replace the actual files

	// Move signed zarf.yaml from temp to actual location (atomic rename)
	err = os.Rename(tmpZarfYAMLPath, zarfYAMLPath)
	if err != nil {
		// This is a critical error - signing succeeded but we can't update the file
		// Keep the signed:true state as it reflects what we intended
		return fmt.Errorf("failed to update %s after signing: %w", ZarfYAML, err)
	}

	// Move signature from temp to actual location (atomic rename)
	err = os.Rename(tmpSignaturePath, actualSignaturePath)
	if err != nil {
		return fmt.Errorf("failed to move signature after signing: %w", err)
	}

	l.Info("package signed successfully", "signature", actualSignaturePath)
	return nil
}

<<<<<<< HEAD
// VerifyPackageSignature verifies the package signature
func (p *PackageLayout) VerifyPackageSignature(ctx context.Context, opts utils.VerifyBlobOptions) error {
	l := logger.From(ctx)
	l.Debug("verifying package signature")

	// Validate package layout state
	if p.dirPath == "" {
		return errors.New("invalid package layout: dirPath is empty")
	}
	if info, err := os.Stat(p.dirPath); err != nil {
		return fmt.Errorf("invalid package layout directory: %w", err)
	} else if !info.IsDir() {
		return fmt.Errorf("invalid package layout: %s is not a directory", p.dirPath)
	}

	// Validate that we have a public key
	// Note: this will later be replaced when verification enhancements are made
	if opts.KeyRef == "" {
		return errors.New("package is signed but no key was provided")
	}

	// Validate that the signature exists
	signaturePath := filepath.Join(p.dirPath, Signature)
	if _, err := os.Stat(signaturePath); err != nil {
		return fmt.Errorf("signature not found: %w", err)
	}

	// Note: this is the backwards compatible behavior
	// this will change in the future
	opts.SigRef = signaturePath

	ZarfYAMLPath := filepath.Join(p.dirPath, ZarfYAML)
	return utils.CosignVerifyBlobWithOptions(ctx, ZarfYAMLPath, opts)
=======
// IsSigned returns true if the package is signed.
// It first checks the package metadata (Build.Signed), then falls back to
// checking for the presence of a signature file for backward compatibility.
func (p *PackageLayout) IsSigned() bool {
	// Check metadata first (authoritative source)
	if p.Pkg.Build.Signed != nil {
		return *p.Pkg.Build.Signed
	}

	// Backward compatibility: check for signature file existence
	// This handles packages created before the Build.Signed field was added
	if p.dirPath != "" {
		if _, err := os.Stat(filepath.Join(p.dirPath, Signature)); err == nil {
			return true
		}
	}

	return false
>>>>>>> 73022f51
}

// GetSBOM outputs the SBOM data from the package to the given destination path.
func (p *PackageLayout) GetSBOM(ctx context.Context, destPath string) error {
	if !p.ContainsSBOM() {
		return &NoSBOMAvailableError{pkgName: p.Pkg.Metadata.Name}
	}

	// locate the sboms archive under the layout directory
	sbomArchive := filepath.Join(p.dirPath, SBOMTar)

	err := archive.Decompress(ctx, sbomArchive, destPath, archive.DecompressOpts{})
	if err != nil {
		return err
	}
	return nil
}

// GetComponentDir returns a path to the directory in the given component.
func (p *PackageLayout) GetComponentDir(ctx context.Context, destPath, componentName string, ct ComponentDir) (_ string, err error) {
	sourcePath := filepath.Join(p.dirPath, ComponentsDir, fmt.Sprintf("%s.tar", componentName))
	_, err = os.Stat(sourcePath)
	if errors.Is(err, os.ErrNotExist) {
		return "", fmt.Errorf("component %s does not exist in package: %w", componentName, err)
	}
	if err != nil {
		return "", err
	}
	tmpDir, err := utils.MakeTempDir(config.CommonOptions.TempDirectory)
	if err != nil {
		return "", err
	}
	defer func() {
		err = errors.Join(err, os.RemoveAll(tmpDir))
	}()
	err = archive.Decompress(ctx, sourcePath, tmpDir, archive.DecompressOpts{})
	if err != nil {
		return "", err
	}
	compPath := filepath.Join(tmpDir, componentName, string(ct))
	_, err = os.Stat(compPath)
	if errors.Is(err, os.ErrNotExist) {
		return "", fmt.Errorf("component %s could not access a %s directory: %w", componentName, ct, err)
	}
	if err != nil {
		return "", err
	}
	outPath := filepath.Join(destPath, string(ct))
	err = os.Rename(compPath, outPath)
	if err != nil {
		return "", err
	}
	return outPath, nil
}

// GetImageDirPath returns the path to the images directory
func (p *PackageLayout) GetImageDirPath() string {
	// Use the manifest within the index.json to load the specific image we want
	return filepath.Join(p.dirPath, ImagesDir)
}

// Archive creates a tarball from the package layout and returns the path to that tarball
func (p *PackageLayout) Archive(ctx context.Context, dirPath string, maxPackageSize int) (string, error) {
	filename, err := p.FileName()
	if err != nil {
		return "", err
	}
	tarballPath := filepath.Join(dirPath, filename)
	err = os.Remove(tarballPath)
	if err != nil && !errors.Is(err, os.ErrNotExist) {
		return "", err
	}

	logger.From(ctx).Info("writing package to disk", "path", tarballPath)
	files, err := os.ReadDir(p.dirPath)
	if err != nil {
		return "", err
	}
	var filePaths []string
	for _, file := range files {
		filePaths = append(filePaths, filepath.Join(p.dirPath, file.Name()))
	}
	err = archive.Compress(ctx, filePaths, tarballPath, archive.CompressOpts{})
	if err != nil {
		return "", fmt.Errorf("unable to create package: %w", err)
	}
	fi, err := os.Stat(tarballPath)
	if err != nil {
		return "", fmt.Errorf("unable to read the package archive: %w", err)
	}
	// Convert Megabytes to bytes.
	chunkSize := maxPackageSize * 1000 * 1000
	// If a chunk size was specified and the package is larger than the chunk size, split it into chunks.
	if maxPackageSize > 0 && fi.Size() > int64(chunkSize) {
		if fi.Size()/int64(chunkSize) > 999 {
			return "", fmt.Errorf("unable to split the package archive into multiple files: must be less than 1,000 files")
		}
		var err error
		tarballPath, err = split.SplitFile(ctx, tarballPath, chunkSize)
		if err != nil {
			return "", fmt.Errorf("unable to split the package archive into multiple files: %w", err)
		}
	}
	return tarballPath, nil
}

// Files returns a map of all the files in the package.
func (p *PackageLayout) Files() (map[string]string, error) {
	files := map[string]string{}
	err := filepath.Walk(p.dirPath, func(path string, info fs.FileInfo, _ error) error {
		if info.IsDir() {
			return nil
		}
		rel, err := filepath.Rel(p.dirPath, path)
		if err != nil {
			return err
		}
		name := filepath.ToSlash(rel)
		files[path] = name
		return err
	})
	if err != nil {
		return nil, err
	}
	return files, nil
}

// FileName returns the name of the Zarf package should have when exported to the file system
func (p *PackageLayout) FileName() (string, error) {
	if p.Pkg.Build.Architecture == "" {
		return "", errors.New("package must include a build architecture")
	}
	arch := p.Pkg.Build.Architecture

	var name string
	switch p.Pkg.Kind {
	case v1alpha1.ZarfInitConfig:
		name = fmt.Sprintf("zarf-init-%s", arch)
	case v1alpha1.ZarfPackageConfig:
		name = fmt.Sprintf("zarf-package-%s-%s", p.Pkg.Metadata.Name, arch)
	default:
		name = fmt.Sprintf("zarf-%s-%s", strings.ToLower(string(p.Pkg.Kind)), arch)
	}
	if p.Pkg.Build.Differential {
		name = fmt.Sprintf("%s-%s-differential-%s",
			name, p.Pkg.Build.DifferentialPackageVersion, p.Pkg.Metadata.Version)
	} else if p.Pkg.Metadata.Version != "" {
		name = fmt.Sprintf("%s-%s", name, p.Pkg.Metadata.Version)
	}
	if p.Pkg.Build.Flavor != "" {
		name = fmt.Sprintf("%s-%s", name, p.Pkg.Build.Flavor)
	}

	if p.Pkg.Metadata.Uncompressed {
		return name + ".tar", nil
	}
	return name + ".tar.zst", nil
}

func validatePackageIntegrity(pkgLayout *PackageLayout, isPartial bool) error {
	_, err := os.Stat(filepath.Join(pkgLayout.dirPath, ZarfYAML))
	if err != nil {
		return err
	}
	_, err = os.Stat(filepath.Join(pkgLayout.dirPath, Checksums))
	if err != nil {
		return err
	}
	err = helpers.SHAsMatch(filepath.Join(pkgLayout.dirPath, Checksums), pkgLayout.Pkg.Metadata.AggregateChecksum)
	if err != nil {
		return err
	}

	packageFiles, err := pkgLayout.Files()
	if err != nil {
		return err
	}
	// Remove files which are not in the checksums.
	delete(packageFiles, filepath.Join(pkgLayout.dirPath, ZarfYAML))
	delete(packageFiles, filepath.Join(pkgLayout.dirPath, Checksums))
	delete(packageFiles, filepath.Join(pkgLayout.dirPath, Signature))

	b, err := os.ReadFile(filepath.Join(pkgLayout.dirPath, Checksums))
	if err != nil {
		return err
	}
	lines := strings.Split(string(b), "\n")
	for _, line := range lines {
		// If the line is empty (i.e. there is no checksum) simply skip it, this can result from a package with no images/components.
		if line == "" {
			continue
		}

		split := strings.Split(line, " ")
		if len(split) != 2 {
			return fmt.Errorf("invalid checksum line: %s", line)
		}
		sha := split[0]
		rel := split[1]
		if sha == "" || rel == "" {
			return fmt.Errorf("invalid checksum line: %s", line)
		}

		path := filepath.Join(pkgLayout.dirPath, rel)
		_, ok := packageFiles[path]
		if !ok && isPartial {
			delete(packageFiles, path)
			continue
		}
		if !ok {
			return fmt.Errorf("file %s from checksum missing in layout", rel)
		}
		err = helpers.SHAsMatch(path, sha)
		if err != nil {
			return err
		}
		delete(packageFiles, path)
	}

	if len(packageFiles) > 0 {
		filePaths := slices.Collect(maps.Keys(packageFiles))
		return fmt.Errorf("package contains additional files not present in the checksum %s", strings.Join(filePaths, ", "))
	}

	return nil
}<|MERGE_RESOLUTION|>--- conflicted
+++ resolved
@@ -91,7 +91,7 @@
 		return nil, err
 	}
 
-	if pkg.IsSigned() && !opts.SkipSignatureValidation {
+	if pkgLayout.IsSigned() && !opts.SkipSignatureValidation {
 		verifyOptions := utils.DefaultVerifyBlobOptions()
 		verifyOptions.KeyRef = opts.PublicKeyPath
 
@@ -248,7 +248,6 @@
 	return nil
 }
 
-<<<<<<< HEAD
 // VerifyPackageSignature verifies the package signature
 func (p *PackageLayout) VerifyPackageSignature(ctx context.Context, opts utils.VerifyBlobOptions) error {
 	l := logger.From(ctx)
@@ -282,7 +281,8 @@
 
 	ZarfYAMLPath := filepath.Join(p.dirPath, ZarfYAML)
 	return utils.CosignVerifyBlobWithOptions(ctx, ZarfYAMLPath, opts)
-=======
+}
+
 // IsSigned returns true if the package is signed.
 // It first checks the package metadata (Build.Signed), then falls back to
 // checking for the presence of a signature file for backward compatibility.
@@ -301,7 +301,6 @@
 	}
 
 	return false
->>>>>>> 73022f51
 }
 
 // GetSBOM outputs the SBOM data from the package to the given destination path.
