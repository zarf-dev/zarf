--- conflicted
+++ resolved
@@ -41,17 +41,13 @@
 func (p *Packager) Deploy() (err error) {
 	message.Debug("packager.Deploy()")
 
-<<<<<<< HEAD
 	// Attempt to connect to the cluster
 	p.cluster, err = cluster.NewCluster()
 	if err != nil {
 		return err
 	}
 
-	if utils.IsOCIURL(p.cfg.DeployOpts.PackagePath) {
-=======
 	if helpers.IsOCIURL(p.cfg.DeployOpts.PackagePath) {
->>>>>>> 52c76d6b
 		err := p.SetOCIRemote(p.cfg.DeployOpts.PackagePath)
 		if err != nil {
 			return err
