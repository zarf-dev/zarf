--- conflicted
+++ resolved
@@ -310,7 +310,6 @@
 
 	// Before deploying the seed registry, start the injector
 	if isSeedRegistry {
-<<<<<<< HEAD
 		switch d.s.RegistryInfo.RegistryMode {
 		case state.RegistryModeProxy:
 			var err error
@@ -318,7 +317,7 @@
 			if err != nil {
 				return nil, err
 			}
-			payloadCMs, shasum, err := d.c.CreateInjectorConfigMaps(ctx, pkgLayout.DirPath(), pkgLayout.GetImageDirPath(), component.Images)
+			payloadCMs, shasum, err := d.c.CreateInjectorConfigMaps(ctx, pkgLayout.DirPath(), pkgLayout.GetImageDirPath(), component.Images, pkgLayout.Pkg.Metadata.Name)
 			if err != nil {
 				return nil, err
 			}
@@ -326,7 +325,7 @@
 			d.s.InjectorInfo.PayLoadShaSum = shasum
 			d.s.InjectorInfo.Port = opts.InjectorHostPort
 		case state.RegistryModeNodePort:
-			seedPort, err := d.c.StartInjection(ctx, pkgLayout.DirPath(), pkgLayout.GetImageDirPath(), component.Images, d.s.RegistryInfo.NodePort)
+			seedPort, err := d.c.StartInjection(ctx, pkgLayout.DirPath(), pkgLayout.GetImageDirPath(), component.Images, d.s.RegistryInfo.NodePort, pkgLayout.Pkg.Metadata.Name)
 			if err != nil {
 				return nil, err
 			}
@@ -334,10 +333,6 @@
 		}
 		// Save the injector updates to state
 		if err := d.c.SaveState(ctx, d.s); err != nil {
-=======
-		err := d.c.StartInjection(ctx, pkgLayout.DirPath(), pkgLayout.GetImageDirPath(), component.Images, d.s.RegistryInfo.NodePort, pkgLayout.Pkg.Metadata.Name)
-		if err != nil {
->>>>>>> 39d90481
 			return nil, err
 		}
 	}
