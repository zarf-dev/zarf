// SPDX-License-Identifier: Apache-2.0
// SPDX-FileCopyrightText: 2021-Present The Zarf Authors

// Package packager contains functions for interacting with, managing and deploying Zarf packages.
package packager

import (
	"crypto"
	"errors"
	"fmt"
	"os"
	"path/filepath"
	"strconv"
	"strings"
	"sync"
	"time"

	"github.com/defenseunicorns/zarf/src/config"
	"github.com/defenseunicorns/zarf/src/config/lang"
	"github.com/defenseunicorns/zarf/src/internal/cluster"
	"github.com/defenseunicorns/zarf/src/internal/packager/git"
	"github.com/defenseunicorns/zarf/src/internal/packager/helm"
	"github.com/defenseunicorns/zarf/src/internal/packager/images"
	"github.com/defenseunicorns/zarf/src/internal/packager/template"
	"github.com/defenseunicorns/zarf/src/pkg/message"
	"github.com/defenseunicorns/zarf/src/pkg/utils"
	"github.com/defenseunicorns/zarf/src/pkg/utils/helpers"
	"github.com/defenseunicorns/zarf/src/types"
	"github.com/pterm/pterm"
	corev1 "k8s.io/api/core/v1"
)

// Deploy attempts to deploy the given PackageConfig.
<<<<<<< HEAD
func (p *Packager) Deploy() error {
	if helpers.IsOCIURL(p.cfg.PkgOpts.PackagePath) {
		err := p.SetOCIRemote(p.cfg.PkgOpts.PackagePath)
=======
func (p *Packager) Deploy() (err error) {
	message.Debug("packager.Deploy()")

	// Attempt to connect to a Kubernetes cluster.
	// Not all packages require Kubernetes, so we only want to log a debug message rather than return the error when we can't connect to a cluster.
	p.cluster, err = cluster.NewCluster()
	if err != nil {
		message.Debug(err)
	}

	if helpers.IsOCIURL(p.cfg.DeployOpts.PackagePath) {
		err := p.SetOCIRemote(p.cfg.DeployOpts.PackagePath)
>>>>>>> 314e07cd
		if err != nil {
			return err
		}
	}

	if err := p.loadZarfPkg(); err != nil {
		return fmt.Errorf("unable to load the Zarf Package: %w", err)
	}

	if err := p.validatePackageArchitecture(); err != nil {
		if errors.Is(err, lang.ErrUnableToCheckArch) {
			message.Warnf("Unable to validate package architecture: %s", err.Error())
		} else {
			return err
		}
	}

	if err := ValidatePackageSignature(p.tmp.Base, p.cfg.PkgOpts.PublicKeyPath); err != nil {
		return err
	}

	if err := p.validateLastNonBreakingVersion(); err != nil {
		return err
	}

	// Now that we have read the zarf.yaml, check the package kind
	if p.cfg.Pkg.Kind == types.ZarfInitConfig {
		p.cfg.IsInitConfig = true
	}

	// Confirm the overall package deployment
	if !p.confirmAction(config.ZarfDeployStage, p.cfg.SBOMViewFiles) {
		return fmt.Errorf("deployment cancelled")
	}

	// Set variables and prompt if --confirm is not set
	if err := p.setVariableMapInConfig(); err != nil {
		return fmt.Errorf("unable to set the active variables: %w", err)
	}

	p.hpaModified = false
	p.connectStrings = make(types.ConnectStrings)
	// Reset registry HPA scale down whether an error occurs or not
	defer func() {
		if p.cluster != nil && p.hpaModified {
			if err := p.cluster.EnableRegHPAScaleDown(); err != nil {
				message.Debugf("unable to reenable the registry HPA scale down: %s", err.Error())
			}
		}
	}()

	// Filter out components that are not compatible with this system
	p.filterComponents(true)

	// Get a list of all the components we are deploying and actually deploy them
	deployedComponents, err := p.deployComponents()
	if err != nil {
		return fmt.Errorf("unable to deploy all components in this Zarf Package: %w", err)
	}

	// Notify all the things about the successful deployment
	message.Successf("Zarf deployment complete")

	p.printTablesForDeployment(deployedComponents)

	return nil
}

// deployComponents loops through a list of ZarfComponents and deploys them.
func (p *Packager) deployComponents() (deployedComponents []types.DeployedComponent, err error) {
	componentsToDeploy := p.getValidComponents()

	// Generate a value template
	if p.valueTemplate, err = template.Generate(p.cfg); err != nil {
		return deployedComponents, fmt.Errorf("unable to generate the value template: %w", err)
	}

	for _, component := range componentsToDeploy {
		var charts []types.InstalledChart

		if p.cfg.IsInitConfig {
			charts, err = p.deployInitComponent(component)
		} else {
			charts, err = p.deployComponent(component, false /* keep img checksum */, false /* always push images */)
		}

		deployedComponent := types.DeployedComponent{Name: component.Name}
		onDeploy := component.Actions.OnDeploy

		onFailure := func() {
			if err := p.runActions(onDeploy.Defaults, onDeploy.OnFailure, p.valueTemplate); err != nil {
				message.Debugf("unable to run component failure action: %s", err.Error())
			}
		}
		if err != nil {
			onFailure()
			return deployedComponents, fmt.Errorf("unable to deploy component %s: %w", component.Name, err)
		}

		// Deploy the component
		deployedComponent.InstalledCharts = charts
		deployedComponents = append(deployedComponents, deployedComponent)

		// Save deployed package information to k8s
		// Note: Not all packages need k8s; check if k8s is being used before saving the secret
		if p.cluster != nil {
			err = p.cluster.RecordPackageDeployment(p.cfg.Pkg, deployedComponents, p.connectStrings)
			if err != nil {
				message.Warnf("Unable to record package deployment for component %s: this will affect features like `zarf package remove`: %s", component.Name, err.Error())
			}
		}

		if err := p.runActions(onDeploy.Defaults, onDeploy.OnSuccess, p.valueTemplate); err != nil {
			onFailure()
			return deployedComponents, fmt.Errorf("unable to run component success action: %w", err)
		}
	}

	return deployedComponents, nil
}

func (p *Packager) deployInitComponent(component types.ZarfComponent) (charts []types.InstalledChart, err error) {
	hasExternalRegistry := p.cfg.InitOpts.RegistryInfo.Address != ""
	isSeedRegistry := component.Name == "zarf-seed-registry"
	isRegistry := component.Name == "zarf-registry"
	isInjector := component.Name == "zarf-injector"
	isAgent := component.Name == "zarf-agent"

	// Always init the state before the first component that requires the cluster (on most deployments, the zarf-seed-registry)
	if p.requiresCluster(component) && p.cfg.State == nil {
		p.cluster, err = cluster.NewClusterWithWait(5*time.Minute, true)
		if err != nil {
			return charts, fmt.Errorf("unable to connect to the Kubernetes cluster: %w", err)
		}

		err = p.cluster.InitZarfState(p.cfg.InitOpts)
		if err != nil {
			return charts, fmt.Errorf("unable to initialize Zarf state: %w", err)
		}
	}

	if hasExternalRegistry && (isSeedRegistry || isInjector || isRegistry) {
		message.Notef("Not deploying the component (%s) since external registry information was provided during `zarf init`", component.Name)
		return charts, nil
	}

	if isRegistry {
		// If we are deploying the registry then mark the HPA as "modifed" to set it to Min later
		p.hpaModified = true
	}

	// Before deploying the seed registry, start the injector
	if isSeedRegistry {
		p.cluster.StartInjectionMadness(p.tmp, component.Images)
	}

	charts, err = p.deployComponent(component, isAgent /* skip img checksum if isAgent */, isSeedRegistry /* skip image push if isSeedRegistry */)
	if err != nil {
		return charts, fmt.Errorf("unable to deploy component %s: %w", component.Name, err)
	}

	// Do cleanup for when we inject the seed registry during initialization
	if isSeedRegistry {
		if err := p.cluster.StopInjectionMadness(); err != nil {
			return charts, fmt.Errorf("unable to seed the Zarf Registry: %w", err)
		}
	}

	return charts, nil
}

// Deploy a Zarf Component.
func (p *Packager) deployComponent(component types.ZarfComponent, noImgChecksum bool, noImgPush bool) (charts []types.InstalledChart, err error) {
	// Toggles for general deploy operations
	componentPath, err := p.createOrGetComponentPaths(component)
	if err != nil {
		return charts, fmt.Errorf("unable to create the component paths: %w", err)
	}

	// All components now require a name
	message.HeaderInfof("📦 %s COMPONENT", strings.ToUpper(component.Name))

	hasImages := len(component.Images) > 0 && !noImgPush
	hasCharts := len(component.Charts) > 0
	hasManifests := len(component.Manifests) > 0
	hasRepos := len(component.Repos) > 0
	hasDataInjections := len(component.DataInjections) > 0

	onDeploy := component.Actions.OnDeploy

	if err = p.runActions(onDeploy.Defaults, onDeploy.Before, p.valueTemplate); err != nil {
		return charts, fmt.Errorf("unable to run component before action: %w", err)
	}

	if err := p.processComponentFiles(component, componentPath.Files); err != nil {
		return charts, fmt.Errorf("unable to process the component files: %w", err)
	}

	if !p.valueTemplate.Ready() && p.requiresCluster(component) {
		// Make sure we have access to the cluster
		if p.cluster == nil {
			p.cluster, err = cluster.NewClusterWithWait(cluster.DefaultTimeout, true)
			if err != nil {
				return charts, fmt.Errorf("unable to connect to the Kubernetes cluster: %w", err)
			}
		}
		// Setup the state in the config and get the valuesTemplate
		p.valueTemplate, err = p.setupStateValuesTemplate(component)
		if err != nil {
			return charts, fmt.Errorf("unable to get the updated value template: %w", err)
		}

		// Disable the registry HPA scale down if we are deploying images and it is not already disabled
		if hasImages && !p.hpaModified && p.cfg.State.RegistryInfo.InternalRegistry {
			if err := p.cluster.DisableRegHPAScaleDown(); err != nil {
				message.Debugf("unable to disable the registry HPA scale down: %s", err.Error())
			} else {
				p.hpaModified = true
			}
		}
	}

	if hasImages {
		if err := p.pushImagesToRegistry(component.Images, noImgChecksum); err != nil {
			return charts, fmt.Errorf("unable to push images to the registry: %w", err)
		}
	}

	if hasRepos {
		if err = p.pushReposToRepository(componentPath.Repos, component.Repos); err != nil {
			return charts, fmt.Errorf("unable to push the repos to the repository: %w", err)
		}
	}

	if hasDataInjections {
		waitGroup := sync.WaitGroup{}
		defer waitGroup.Wait()
		p.performDataInjections(&waitGroup, componentPath, component.DataInjections)
	}

	if hasCharts || hasManifests {
		if charts, err = p.installChartAndManifests(componentPath, component); err != nil {
			return charts, fmt.Errorf("unable to install helm chart(s): %w", err)
		}
	}

	if err = p.runActions(onDeploy.Defaults, onDeploy.After, p.valueTemplate); err != nil {
		return charts, fmt.Errorf("unable to run component after action: %w", err)
	}

	return charts, nil
}

// Move files onto the host of the machine performing the deployment.
func (p *Packager) processComponentFiles(component types.ZarfComponent, pkgLocation string) error {
	// If there are no files to process, return early.
	if len(component.Files) < 1 {
		return nil
	}

	spinner := message.NewProgressSpinner("Copying %d files", len(component.Files))
	defer spinner.Stop()

	for fileIdx, file := range component.Files {
		spinner.Updatef("Loading %s", file.Target)

		fileLocation := filepath.Join(pkgLocation, strconv.Itoa(fileIdx), filepath.Base(file.Target))
		if utils.InvalidPath(fileLocation) {
			fileLocation = filepath.Join(pkgLocation, strconv.Itoa(fileIdx))
		}

		// If a shasum is specified check it again on deployment as well
		if file.Shasum != "" {
			spinner.Updatef("Validating SHASUM for %s", file.Target)
			if shasum, _ := utils.GetCryptoHashFromFile(fileLocation, crypto.SHA256); shasum != file.Shasum {
				return fmt.Errorf("shasum mismatch for file %s: expected %s, got %s", file.Source, file.Shasum, shasum)
			}
		}

		// Replace temp target directory and home directory
		file.Target = strings.Replace(file.Target, "###ZARF_TEMP###", p.tmp.Base, 1)
		file.Target = config.GetAbsHomePath(file.Target)

		fileList := []string{}
		if utils.IsDir(fileLocation) {
			files, _ := utils.RecursiveFileList(fileLocation, nil, false)
			fileList = append(fileList, files...)
		} else {
			fileList = append(fileList, fileLocation)
		}

		for _, subFile := range fileList {
			// Check if the file looks like a text file
			isText, err := utils.IsTextFile(subFile)
			if err != nil {
				message.Debugf("unable to determine if file %s is a text file: %s", subFile, err)
			}

			// If the file is a text file, template it
			if isText {
				spinner.Updatef("Templating %s", file.Target)
				if err := p.valueTemplate.Apply(component, subFile, true); err != nil {
					return fmt.Errorf("unable to template file %s: %w", subFile, err)
				}
			}
		}

		// Copy the file to the destination
		spinner.Updatef("Saving %s", file.Target)
		err := utils.CreatePathAndCopy(fileLocation, file.Target)
		if err != nil {
			return fmt.Errorf("unable to copy file %s to %s: %w", fileLocation, file.Target, err)
		}

		// Loop over all symlinks and create them
		for _, link := range file.Symlinks {
			spinner.Updatef("Adding symlink %s->%s", link, file.Target)
			// Try to remove the filepath if it exists
			_ = os.RemoveAll(link)
			// Make sure the parent directory exists
			_ = utils.CreateFilePath(link)
			// Create the symlink
			err := os.Symlink(file.Target, link)
			if err != nil {
				return fmt.Errorf("unable to create symlink %s->%s: %w", link, file.Target, err)
			}
		}

		// Cleanup now to reduce disk pressure
		_ = os.RemoveAll(fileLocation)
	}

	spinner.Success()

	return nil
}

// Fetch the current ZarfState from the k8s cluster and generate a p.valueTemplate from the state values.
func (p *Packager) setupStateValuesTemplate(component types.ZarfComponent) (values *template.Values, err error) {
	// If we are touching K8s, make sure we can talk to it once per deployment
	spinner := message.NewProgressSpinner("Loading the Zarf State from the Kubernetes cluster")
	defer spinner.Stop()

	state, err := p.cluster.LoadZarfState()
	// Return on error if we are not in YOLO mode
	if err != nil && !p.cfg.Pkg.Metadata.YOLO {
		return nil, fmt.Errorf("unable to load the Zarf State from the Kubernetes cluster: %w", err)
	} else if state == nil && p.cfg.Pkg.Metadata.YOLO {
		state = &types.ZarfState{}
		// YOLO mode, so minimal state needed
		state.Distro = "YOLO"

		// Try to create the zarf namespace
		spinner.Updatef("Creating the Zarf namespace")
		zarfNamespace := p.cluster.NewZarfManagedNamespace(cluster.ZarfNamespaceName)
		if _, err := p.cluster.CreateNamespace(zarfNamespace); err != nil {
			spinner.Fatalf(err, "Unable to create the zarf namespace")
		}
	}

	if p.cfg.Pkg.Metadata.YOLO && state.Distro != "YOLO" {
		message.Warn("This package is in YOLO mode, but the cluster was already initialized with 'zarf init'. " +
			"This may cause issues if the package does not exclude any charts or manifests from the Zarf Agent using " +
			"the pod or namespace label `zarf.dev/agent: ignore'.")
	}

	p.cfg.State = state

	// Continue loading state data if it is valid
	values, err = template.Generate(p.cfg)
	if err != nil {
		return values, err
	}

	// Only check the architecture if the package has images
	if len(component.Images) > 0 && state.Architecture != p.arch {
		// If the package has images but the architectures don't match, fail the deployment and warn the user to avoid ugly hidden errors with image push/pull
		return values, fmt.Errorf("this package architecture is %s, but this cluster seems to be initialized with the %s architecture",
			p.arch, state.Architecture)
	}

	spinner.Success()
	return values, nil
}

// Push all of the components images to the configured container registry.
func (p *Packager) pushImagesToRegistry(componentImages []string, noImgChecksum bool) error {
	if len(componentImages) == 0 {
		return nil
	}

	imgConfig := images.ImgConfig{
		ImagesPath:    p.tmp.Images,
		ImgList:       componentImages,
		NoChecksum:    noImgChecksum,
		RegInfo:       p.cfg.State.RegistryInfo,
		Insecure:      config.CommonOptions.Insecure,
		Architectures: []string{p.cfg.Pkg.Metadata.Architecture, p.cfg.Pkg.Build.Architecture},
	}

	return helpers.Retry(func() error {
		return imgConfig.PushToZarfRegistry()
	}, 3, 5*time.Second)
}

// Push all of the components git repos to the configured git server.
func (p *Packager) pushReposToRepository(reposPath string, repos []string) error {
	for _, repoURL := range repos {
		// Create an anonymous function to push the repo to the Zarf git server
		tryPush := func() error {
			gitClient := git.New(p.cfg.State.GitServer)
			svcInfo, err := cluster.ServiceInfoFromServiceURL(gitClient.Server.Address)

			// If this is a service (no error getting svcInfo), create a port-forward tunnel to that resource
			if err == nil {
				tunnel, err := cluster.NewTunnel(svcInfo.Namespace, cluster.SvcResource, svcInfo.Name, 0, svcInfo.Port)
				if err != nil {
					return err
				}

				err = tunnel.Connect("", false)
				if err != nil {
					return err
				}
				defer tunnel.Close()
				gitClient.Server.Address = tunnel.HTTPEndpoint()
			}

			return gitClient.PushRepo(repoURL, reposPath)
		}

		// Try repo push up to 3 times
		if err := helpers.Retry(tryPush, 3, 5*time.Second); err != nil {
			return fmt.Errorf("unable to push repo %s to the Git Server: %w", repoURL, err)
		}
	}

	return nil
}

// Async move data into a container running in a pod on the k8s cluster.
func (p *Packager) performDataInjections(waitGroup *sync.WaitGroup, componentPath types.ComponentPaths, dataInjections []types.ZarfDataInjection) {
	if len(dataInjections) > 0 {
		message.Info("Loading data injections")
	}

	for idx, data := range dataInjections {
		waitGroup.Add(1)
		go p.cluster.HandleDataInjection(waitGroup, data, componentPath, idx)
	}
}

// Install all Helm charts and raw k8s manifests into the k8s cluster.
func (p *Packager) installChartAndManifests(componentPath types.ComponentPaths, component types.ZarfComponent) (installedCharts []types.InstalledChart, err error) {
	for _, chart := range component.Charts {

		// zarf magic for the value file
		for idx := range chart.ValuesFiles {
			chartValueName := fmt.Sprintf("%s-%d", helm.StandardName(componentPath.Values, chart), idx)
			if err := p.valueTemplate.Apply(component, chartValueName, false); err != nil {
				return installedCharts, err
			}
		}

		// Generate helm templates to pass to gitops engine
		helmCfg := helm.Helm{
			BasePath:  componentPath.Base,
			Chart:     chart,
			Component: component,
			Cfg:       p.cfg,
			Cluster:   p.cluster,
		}

		addedConnectStrings, installedChartName, err := helmCfg.InstallOrUpgradeChart()
		if err != nil {
			return installedCharts, err
		}
		installedCharts = append(installedCharts, types.InstalledChart{Namespace: chart.Namespace, ChartName: installedChartName})

		// Iterate over any connectStrings and add to the main map
		for name, description := range addedConnectStrings {
			p.connectStrings[name] = description
		}
	}

	for _, manifest := range component.Manifests {
		for idx := range manifest.Files {
			if utils.InvalidPath(filepath.Join(componentPath.Manifests, manifest.Files[idx])) {
				// The path is likely invalid because of how we compose OCI components, add an index suffix to the filename
				manifest.Files[idx] = fmt.Sprintf("%s-%d.yaml", manifest.Name, idx)
				if utils.InvalidPath(filepath.Join(componentPath.Manifests, manifest.Files[idx])) {
					return installedCharts, fmt.Errorf("unable to find manifest file %s", manifest.Files[idx])
				}
			}
		}
		// Move kustomizations to files now
		for idx := range manifest.Kustomizations {
			kustomization := fmt.Sprintf("kustomization-%s-%d.yaml", manifest.Name, idx)
			manifest.Files = append(manifest.Files, kustomization)
		}

		if manifest.Namespace == "" {
			// Helm gets sad when you don't provide a namespace even though we aren't using helm templating
			manifest.Namespace = corev1.NamespaceDefault
		}

		// Iterate over any connectStrings and add to the main map
		helmCfg := helm.Helm{
			BasePath:  componentPath.Manifests,
			Component: component,
			Cfg:       p.cfg,
			Cluster:   p.cluster,
		}

		// Generate the chart.
		if err := helmCfg.GenerateChart(manifest); err != nil {
			return installedCharts, err
		}

		// Install the chart.
		addedConnectStrings, installedChartName, err := helmCfg.InstallOrUpgradeChart()
		if err != nil {
			return installedCharts, err
		}

		installedCharts = append(installedCharts, types.InstalledChart{Namespace: manifest.Namespace, ChartName: installedChartName})

		// Iterate over any connectStrings and add to the main map
		for name, description := range addedConnectStrings {
			p.connectStrings[name] = description
		}
	}

	return installedCharts, nil
}

func (p *Packager) printTablesForDeployment(componentsToDeploy []types.DeployedComponent) {
	pterm.Println()

	// If not init config, print the application connection table
	if !p.cfg.IsInitConfig {
		message.PrintConnectStringTable(p.connectStrings)
	} else {
		// otherwise, print the init config connection and passwords
		utils.PrintCredentialTable(p.cfg.State, componentsToDeploy)
	}
}<|MERGE_RESOLUTION|>--- conflicted
+++ resolved
@@ -31,14 +31,7 @@
 )
 
 // Deploy attempts to deploy the given PackageConfig.
-<<<<<<< HEAD
-func (p *Packager) Deploy() error {
-	if helpers.IsOCIURL(p.cfg.PkgOpts.PackagePath) {
-		err := p.SetOCIRemote(p.cfg.PkgOpts.PackagePath)
-=======
 func (p *Packager) Deploy() (err error) {
-	message.Debug("packager.Deploy()")
-
 	// Attempt to connect to a Kubernetes cluster.
 	// Not all packages require Kubernetes, so we only want to log a debug message rather than return the error when we can't connect to a cluster.
 	p.cluster, err = cluster.NewCluster()
@@ -46,9 +39,8 @@
 		message.Debug(err)
 	}
 
-	if helpers.IsOCIURL(p.cfg.DeployOpts.PackagePath) {
-		err := p.SetOCIRemote(p.cfg.DeployOpts.PackagePath)
->>>>>>> 314e07cd
+	if helpers.IsOCIURL(p.cfg.PkgOpts.PackagePath) {
+		err := p.SetOCIRemote(p.cfg.PkgOpts.PackagePath)
 		if err != nil {
 			return err
 		}
