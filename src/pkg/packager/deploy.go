// SPDX-License-Identifier: Apache-2.0
// SPDX-FileCopyrightText: 2021-Present The Zarf Authors

// Package packager contains functions for interacting with, managing and deploying Zarf packages.
package packager

import (
	"context"
	"fmt"
	"net/url"
	"os"
	"path/filepath"
	"regexp"
	"runtime"
	"strconv"
	"strings"
	"time"

	"golang.org/x/sync/errgroup"

	"github.com/avast/retry-go/v4"
	corev1 "k8s.io/api/core/v1"
	kerrors "k8s.io/apimachinery/pkg/api/errors"
	metav1 "k8s.io/apimachinery/pkg/apis/meta/v1"

	"github.com/defenseunicorns/pkg/helpers/v2"
	"github.com/zarf-dev/zarf/src/api/v1alpha1"
	"github.com/zarf-dev/zarf/src/config"
	"github.com/zarf-dev/zarf/src/internal/git"
	"github.com/zarf-dev/zarf/src/internal/gitea"
	"github.com/zarf-dev/zarf/src/internal/healthchecks"
	"github.com/zarf-dev/zarf/src/internal/packager/helm"
	"github.com/zarf-dev/zarf/src/internal/packager/images"
	"github.com/zarf-dev/zarf/src/internal/packager/template"
	"github.com/zarf-dev/zarf/src/pkg/cluster"
	"github.com/zarf-dev/zarf/src/pkg/layout"
	"github.com/zarf-dev/zarf/src/pkg/logger"
	"github.com/zarf-dev/zarf/src/pkg/message"
	"github.com/zarf-dev/zarf/src/pkg/packager/actions"
	"github.com/zarf-dev/zarf/src/pkg/packager/filters"
	"github.com/zarf-dev/zarf/src/pkg/transform"
	"github.com/zarf-dev/zarf/src/types"
)

var (
	// localClusterServiceRegex is used to match the local cluster service format:
	localClusterServiceRegex = regexp.MustCompile(`^(?P<name>[^\.]+)\.(?P<namespace>[^\.]+)\.svc\.cluster\.local$`)
)

func (p *Packager) resetRegistryHPA(ctx context.Context) {
	if p.isConnectedToCluster() && p.hpaModified {
		if err := p.cluster.EnableRegHPAScaleDown(ctx); err != nil {
			message.Debugf("unable to reenable the registry HPA scale down: %s", err.Error())
		}
	}
}

// Deploy attempts to deploy the given PackageConfig.
func (p *Packager) Deploy(ctx context.Context) error {
	l := logger.From(ctx)
	start := time.Now()
	isInteractive := !config.CommonOptions.Confirm

	deployFilter := filters.Combine(
		filters.ByLocalOS(runtime.GOOS),
		filters.ForDeploy(p.cfg.PkgOpts.OptionalComponents, isInteractive),
	)

	warnings := []string{}
	if isInteractive {
		filter := filters.Empty()
		pkg, loadWarnings, err := p.source.LoadPackage(ctx, p.layout, filter, true)
		if err != nil {
			return fmt.Errorf("unable to load the package: %w", err)
		}
		p.cfg.Pkg = pkg
		warnings = append(warnings, loadWarnings...)
	} else {
		pkg, loadWarnings, err := p.source.LoadPackage(ctx, p.layout, deployFilter, true)
		if err != nil {
			return fmt.Errorf("unable to load the package: %w", err)
		}
		p.cfg.Pkg = pkg
		warnings = append(warnings, loadWarnings...)
		if err := p.populatePackageVariableConfig(); err != nil {
			return fmt.Errorf("unable to set the active variables: %w", err)
		}
	}

	validateWarnings, err := validateLastNonBreakingVersion(config.CLIVersion, p.cfg.Pkg.Build.LastNonBreakingVersion)
	if err != nil {
		return err
	}
	warnings = append(warnings, validateWarnings...)
	for _, warning := range validateWarnings {
		l.Warn(warning)
	}

	sbomViewFiles, sbomWarnings, err := p.layout.SBOMs.StageSBOMViewFiles()
	if err != nil {
		return err
	}
	warnings = append(warnings, sbomWarnings...)
	for _, warning := range sbomWarnings {
		l.Warn(warning)
	}

	// Confirm the overall package deployment
	if !p.confirmAction(config.ZarfDeployStage, warnings, sbomViewFiles) {
		return fmt.Errorf("deployment cancelled")
	}

	if isInteractive {
		p.cfg.Pkg.Components, err = deployFilter.Apply(p.cfg.Pkg)
		if err != nil {
			return err
		}

		// Set variables and prompt if --confirm is not set
		if err := p.populatePackageVariableConfig(); err != nil {
			return fmt.Errorf("unable to set the active variables: %w", err)
		}
	}

	p.hpaModified = false
	// Reset registry HPA scale down whether an error occurs or not
	defer p.resetRegistryHPA(ctx)

	// Get a list of all the components we are deploying and actually deploy them
	deployedComponents, err := p.deployComponents(ctx)
	if err != nil {
		return err
	}
	if len(deployedComponents) == 0 {
		message.Warn("No components were selected for deployment.  Inspect the package to view the available components and select components interactively or by name with \"--components\"")
		l.Warn("no components were selected for deployment. Inspect the package to view the available components and select components interactively or by name with \"--components\"")
	}

	// Notify all the things about the successful deployment
	message.Successf("Zarf deployment complete")
	l.Debug("Zarf deployment complete", "duration", time.Since(start))

	err = p.printTablesForDeployment(ctx, deployedComponents)
	if err != nil {
		return err
	}

	return nil
}

// deployComponents loops through a list of ZarfComponents and deploys them.
func (p *Packager) deployComponents(ctx context.Context) ([]types.DeployedComponent, error) {
	l := logger.From(ctx)
	deployedComponents := []types.DeployedComponent{}

	// Process all the components we are deploying
	for _, component := range p.cfg.Pkg.Components {
		// Connect to cluster if a component requires it.
		if component.RequiresCluster() {
			timeout := cluster.DefaultTimeout
			if p.cfg.Pkg.IsInitConfig() {
				timeout = 5 * time.Minute
			}
			connectCtx, cancel := context.WithTimeout(ctx, timeout)
			defer cancel()
			if err := p.connectToCluster(connectCtx); err != nil {
				return nil, fmt.Errorf("unable to connect to the Kubernetes cluster: %w", err)
			}
		}

		deployedComponent := types.DeployedComponent{
			Name: component.Name,
		}

		// Ensure we don't overwrite any installedCharts data when updating the package secret
		if p.isConnectedToCluster() {
			installedCharts, err := p.cluster.GetInstalledChartsForComponent(ctx, p.cfg.Pkg.Metadata.Name, component)
			if err != nil {
				message.Debugf("Unable to fetch installed Helm charts for component '%s': %s", component.Name, err.Error())
				l.Debug("unable to fetch installed Helm charts", "component", component.Name, "error", err.Error())
			}
			deployedComponent.InstalledCharts = installedCharts
		}

		deployedComponents = append(deployedComponents, deployedComponent)
		idx := len(deployedComponents) - 1

		// Deploy the component
		var charts []types.InstalledChart
		var deployErr error
		if p.cfg.Pkg.IsInitConfig() {
			charts, deployErr = p.deployInitComponent(ctx, component)
		} else {
			charts, deployErr = p.deployComponent(ctx, component, false, false)
		}

		onDeploy := component.Actions.OnDeploy

		onFailure := func() {
			if err := actions.Run(ctx, onDeploy.Defaults, onDeploy.OnFailure, p.variableConfig); err != nil {
				message.Debugf("unable to run component failure action: %s", err.Error())
				l.Debug("unable to run component failure action", "error", err.Error())
			}
		}

		if deployErr != nil {
			onFailure()

			if p.isConnectedToCluster() {
				if _, err := p.cluster.RecordPackageDeployment(ctx, p.cfg.Pkg, deployedComponents); err != nil {
					message.Debugf("Unable to record package deployment for component %q: this will affect features like `zarf package remove`: %s", component.Name, err.Error())
					l.Debug("unable to record package deployment", "component", component.Name, "error", err.Error())
				}
			}
			return nil, fmt.Errorf("unable to deploy component %q: %w", component.Name, deployErr)
		}

		// Update the package secret to indicate that we successfully deployed this component
		deployedComponents[idx].InstalledCharts = charts
		if p.isConnectedToCluster() {
			if _, err := p.cluster.RecordPackageDeployment(ctx, p.cfg.Pkg, deployedComponents); err != nil {
				message.Debugf("Unable to record package deployment for component %q: this will affect features like `zarf package remove`: %s", component.Name, err.Error())
				l.Debug("unable to record package deployment", "component", component.Name, "error", err.Error())
			}
		}

		if err := actions.Run(ctx, onDeploy.Defaults, onDeploy.OnSuccess, p.variableConfig); err != nil {
			onFailure()
			return nil, fmt.Errorf("unable to run component success action: %w", err)
		}
	}

	return deployedComponents, nil
}

func (p *Packager) deployInitComponent(ctx context.Context, component v1alpha1.ZarfComponent) ([]types.InstalledChart, error) {
	l := logger.From(ctx)
	hasExternalRegistry := p.cfg.InitOpts.RegistryInfo.Address != ""
	isSeedRegistry := component.Name == "zarf-seed-registry"
	isRegistry := component.Name == "zarf-registry"
	isInjector := component.Name == "zarf-injector"
	isAgent := component.Name == "zarf-agent"
	isK3s := component.Name == "k3s"

	if isK3s {
		p.cfg.InitOpts.ApplianceMode = true
	}

	// Always init the state before the first component that requires the cluster (on most deployments, the zarf-seed-registry)
	if component.RequiresCluster() && p.state == nil {
		err := p.cluster.InitZarfState(ctx, p.cfg.InitOpts)
		if err != nil {
			return nil, fmt.Errorf("unable to initialize Zarf state: %w", err)
		}
	}

	if hasExternalRegistry && (isSeedRegistry || isInjector || isRegistry) {
		message.Notef("Not deploying the component (%s) since external registry information was provided during `zarf init`", component.Name)
		l.Info("skipping init package component since external registry information was provided", "component", component.Name)
		return nil, nil
	}

	if isRegistry {
		// If we are deploying the registry then mark the HPA as "modified" to set it to Min later
		p.hpaModified = true
	}

	// Before deploying the seed registry, start the injector
	if isSeedRegistry {
		err := p.cluster.StartInjection(ctx, p.layout.Base, p.layout.Images.Base, component.Images)
		if err != nil {
			return nil, err
		}
	}

	// Skip image checksum if component is agent.
	// Skip image push if component is seed registry.
	charts, err := p.deployComponent(ctx, component, isAgent, isSeedRegistry)
	if err != nil {
		return nil, err
	}

	// Do cleanup for when we inject the seed registry during initialization
	if isSeedRegistry {
		if err := p.cluster.StopInjection(ctx); err != nil {
			return nil, fmt.Errorf("unable to seed the Zarf Registry: %w", err)
		}
	}

	return charts, nil
}

// Deploy a Zarf Component.
func (p *Packager) deployComponent(ctx context.Context, component v1alpha1.ZarfComponent, noImgChecksum bool, noImgPush bool) ([]types.InstalledChart, error) {
	l := logger.From(ctx)
	start := time.Now()
	// Toggles for general deploy operations
	componentPath := p.layout.Components.Dirs[component.Name]

	message.HeaderInfof("📦 %s COMPONENT", strings.ToUpper(component.Name))
	l.Info("deploying component", "name", component.Name)

	hasImages := len(component.Images) > 0 && !noImgPush
	hasCharts := len(component.Charts) > 0
	hasManifests := len(component.Manifests) > 0
	hasRepos := len(component.Repos) > 0
	hasFiles := len(component.Files) > 0

	onDeploy := component.Actions.OnDeploy

	if component.RequiresCluster() {
		// Setup the state in the config
		if p.state == nil {
			err := p.setupState(ctx)
			if err != nil {
				return nil, err
			}
		}

		// Disable the registry HPA scale down if we are deploying images and it is not already disabled
		if hasImages && !p.hpaModified && p.state.RegistryInfo.IsInternal() {
			if err := p.cluster.DisableRegHPAScaleDown(ctx); err != nil {
				message.Debugf("unable to disable the registry HPA scale down: %s", err.Error())
				l.Debug("unable to disable the registry HPA scale down", "error", err.Error())
			} else {
				p.hpaModified = true
			}
		}
	}

	err := p.populateComponentAndStateTemplates(ctx, component.Name)
	if err != nil {
		return nil, err
	}

	if err = actions.Run(ctx, onDeploy.Defaults, onDeploy.Before, p.variableConfig); err != nil {
		return nil, fmt.Errorf("unable to run component before action: %w", err)
	}

	if hasFiles {
		if err := p.processComponentFiles(ctx, component, componentPath.Files); err != nil {
			return nil, fmt.Errorf("unable to process the component files: %w", err)
		}
	}

	if hasImages {
		if err := p.pushImagesToRegistry(ctx, component.Images, noImgChecksum); err != nil {
			return nil, fmt.Errorf("unable to push images to the registry: %w", err)
		}
	}

	if hasRepos {
		if err = p.pushReposToRepository(ctx, componentPath.Repos, component.Repos); err != nil {
			return nil, fmt.Errorf("unable to push the repos to the repository: %w", err)
		}
	}

	g, gCtx := errgroup.WithContext(ctx)
	for idx, data := range component.DataInjections {
		g.Go(func() error {
			return p.cluster.HandleDataInjection(gCtx, data, componentPath, idx)
		})
	}

	charts := []types.InstalledChart{}
	if hasCharts || hasManifests {
		charts, err = p.installChartAndManifests(ctx, componentPath, component)
		if err != nil {
			return nil, err
		}
	}

	if err = actions.Run(ctx, onDeploy.Defaults, onDeploy.After, p.variableConfig); err != nil {
		return nil, fmt.Errorf("unable to run component after action: %w", err)
	}

	if len(component.HealthChecks) > 0 {
		healthCheckContext, cancel := context.WithTimeout(ctx, p.cfg.DeployOpts.Timeout)
		defer cancel()
		spinner := message.NewProgressSpinner("Running health checks")
		l.Info("running health checks")
		defer spinner.Stop()
		if err = healthchecks.Run(healthCheckContext, p.cluster.Watcher, component.HealthChecks); err != nil {
			return nil, fmt.Errorf("health checks failed: %w", err)
		}
		spinner.Success()
	}

	err = g.Wait()
	if err != nil {
		return nil, err
	}
	l.Debug("done deploying component", "name", component.Name, "duration", time.Since(start))
	return charts, nil
}

// Move files onto the host of the machine performing the deployment.
func (p *Packager) processComponentFiles(ctx context.Context, component v1alpha1.ZarfComponent, pkgLocation string) error {
	l := logger.From(ctx)
	spinner := message.NewProgressSpinner("Copying %d files", len(component.Files))
	start := time.Now()
	l.Info("copying files", "count", len(component.Files))
	defer spinner.Stop()

	for fileIdx, file := range component.Files {
		spinner.Updatef("Loading %s", file.Target)
		l.Info("loading file", "name", file.Target)

		fileLocation := filepath.Join(pkgLocation, strconv.Itoa(fileIdx), filepath.Base(file.Target))
		if helpers.InvalidPath(fileLocation) {
			fileLocation = filepath.Join(pkgLocation, strconv.Itoa(fileIdx))
		}

		// If a shasum is specified check it again on deployment as well
		if file.Shasum != "" {
			spinner.Updatef("Validating SHASUM for %s", file.Target)
			l.Debug("Validating SHASUM", "file", file.Target)
			if err := helpers.SHAsMatch(fileLocation, file.Shasum); err != nil {
				return err
			}
		}

		// Replace temp target directory and home directory
		target, err := config.GetAbsHomePath(strings.Replace(file.Target, "###ZARF_TEMP###", p.layout.Base, 1))
		if err != nil {
			return err
		}
		file.Target = target

		fileList := []string{}
		if helpers.IsDir(fileLocation) {
			files, _ := helpers.RecursiveFileList(fileLocation, nil, false)
			fileList = append(fileList, files...)
		} else {
			fileList = append(fileList, fileLocation)
		}

		for _, subFile := range fileList {
			// Check if the file looks like a text file
			isText, err := helpers.IsTextFile(subFile)
			if err != nil {
				return err
			}

			// If the file is a text file, template it
			if isText {
				spinner.Updatef("Templating %s", file.Target)
				l.Debug("template file", "name", file.Target)
				if err := p.variableConfig.ReplaceTextTemplate(subFile); err != nil {
					return fmt.Errorf("unable to template file %s: %w", subFile, err)
				}
			}
		}

		// Copy the file to the destination
		spinner.Updatef("Saving %s", file.Target)
		l.Debug("saving file", "name", file.Target)
		err = helpers.CreatePathAndCopy(fileLocation, file.Target)
		if err != nil {
			return fmt.Errorf("unable to copy file %s to %s: %w", fileLocation, file.Target, err)
		}

		// Loop over all symlinks and create them
		for _, link := range file.Symlinks {
			spinner.Updatef("Adding symlink %s->%s", link, file.Target)
			// Try to remove the filepath if it exists
			_ = os.RemoveAll(link)
			// Make sure the parent directory exists
			_ = helpers.CreateParentDirectory(link)
			// Create the symlink
			err := os.Symlink(file.Target, link)
			if err != nil {
				return fmt.Errorf("unable to create symlink %s->%s: %w", link, file.Target, err)
			}
		}

		// Cleanup now to reduce disk pressure
		_ = os.RemoveAll(fileLocation)
	}

	spinner.Success()
	l.Debug("done copying files", "duration", time.Since(start))

	return nil
}

// setupState fetches the current ZarfState from the k8s cluster and sets the packager to use it
func (p *Packager) setupState(ctx context.Context) error {
	l := logger.From(ctx)
	// If we are touching K8s, make sure we can talk to it once per deployment
	spinner := message.NewProgressSpinner("Loading the Zarf State from the Kubernetes cluster")
	defer spinner.Stop()
	l.Debug("loading the Zarf State from the Kubernetes cluster")

	state, err := p.cluster.LoadZarfState(ctx)
	// We ignore the error if in YOLO mode because Zarf should not be initiated.
	if err != nil && !p.cfg.Pkg.Metadata.YOLO {
		return err
	}
	// Only ignore state load error in yolo mode when secret could not be found.
	if err != nil && !kerrors.IsNotFound(err) && p.cfg.Pkg.Metadata.YOLO {
		return err
	}
	if state == nil && p.cfg.Pkg.Metadata.YOLO {
		state = &types.ZarfState{}
		// YOLO mode, so minimal state needed
		state.Distro = "YOLO"

		spinner.Updatef("Creating the Zarf namespace")
<<<<<<< HEAD
		zarfNamespace := cluster.NewZarfManagedApplyNamespace(cluster.ZarfNamespaceName)
		_, err = p.cluster.Clientset.CoreV1().Namespaces().Apply(ctx, zarfNamespace, metav1.ApplyOptions{Force: true, FieldManager: "zarf"})
=======
		l.Info("creating the Zarf namespace")
		zarfNamespace := cluster.NewZarfManagedNamespace(cluster.ZarfNamespaceName)
		err := func() error {
			_, err := p.cluster.Clientset.CoreV1().Namespaces().Create(ctx, zarfNamespace, metav1.CreateOptions{})
			if err != nil && !kerrors.IsAlreadyExists(err) {
				return err
			}
			if err == nil {
				return nil
			}
			_, err = p.cluster.Clientset.CoreV1().Namespaces().Update(ctx, zarfNamespace, metav1.UpdateOptions{})
			if err != nil {
				return err
			}
			return nil
		}()
>>>>>>> 11809476
		if err != nil {
			return fmt.Errorf("unable to apply the Zarf namespace: %w", err)
		}
	}

	if p.cfg.Pkg.Metadata.YOLO && state.Distro != "YOLO" {
		message.Warn("This package is in YOLO mode, but the cluster was already initialized with 'zarf init'. " +
			"This may cause issues if the package does not exclude any charts or manifests from the Zarf Agent using " +
			"the pod or namespace label `zarf.dev/agent: ignore'.")
		l.Warn("This package is in YOLO mode, but the cluster was already initialized with 'zarf init'. " +
			"This may cause issues if the package does not exclude any charts or manifests from the Zarf Agent using " +
			"the pod or namespace label `zarf.dev/agent: ignore'.")
	}

	p.state = state

	spinner.Success()
	return nil
}

func (p *Packager) populateComponentAndStateTemplates(ctx context.Context, componentName string) error {
	applicationTemplates, err := template.GetZarfTemplates(ctx, componentName, p.state)
	if err != nil {
		return err
	}
	p.variableConfig.SetApplicationTemplates(applicationTemplates)
	return nil
}

func (p *Packager) populatePackageVariableConfig() error {
	p.variableConfig.SetConstants(p.cfg.Pkg.Constants)
	return p.variableConfig.PopulateVariables(p.cfg.Pkg.Variables, p.cfg.PkgOpts.SetVariables)
}

// Push all of the components images to the configured container registry.
func (p *Packager) pushImagesToRegistry(ctx context.Context, componentImages []string, noImgChecksum bool) error {
	var combinedImageList []transform.Image
	for _, src := range componentImages {
		ref, err := transform.ParseImageRef(src)
		if err != nil {
			return fmt.Errorf("failed to create ref for image %s: %w", src, err)
		}
		combinedImageList = append(combinedImageList, ref)
	}

	imageList := helpers.Unique(combinedImageList)

	pushCfg := images.PushConfig{
		SourceDirectory: p.layout.Images.Base,
		ImageList:       imageList,
		RegInfo:         p.state.RegistryInfo,
		NoChecksum:      noImgChecksum,
		Arch:            p.cfg.Pkg.Build.Architecture,
		Retries:         p.cfg.PkgOpts.Retries,
	}

	return images.Push(ctx, pushCfg)
}

// Push all of the components git repos to the configured git server.
func (p *Packager) pushReposToRepository(ctx context.Context, reposPath string, repos []string) error {
	l := logger.From(ctx)
	for _, repoURL := range repos {
		l.Info("pushing repository", "name", repoURL, "server", p.state.GitServer.Address)
		repository, err := git.Open(reposPath, repoURL)
		if err != nil {
			return err
		}
		err = retry.Do(func() error {
			namespace, name, port, err := serviceInfoFromServiceURL(p.state.GitServer.Address)

			// If this is a service (svcInfo is not nil), create a port-forward tunnel to that resource
			// TODO: Find a better way as ignoring the error is not a good solution to decide to port forward.
			if err == nil {
				if !p.isConnectedToCluster() {
					connectCtx, cancel := context.WithTimeout(ctx, 5*time.Second)
					defer cancel()
					err := p.connectToCluster(connectCtx)
					if err != nil {
						return err
					}
				}
				tunnel, err := p.cluster.NewTunnel(namespace, cluster.SvcResource, name, "", 0, port)
				if err != nil {
					return err
				}
				_, err = tunnel.Connect(ctx)
				if err != nil {
					return err
				}
				defer tunnel.Close()
				giteaClient, err := gitea.NewClient(tunnel.HTTPEndpoint(), p.state.GitServer.PushUsername, p.state.GitServer.PushPassword)
				if err != nil {
					return err
				}
				return tunnel.Wrap(func() error {
					err = repository.Push(ctx, tunnel.HTTPEndpoint(), p.state.GitServer.PushUsername, p.state.GitServer.PushPassword)
					if err != nil {
						return err
					}
					// Add the read-only user to this repo
					repoName, err := transform.GitURLtoRepoName(repoURL)
					if err != nil {
						return err
					}
					err = giteaClient.AddReadOnlyUserToRepository(ctx, repoName, p.state.GitServer.PullUsername)
					if err != nil {
						return fmt.Errorf("unable to add the read only user to the repo %s: %w", repoName, err)
					}
					return nil
				})
			}

			err = repository.Push(ctx, p.state.GitServer.Address, p.state.GitServer.PushUsername, p.state.GitServer.PushPassword)
			if err != nil {
				return err
			}
			return nil
		}, retry.Context(ctx), retry.Attempts(uint(p.cfg.PkgOpts.Retries)), retry.Delay(500*time.Millisecond))
		if err != nil {
			return fmt.Errorf("unable to push repo %s to the Git Server: %w", repoURL, err)
		}
	}
	return nil
}

// generateValuesOverrides creates a map containing overrides for chart values based on the chart and component
// Specifically it merges DeployOpts.ValuesOverridesMap over Zarf `variables` for a given component/chart combination
func (p *Packager) generateValuesOverrides(chart v1alpha1.ZarfChart, componentName string) (map[string]any, error) {
	valuesOverrides := make(map[string]any)
	chartOverrides := make(map[string]any)

	for _, variable := range chart.Variables {
		if setVar, ok := p.variableConfig.GetSetVariable(variable.Name); ok && setVar != nil {
			// Use the variable's path as a key to ensure unique entries for variables with the same name but different paths.
			if err := helpers.MergePathAndValueIntoMap(chartOverrides, variable.Path, setVar.Value); err != nil {
				return nil, fmt.Errorf("unable to merge path and value into map: %w", err)
			}
		}
	}

	// Apply any direct overrides specified in the deployment options for this component and chart
	if componentOverrides, ok := p.cfg.DeployOpts.ValuesOverridesMap[componentName]; ok {
		if chartSpecificOverrides, ok := componentOverrides[chart.Name]; ok {
			valuesOverrides = chartSpecificOverrides
		}
	}

	// Merge chartOverrides into valuesOverrides to ensure all overrides are applied.
	// This corrects the logic to ensure that chartOverrides and valuesOverrides are merged correctly.
	return helpers.MergeMapRecursive(chartOverrides, valuesOverrides), nil
}

// Install all Helm charts and raw k8s manifests into the k8s cluster.
func (p *Packager) installChartAndManifests(ctx context.Context, componentPaths *layout.ComponentPaths, component v1alpha1.ZarfComponent) ([]types.InstalledChart, error) {
	installedCharts := []types.InstalledChart{}

	for _, chart := range component.Charts {
		// Do not wait for the chart to be ready if data injections are present.
		if len(component.DataInjections) > 0 {
			chart.NoWait = true
		}

		// zarf magic for the value file
		for idx := range chart.ValuesFiles {
			valueFilePath := helm.StandardValuesName(componentPaths.Values, chart, idx)
			if err := p.variableConfig.ReplaceTextTemplate(valueFilePath); err != nil {
				return nil, err
			}
		}

		// Create a Helm values overrides map from set Zarf `variables` and DeployOpts library inputs
		// Values overrides are to be applied in order of Helm Chart Defaults -> Zarf `valuesFiles` -> Zarf `variables` -> DeployOpts overrides
		valuesOverrides, err := p.generateValuesOverrides(chart, component.Name)
		if err != nil {
			return nil, err
		}

		helmCfg := helm.New(
			chart,
			componentPaths.Charts,
			componentPaths.Values,
			helm.WithDeployInfo(
				p.cfg,
				p.variableConfig,
				p.state,
				p.cluster,
				valuesOverrides,
				p.cfg.DeployOpts.Timeout,
				p.cfg.PkgOpts.Retries),
		)

		connectStrings, installedChartName, err := helmCfg.InstallOrUpgradeChart(ctx)
		if err != nil {
			return nil, err
		}
		installedCharts = append(installedCharts, types.InstalledChart{Namespace: chart.Namespace, ChartName: installedChartName, ConnectStrings: connectStrings})
	}

	for _, manifest := range component.Manifests {
		for idx := range manifest.Files {
			if helpers.InvalidPath(filepath.Join(componentPaths.Manifests, manifest.Files[idx])) {
				// The path is likely invalid because of how we compose OCI components, add an index suffix to the filename
				manifest.Files[idx] = fmt.Sprintf("%s-%d.yaml", manifest.Name, idx)
				if helpers.InvalidPath(filepath.Join(componentPaths.Manifests, manifest.Files[idx])) {
					return nil, fmt.Errorf("unable to find manifest file %s", manifest.Files[idx])
				}
			}
		}
		// Move kustomizations to files now
		for idx := range manifest.Kustomizations {
			kustomization := fmt.Sprintf("kustomization-%s-%d.yaml", manifest.Name, idx)
			manifest.Files = append(manifest.Files, kustomization)
		}

		if manifest.Namespace == "" {
			// Helm gets sad when you don't provide a namespace even though we aren't using helm templating
			manifest.Namespace = corev1.NamespaceDefault
		}

		// Create a chart and helm cfg from a given Zarf Manifest.
		helmCfg, err := helm.NewFromZarfManifest(
			manifest,
			componentPaths.Manifests,
			p.cfg.Pkg.Metadata.Name,
			component.Name,
			helm.WithDeployInfo(
				p.cfg,
				p.variableConfig,
				p.state,
				p.cluster,
				nil,
				p.cfg.DeployOpts.Timeout,
				p.cfg.PkgOpts.Retries),
		)
		if err != nil {
			return nil, err
		}

		// Install the chart.
		connectStrings, installedChartName, err := helmCfg.InstallOrUpgradeChart(ctx)
		if err != nil {
			return nil, err
	}
		installedCharts = append(installedCharts, types.InstalledChart{Namespace: manifest.Namespace, ChartName: installedChartName, ConnectStrings: connectStrings})
	}

	return installedCharts, nil
}

// TODO once deploy is refactored to load the Zarf package and cluster objects in the cmd package
// table printing should be moved to cmd
func (p *Packager) printTablesForDeployment(ctx context.Context, componentsToDeploy []types.DeployedComponent) error {
	// If not init config, print the application connection table
	if !p.cfg.Pkg.IsInitConfig() {
		connectStrings := types.ConnectStrings{}
		for _, comp := range componentsToDeploy {
			for _, chart := range comp.InstalledCharts {
				for k, v := range chart.ConnectStrings {
					connectStrings[k] = v
				}
			}
		}
		message.PrintConnectStringTable(connectStrings)
		return nil
	}
	// Don't print if cluster is not configured
	if p.cluster == nil {
		return nil
	}
	// Grab a fresh copy of the state to print the most up-to-date version of the creds
	latestState, err := p.cluster.LoadZarfState(ctx)
	if err != nil {
		return err
	}
	message.PrintCredentialTable(latestState, componentsToDeploy)
	return nil
}

// ServiceInfoFromServiceURL takes a serviceURL and parses it to find the service info for connecting to the cluster. The string is expected to follow the following format:
// Example serviceURL: http://{SERVICE_NAME}.{NAMESPACE}.svc.cluster.local:{PORT}.
func serviceInfoFromServiceURL(serviceURL string) (string, string, int, error) {
	parsedURL, err := url.Parse(serviceURL)
	if err != nil {
		return "", "", 0, err
	}

	// Get the remote port from the serviceURL.
	remotePort, err := strconv.Atoi(parsedURL.Port())
	if err != nil {
		return "", "", 0, err
	}

	// Match hostname against local cluster service format.
	get, err := helpers.MatchRegex(localClusterServiceRegex, parsedURL.Hostname())

	// If incomplete match, return an error.
	if err != nil {
		return "", "", 0, err
	}
	return get("namespace"), get("name"), remotePort, nil
}<|MERGE_RESOLUTION|>--- conflicted
+++ resolved
@@ -507,27 +507,9 @@
 		state.Distro = "YOLO"
 
 		spinner.Updatef("Creating the Zarf namespace")
-<<<<<<< HEAD
+		l.Info("creating the Zarf namespace")
 		zarfNamespace := cluster.NewZarfManagedApplyNamespace(cluster.ZarfNamespaceName)
 		_, err = p.cluster.Clientset.CoreV1().Namespaces().Apply(ctx, zarfNamespace, metav1.ApplyOptions{Force: true, FieldManager: "zarf"})
-=======
-		l.Info("creating the Zarf namespace")
-		zarfNamespace := cluster.NewZarfManagedNamespace(cluster.ZarfNamespaceName)
-		err := func() error {
-			_, err := p.cluster.Clientset.CoreV1().Namespaces().Create(ctx, zarfNamespace, metav1.CreateOptions{})
-			if err != nil && !kerrors.IsAlreadyExists(err) {
-				return err
-			}
-			if err == nil {
-				return nil
-			}
-			_, err = p.cluster.Clientset.CoreV1().Namespaces().Update(ctx, zarfNamespace, metav1.UpdateOptions{})
-			if err != nil {
-				return err
-			}
-			return nil
-		}()
->>>>>>> 11809476
 		if err != nil {
 			return fmt.Errorf("unable to apply the Zarf namespace: %w", err)
 		}
