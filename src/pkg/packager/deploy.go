// SPDX-License-Identifier: Apache-2.0
// SPDX-FileCopyrightText: 2021-Present The Zarf Authors

// Package packager contains functions for interacting with, managing and deploying Zarf packages.
package packager

import (
	"context"
	"fmt"
	"net/url"
	"os"
	"path/filepath"
	"regexp"
	"runtime"
	"strconv"
	"strings"
	"time"

	"golang.org/x/sync/errgroup"

	"github.com/avast/retry-go/v4"
	corev1 "k8s.io/api/core/v1"
	kerrors "k8s.io/apimachinery/pkg/api/errors"
	metav1 "k8s.io/apimachinery/pkg/apis/meta/v1"

	"github.com/defenseunicorns/pkg/helpers/v2"
	"github.com/zarf-dev/zarf/src/api/v1alpha1"
	"github.com/zarf-dev/zarf/src/config"
	"github.com/zarf-dev/zarf/src/internal/git"
	"github.com/zarf-dev/zarf/src/internal/gitea"
	"github.com/zarf-dev/zarf/src/internal/healthchecks"
	"github.com/zarf-dev/zarf/src/internal/packager/helm"
	"github.com/zarf-dev/zarf/src/internal/packager/images"
	"github.com/zarf-dev/zarf/src/internal/packager/template"
	"github.com/zarf-dev/zarf/src/pkg/cluster"
	"github.com/zarf-dev/zarf/src/pkg/layout"
	"github.com/zarf-dev/zarf/src/pkg/logger"
	"github.com/zarf-dev/zarf/src/pkg/message"
	"github.com/zarf-dev/zarf/src/pkg/packager/actions"
	"github.com/zarf-dev/zarf/src/pkg/packager/filters"
	"github.com/zarf-dev/zarf/src/pkg/transform"
	"github.com/zarf-dev/zarf/src/types"
)

var (
	// localClusterServiceRegex is used to match the local cluster service format:
	localClusterServiceRegex = regexp.MustCompile(`^(?P<name>[^\.]+)\.(?P<namespace>[^\.]+)\.svc\.cluster\.local$`)
)

func (p *Packager) resetRegistryHPA(ctx context.Context) {
	l := logger.From(ctx)
	if p.isConnectedToCluster() && p.hpaModified {
		if err := p.cluster.EnableRegHPAScaleDown(ctx); err != nil {
			l.Debug("unable to reenable the registry HPA scale down", "error", err.Error())
		}
	}
}

// Deploy attempts to deploy the given PackageConfig.
func (p *Packager) Deploy(ctx context.Context) error {
	l := logger.From(ctx)
	start := time.Now()
	isInteractive := !config.CommonOptions.Confirm

	deployFilter := filters.Combine(
		filters.ByLocalOS(runtime.GOOS),
		filters.ForDeploy(p.cfg.PkgOpts.OptionalComponents, isInteractive),
	)

	warnings := []string{}
	if isInteractive {
		filter := filters.Empty()
		pkg, loadWarnings, err := p.source.LoadPackage(ctx, p.layout, filter, true)
		if err != nil {
			return fmt.Errorf("unable to load the package: %w", err)
		}
		p.cfg.Pkg = pkg
		warnings = append(warnings, loadWarnings...)
	} else {
		pkg, loadWarnings, err := p.source.LoadPackage(ctx, p.layout, deployFilter, true)
		if err != nil {
			return fmt.Errorf("unable to load the package: %w", err)
		}
		p.cfg.Pkg = pkg
		warnings = append(warnings, loadWarnings...)
		if err := p.populatePackageVariableConfig(); err != nil {
			return fmt.Errorf("unable to set the active variables: %w", err)
		}
	}

	validateWarnings, err := validateLastNonBreakingVersion(config.CLIVersion, p.cfg.Pkg.Build.LastNonBreakingVersion)
	if err != nil {
		return err
	}
	warnings = append(warnings, validateWarnings...)

	sbomViewFiles, sbomWarnings, err := p.layout.SBOMs.StageSBOMViewFiles()
	if err != nil {
		return err
	}
	warnings = append(warnings, sbomWarnings...)

	// Confirm the overall package deployment
	if !p.confirmAction(ctx, config.ZarfDeployStage, warnings, sbomViewFiles) {
		return fmt.Errorf("deployment cancelled")
	}

	if isInteractive {
		p.cfg.Pkg.Components, err = deployFilter.Apply(p.cfg.Pkg)
		if err != nil {
			return err
		}

		// Set variables and prompt if --confirm is not set
		if err := p.populatePackageVariableConfig(); err != nil {
			return fmt.Errorf("unable to set the active variables: %w", err)
		}
	}

	p.hpaModified = false
	// Reset registry HPA scale down whether an error occurs or not
	defer p.resetRegistryHPA(ctx)

	// Get a list of all the components we are deploying and actually deploy them
	deployedComponents, err := p.deployComponents(ctx)
	if err != nil {
		return err
	}
	if len(deployedComponents) == 0 {
		l.Warn("no components were selected for deployment. Inspect the package to view the available components and select components interactively or by name with \"--components\"")
	}

	// Notify all the things about the successful deployment
	l.Debug("Zarf deployment complete", "duration", time.Since(start))

	err = p.printTablesForDeployment(deployedComponents)
	if err != nil {
		return err
	}

	return nil
}

// deployComponents loops through a list of ZarfComponents and deploys them.
func (p *Packager) deployComponents(ctx context.Context) ([]types.DeployedComponent, error) {
	l := logger.From(ctx)
	deployedComponents := []types.DeployedComponent{}

	// Process all the components we are deploying
	for _, component := range p.cfg.Pkg.Components {
		packageGeneration := 1
		// Connect to cluster if a component requires it.
		if component.RequiresCluster() {
			timeout := cluster.DefaultTimeout
			if p.cfg.Pkg.IsInitConfig() {
				timeout = 5 * time.Minute
			}
			connectCtx, cancel := context.WithTimeout(ctx, timeout)
			defer cancel()
			if err := p.connectToCluster(connectCtx); err != nil {
				return nil, fmt.Errorf("unable to connect to the Kubernetes cluster: %w", err)
			}
			// If this package has been deployed before, increment the package generation within the secret
			if existingDeployedPackage, _ := p.cluster.GetDeployedPackage(ctx, p.cfg.Pkg.Metadata.Name); existingDeployedPackage != nil {
				packageGeneration = existingDeployedPackage.Generation + 1
			}
		}

		deployedComponent := types.DeployedComponent{
			Name:               component.Name,
			Status:             types.ComponentStatusDeploying,
			ObservedGeneration: packageGeneration,
		}

		// Ensure we don't overwrite any installedCharts data when updating the package secret
		if p.isConnectedToCluster() {
			installedCharts, err := p.cluster.GetInstalledChartsForComponent(ctx, p.cfg.Pkg.Metadata.Name, component)
			if err != nil {
				l.Debug("unable to fetch installed Helm charts", "component", component.Name, "error", err.Error())
			}
			deployedComponent.InstalledCharts = installedCharts
		}

		deployedComponents = append(deployedComponents, deployedComponent)
		idx := len(deployedComponents) - 1
		if p.isConnectedToCluster() {
			if _, err := p.cluster.RecordPackageDeployment(ctx, p.cfg.Pkg, deployedComponents, packageGeneration); err != nil {
				l.Debug("unable to record package deployment", "component", component.Name, "error", err.Error())
			}
		}
		// Deploy the component
		var charts []types.InstalledChart
		var deployErr error
		if p.cfg.Pkg.IsInitConfig() {
			charts, deployErr = p.deployInitComponent(ctx, component)
		} else {
			charts, deployErr = p.deployComponent(ctx, component, false, false)
		}

		onDeploy := component.Actions.OnDeploy

		onFailure := func() {
			if err := actions.Run(ctx, onDeploy.Defaults, onDeploy.OnFailure, p.variableConfig); err != nil {
				l.Debug("unable to run component failure action", "error", err.Error())
			}
		}

		if deployErr != nil {
			onFailure()
			deployedComponents[idx].Status = types.ComponentStatusFailed
			if p.isConnectedToCluster() {
				if _, err := p.cluster.RecordPackageDeployment(ctx, p.cfg.Pkg, deployedComponents, packageGeneration); err != nil {
					l.Debug("unable to record package deployment", "component", component.Name, "error", err.Error())
				}
			}
			return nil, fmt.Errorf("unable to deploy component %q: %w", component.Name, deployErr)
		}

		// Update the package secret to indicate that we successfully deployed this component
		deployedComponents[idx].InstalledCharts = charts
		deployedComponents[idx].Status = types.ComponentStatusSucceeded
		if p.isConnectedToCluster() {
			if _, err := p.cluster.RecordPackageDeployment(ctx, p.cfg.Pkg, deployedComponents, packageGeneration); err != nil {
				l.Debug("unable to record package deployment", "component", component.Name, "error", err.Error())
			}
		}

		if err := actions.Run(ctx, onDeploy.Defaults, onDeploy.OnSuccess, p.variableConfig); err != nil {
			onFailure()
			return nil, fmt.Errorf("unable to run component success action: %w", err)
		}
	}

	return deployedComponents, nil
}

func (p *Packager) deployInitComponent(ctx context.Context, component v1alpha1.ZarfComponent) ([]types.InstalledChart, error) {
	l := logger.From(ctx)
	hasExternalRegistry := p.cfg.InitOpts.RegistryInfo.Address != ""
	isSeedRegistry := component.Name == "zarf-seed-registry"
	isRegistry := component.Name == "zarf-registry"
	isInjector := component.Name == "zarf-injector"
	isAgent := component.Name == "zarf-agent"
	isK3s := component.Name == "k3s"

	if isK3s {
		p.cfg.InitOpts.ApplianceMode = true
	}

	// Always init the state before the first component that requires the cluster (on most deployments, the zarf-seed-registry)
	if component.RequiresCluster() && p.state == nil {
		err := p.cluster.InitZarfState(ctx, p.cfg.InitOpts)
		if err != nil {
			return nil, fmt.Errorf("unable to initialize Zarf state: %w", err)
		}
	}

	if hasExternalRegistry && (isSeedRegistry || isInjector || isRegistry) {
		l.Info("skipping init package component since external registry information was provided", "component", component.Name)
		return nil, nil
	}

	if isRegistry {
		// If we are deploying the registry then mark the HPA as "modified" to set it to Min later
		p.hpaModified = true
	}

	// Before deploying the seed registry, start the injector
	if isSeedRegistry {
		err := p.cluster.StartInjection(ctx, p.layout.Base, p.layout.Images.Base, component.Images)
		if err != nil {
			return nil, err
		}
	}

	// Skip image checksum if component is agent.
	// Skip image push if component is seed registry.
	charts, err := p.deployComponent(ctx, component, isAgent, isSeedRegistry)
	if err != nil {
		return nil, err
	}

	// Do cleanup for when we inject the seed registry during initialization
	if isSeedRegistry {
		if err := p.cluster.StopInjection(ctx); err != nil {
			return nil, fmt.Errorf("failed to delete injector resources: %w", err)
		}
	}

	return charts, nil
}

// Deploy a Zarf Component.
func (p *Packager) deployComponent(ctx context.Context, component v1alpha1.ZarfComponent, noImgChecksum bool, noImgPush bool) ([]types.InstalledChart, error) {
	l := logger.From(ctx)
	start := time.Now()
	// Toggles for general deploy operations
	componentPath := p.layout.Components.Dirs[component.Name]

	l.Info("deploying component", "name", component.Name)

	hasImages := len(component.Images) > 0 && !noImgPush
	hasCharts := len(component.Charts) > 0
	hasManifests := len(component.Manifests) > 0
	hasRepos := len(component.Repos) > 0
	hasFiles := len(component.Files) > 0

	onDeploy := component.Actions.OnDeploy

	if component.RequiresCluster() {
		// Setup the state in the config
		if p.state == nil {
			err := p.setupState(ctx)
			if err != nil {
				return nil, err
			}
		}

		// Disable the registry HPA scale down if we are deploying images and it is not already disabled
		if hasImages && !p.hpaModified && p.state.RegistryInfo.IsInternal() {
			if err := p.cluster.DisableRegHPAScaleDown(ctx); err != nil {
				l.Debug("unable to disable the registry HPA scale down", "error", err.Error())
			} else {
				p.hpaModified = true
			}
		}
	}

	err := p.populateComponentAndStateTemplates(ctx, component.Name)
	if err != nil {
		return nil, err
	}

	if err = actions.Run(ctx, onDeploy.Defaults, onDeploy.Before, p.variableConfig); err != nil {
		return nil, fmt.Errorf("unable to run component before action: %w", err)
	}

	if hasFiles {
		if err := p.processComponentFiles(ctx, component, componentPath.Files); err != nil {
			return nil, fmt.Errorf("unable to process the component files: %w", err)
		}
	}

	if hasImages {
		if err := p.pushImagesToRegistry(ctx, component.Images, noImgChecksum); err != nil {
			return nil, fmt.Errorf("unable to push images to the registry: %w", err)
		}
	}

	if hasRepos {
		if err = p.pushReposToRepository(ctx, componentPath.Repos, component.Repos); err != nil {
			return nil, fmt.Errorf("unable to push the repos to the repository: %w", err)
		}
	}

	g, gCtx := errgroup.WithContext(ctx)
	for idx, data := range component.DataInjections {
		g.Go(func() error {
			return p.cluster.HandleDataInjection(gCtx, data, componentPath, idx)
		})
	}

	charts := []types.InstalledChart{}
	if hasCharts || hasManifests {
		charts, err = p.installChartAndManifests(ctx, componentPath, component)
		if err != nil {
			return nil, err
		}
	}

	if err = actions.Run(ctx, onDeploy.Defaults, onDeploy.After, p.variableConfig); err != nil {
		return nil, fmt.Errorf("unable to run component after action: %w", err)
	}

	if len(component.HealthChecks) > 0 {
		healthCheckContext, cancel := context.WithTimeout(ctx, p.cfg.DeployOpts.Timeout)
		defer cancel()
		l.Info("running health checks")
		if err = healthchecks.Run(healthCheckContext, p.cluster.Watcher, component.HealthChecks); err != nil {
			return nil, fmt.Errorf("health checks failed: %w", err)
		}
	}

	err = g.Wait()
	if err != nil {
		return nil, err
	}
	l.Debug("done deploying component", "name", component.Name, "duration", time.Since(start))
	return charts, nil
}

// Move files onto the host of the machine performing the deployment.
func (p *Packager) processComponentFiles(ctx context.Context, component v1alpha1.ZarfComponent, pkgLocation string) error {
	l := logger.From(ctx)
	start := time.Now()
	l.Info("copying files", "count", len(component.Files))

	for fileIdx, file := range component.Files {
		l.Info("loading file", "name", file.Target)

		fileLocation := filepath.Join(pkgLocation, strconv.Itoa(fileIdx), filepath.Base(file.Target))
		if helpers.InvalidPath(fileLocation) {
			fileLocation = filepath.Join(pkgLocation, strconv.Itoa(fileIdx))
		}

		// If a shasum is specified check it again on deployment as well
		if file.Shasum != "" {
			l.Debug("Validating SHASUM", "file", file.Target)
			if err := helpers.SHAsMatch(fileLocation, file.Shasum); err != nil {
				return err
			}
		}

		// Replace temp target directory and home directory
		target, err := config.GetAbsHomePath(strings.Replace(file.Target, "###ZARF_TEMP###", p.layout.Base, 1))
		if err != nil {
			return err
		}
		file.Target = target

		fileList := []string{}
		if helpers.IsDir(fileLocation) {
			files, _ := helpers.RecursiveFileList(fileLocation, nil, false)
			fileList = append(fileList, files...)
		} else {
			fileList = append(fileList, fileLocation)
		}

		for _, subFile := range fileList {
			// Check if the file looks like a text file
			isText, err := helpers.IsTextFile(subFile)
			if err != nil {
				return err
			}

			// If the file is a text file, template it
			if isText {
				l.Debug("template file", "name", file.Target)
				if err := p.variableConfig.ReplaceTextTemplate(subFile); err != nil {
					return fmt.Errorf("unable to template file %s: %w", subFile, err)
				}
			}
		}

		// Copy the file to the destination
		l.Debug("saving file", "name", file.Target)
		err = helpers.CreatePathAndCopy(fileLocation, file.Target)
		if err != nil {
			return fmt.Errorf("unable to copy file %s to %s: %w", fileLocation, file.Target, err)
		}

		// Loop over all symlinks and create them
		for _, link := range file.Symlinks {
			// Try to remove the filepath if it exists
			_ = os.RemoveAll(link)
			// Make sure the parent directory exists
			_ = helpers.CreateParentDirectory(link)
			// Create the symlink
			err := os.Symlink(file.Target, link)
			if err != nil {
				return fmt.Errorf("unable to create symlink %s->%s: %w", link, file.Target, err)
			}
		}

		// Cleanup now to reduce disk pressure
		_ = os.RemoveAll(fileLocation)
	}

	l.Debug("done copying files", "duration", time.Since(start))

	return nil
}

// setupState fetches the current ZarfState from the k8s cluster and sets the packager to use it
func (p *Packager) setupState(ctx context.Context) error {
	l := logger.From(ctx)
	// If we are touching K8s, make sure we can talk to it once per deployment
	l.Debug("loading the Zarf State from the Kubernetes cluster")

	state, err := p.cluster.LoadZarfState(ctx)
	// We ignore the error if in YOLO mode because Zarf should not be initiated.
	if err != nil && !p.cfg.Pkg.Metadata.YOLO {
		return err
	}
	// Only ignore state load error in yolo mode when secret could not be found.
	if err != nil && !kerrors.IsNotFound(err) && p.cfg.Pkg.Metadata.YOLO {
		return err
	}
	if state == nil && p.cfg.Pkg.Metadata.YOLO {
		state = &types.ZarfState{}
		// YOLO mode, so minimal state needed
		state.Distro = "YOLO"

		l.Info("creating the Zarf namespace")
		zarfNamespace := cluster.NewZarfManagedApplyNamespace(cluster.ZarfNamespaceName)
		_, err = p.cluster.Clientset.CoreV1().Namespaces().Apply(ctx, zarfNamespace, metav1.ApplyOptions{Force: true, FieldManager: cluster.FieldManagerName})
		if err != nil {
			return fmt.Errorf("unable to apply the Zarf namespace: %w", err)
		}
	}

	if p.cfg.Pkg.Metadata.YOLO && state.Distro != "YOLO" {
		l.Warn("This package is in YOLO mode, but the cluster was already initialized with 'zarf init'. " +
			"This may cause issues if the package does not exclude any charts or manifests from the Zarf Agent using " +
			"the pod or namespace label `zarf.dev/agent: ignore'.")
	}

	p.state = state

	return nil
}

func (p *Packager) populateComponentAndStateTemplates(ctx context.Context, componentName string) error {
	applicationTemplates, err := template.GetZarfTemplates(ctx, componentName, p.state)
	if err != nil {
		return err
	}
	p.variableConfig.SetApplicationTemplates(applicationTemplates)
	return nil
}

func (p *Packager) populatePackageVariableConfig() error {
	p.variableConfig.SetConstants(p.cfg.Pkg.Constants)
	return p.variableConfig.PopulateVariables(p.cfg.Pkg.Variables, p.cfg.PkgOpts.SetVariables)
}

// Push all of the components images to the configured container registry.
func (p *Packager) pushImagesToRegistry(ctx context.Context, componentImages []string, noImgChecksum bool) error {
	var imageList []transform.Image
	for _, src := range componentImages {
		ref, err := transform.ParseImageRef(src)
		if err != nil {
			return fmt.Errorf("failed to create ref for image %s: %w", src, err)
		}
		imageList = append(imageList, ref)
	}

	pushCfg := images.PushConfig{
		OCIConcurrency:  config.CommonOptions.OCIConcurrency,
		SourceDirectory: p.layout.Images.Base,
		ImageList:       imageList,
		RegistryInfo:    p.state.RegistryInfo,
		NoChecksum:      noImgChecksum,
		Arch:            p.cfg.Pkg.Build.Architecture,
		Retries:         p.cfg.PkgOpts.Retries,
		PlainHTTP:       config.CommonOptions.PlainHTTP,
	}

	return images.Push(ctx, pushCfg)
}

// Push all of the components git repos to the configured git server.
func (p *Packager) pushReposToRepository(ctx context.Context, reposPath string, repos []string) error {
	l := logger.From(ctx)
	for _, repoURL := range repos {
		l.Info("pushing repository", "name", repoURL, "server", p.state.GitServer.Address)
		repository, err := git.Open(reposPath, repoURL)
		if err != nil {
			return err
		}
		err = retry.Do(func() error {
			namespace, name, port, err := serviceInfoFromServiceURL(p.state.GitServer.Address)

			// If this is a service (svcInfo is not nil), create a port-forward tunnel to that resource
			// TODO: Find a better way as ignoring the error is not a good solution to decide to port forward.
			if err == nil {
				if !p.isConnectedToCluster() {
					connectCtx, cancel := context.WithTimeout(ctx, 5*time.Second)
					defer cancel()
					err := p.connectToCluster(connectCtx)
					if err != nil {
						return err
					}
				}
				tunnel, err := p.cluster.NewTunnel(namespace, cluster.SvcResource, name, "", 0, port)
				if err != nil {
					return err
				}
				_, err = tunnel.Connect(ctx)
				if err != nil {
					return err
				}
				defer tunnel.Close()
				giteaClient, err := gitea.NewClient(tunnel.HTTPEndpoint(), p.state.GitServer.PushUsername, p.state.GitServer.PushPassword)
				if err != nil {
					return err
				}
				return tunnel.Wrap(func() error {
					err = repository.Push(ctx, tunnel.HTTPEndpoint(), p.state.GitServer.PushUsername, p.state.GitServer.PushPassword)
					if err != nil {
						return err
					}
					// Add the read-only user to this repo
					repoName, err := transform.GitURLtoRepoName(repoURL)
					if err != nil {
						return err
					}
					err = giteaClient.AddReadOnlyUserToRepository(ctx, repoName, p.state.GitServer.PullUsername)
					if err != nil {
						return fmt.Errorf("unable to add the read only user to the repo %s: %w", repoName, err)
					}
					return nil
				})
			}

			err = repository.Push(ctx, p.state.GitServer.Address, p.state.GitServer.PushUsername, p.state.GitServer.PushPassword)
			if err != nil {
				return err
			}
			return nil
		}, retry.Context(ctx), retry.Attempts(uint(p.cfg.PkgOpts.Retries)), retry.Delay(500*time.Millisecond))
		if err != nil {
			return fmt.Errorf("unable to push repo %s to the Git Server: %w", repoURL, err)
		}
	}
	return nil
}

// generateValuesOverrides creates a map containing overrides for chart values based on the chart and component
// Specifically it merges DeployOpts.ValuesOverridesMap over Zarf `variables` for a given component/chart combination
func (p *Packager) generateValuesOverrides(chart v1alpha1.ZarfChart, componentName string) (map[string]any, error) {
	valuesOverrides := make(map[string]any)
	chartOverrides := make(map[string]any)

	for _, variable := range chart.Variables {
		if setVar, ok := p.variableConfig.GetSetVariable(variable.Name); ok && setVar != nil {
			// Use the variable's path as a key to ensure unique entries for variables with the same name but different paths.
			if err := helpers.MergePathAndValueIntoMap(chartOverrides, variable.Path, setVar.Value); err != nil {
				return nil, fmt.Errorf("unable to merge path and value into map: %w", err)
			}
		}
	}

	// Apply any direct overrides specified in the deployment options for this component and chart
	if componentOverrides, ok := p.cfg.DeployOpts.ValuesOverridesMap[componentName]; ok {
		if chartSpecificOverrides, ok := componentOverrides[chart.Name]; ok {
			valuesOverrides = chartSpecificOverrides
		}
	}

	// Merge chartOverrides into valuesOverrides to ensure all overrides are applied.
	// This corrects the logic to ensure that chartOverrides and valuesOverrides are merged correctly.
	return helpers.MergeMapRecursive(chartOverrides, valuesOverrides), nil
}

// Install all Helm charts and raw k8s manifests into the k8s cluster.
func (p *Packager) installChartAndManifests(ctx context.Context, componentPaths *layout.ComponentPaths, component v1alpha1.ZarfComponent) ([]types.InstalledChart, error) {
	installedCharts := []types.InstalledChart{}

	for _, zarfChart := range component.Charts {
		// Do not wait for the chart to be ready if data injections are present.
		if len(component.DataInjections) > 0 {
			zarfChart.NoWait = true
		}

		// zarf magic for the value file
		for idx := range zarfChart.ValuesFiles {
			valueFilePath := helm.StandardValuesName(componentPaths.Values, zarfChart, idx)
			if err := p.variableConfig.ReplaceTextTemplate(valueFilePath); err != nil {
				return nil, err
			}
		}

		// Create a Helm values overrides map from set Zarf `variables` and DeployOpts library inputs
		// Values overrides are to be applied in order of Helm Chart Defaults -> Zarf `valuesFiles` -> Zarf `variables` -> DeployOpts overrides
		valuesOverrides, err := p.generateValuesOverrides(zarfChart, component.Name)
		if err != nil {
			return nil, err
		}

		helmOpts := helm.InstallUpgradeOpts{
			AdoptExistingResources: p.cfg.DeployOpts.AdoptExistingResources,
			VariableConfig:         p.variableConfig,
			State:                  p.state,
			Cluster:                p.cluster,
			AirgapMode:             !p.cfg.Pkg.Metadata.YOLO,
			Timeout:                p.cfg.DeployOpts.Timeout,
			Retries:                p.cfg.PkgOpts.Retries,
		}
<<<<<<< HEAD
		chart, values, err := helm.LoadChartData(zarfChart, componentPaths.Charts, componentPaths.Values, valuesOverrides)
=======
		helmChart, values, err := helm.LoadChartData(chart, componentPaths.Charts, componentPaths.Values, valuesOverrides)
>>>>>>> f7c06261
		if err != nil {
			return nil, fmt.Errorf("failed to load chart data: %w", err)
		}

<<<<<<< HEAD
		connectStrings, installedChartName, err := helm.InstallOrUpgradeChart(ctx, zarfChart, chart, values, helmOpts)
=======
		connectStrings, installedChartName, err := helm.InstallOrUpgradeChart(ctx, chart, helmChart, values, helmOpts)
>>>>>>> f7c06261
		if err != nil {
			return nil, err
		}
		installedCharts = append(installedCharts, types.InstalledChart{Namespace: zarfChart.Namespace, ChartName: installedChartName, ConnectStrings: connectStrings})
	}

	for _, manifest := range component.Manifests {
		for idx := range manifest.Files {
			if helpers.InvalidPath(filepath.Join(componentPaths.Manifests, manifest.Files[idx])) {
				// The path is likely invalid because of how we compose OCI components, add an index suffix to the filename
				manifest.Files[idx] = fmt.Sprintf("%s-%d.yaml", manifest.Name, idx)
				if helpers.InvalidPath(filepath.Join(componentPaths.Manifests, manifest.Files[idx])) {
					return nil, fmt.Errorf("unable to find manifest file %s", manifest.Files[idx])
				}
			}
		}
		// Move kustomizations to files now
		for idx := range manifest.Kustomizations {
			kustomization := fmt.Sprintf("kustomization-%s-%d.yaml", manifest.Name, idx)
			manifest.Files = append(manifest.Files, kustomization)
		}

		if manifest.Namespace == "" {
			// Helm gets sad when you don't provide a namespace even though we aren't using helm templating
			manifest.Namespace = corev1.NamespaceDefault
		}

<<<<<<< HEAD
		// Create a chart and helm cfg from a given Zarf Manifest.
		zarfChart, chart, err := helm.ChartFromZarfManifest(manifest, componentPaths.Manifests, p.cfg.Pkg.Metadata.Name, component.Name)
=======
		// Create a helmChart and helm cfg from a given Zarf Manifest.
		chart, helmChart, err := helm.ChartFromZarfManifest(manifest, componentPaths.Manifests, p.cfg.Pkg.Metadata.Name, component.Name)
>>>>>>> f7c06261
		if err != nil {
			return nil, err
		}
		helmOpts := helm.InstallUpgradeOpts{
			AdoptExistingResources: p.cfg.DeployOpts.AdoptExistingResources,
			VariableConfig:         p.variableConfig,
			State:                  p.state,
			Cluster:                p.cluster,
			AirgapMode:             !p.cfg.Pkg.Metadata.YOLO,
			Timeout:                p.cfg.DeployOpts.Timeout,
			Retries:                p.cfg.PkgOpts.Retries,
		}

		// Install the chart.
<<<<<<< HEAD
		connectStrings, installedChartName, err := helm.InstallOrUpgradeChart(ctx, zarfChart, chart, nil, helmOpts)
=======
		connectStrings, installedChartName, err := helm.InstallOrUpgradeChart(ctx, chart, helmChart, nil, helmOpts)
>>>>>>> f7c06261
		if err != nil {
			return nil, err
		}
		installedCharts = append(installedCharts, types.InstalledChart{Namespace: manifest.Namespace, ChartName: installedChartName, ConnectStrings: connectStrings})
	}

	return installedCharts, nil
}

// TODO once deploy is refactored to load the Zarf package and cluster objects in the cmd package
// table printing should be moved to cmd
func (p *Packager) printTablesForDeployment(componentsToDeploy []types.DeployedComponent) error {
	// If not init config, print the application connection table
	if p.cfg.Pkg.IsInitConfig() {
		return nil
	}
	connectStrings := types.ConnectStrings{}
	for _, comp := range componentsToDeploy {
		for _, chart := range comp.InstalledCharts {
			for k, v := range chart.ConnectStrings {
				connectStrings[k] = v
			}
		}
	}
	message.PrintConnectStringTable(connectStrings)
	return nil
}

// ServiceInfoFromServiceURL takes a serviceURL and parses it to find the service info for connecting to the cluster. The string is expected to follow the following format:
// Example serviceURL: http://{SERVICE_NAME}.{NAMESPACE}.svc.cluster.local:{PORT}.
func serviceInfoFromServiceURL(serviceURL string) (string, string, int, error) {
	parsedURL, err := url.Parse(serviceURL)
	if err != nil {
		return "", "", 0, err
	}

	// Get the remote port from the serviceURL.
	remotePort, err := strconv.Atoi(parsedURL.Port())
	if err != nil {
		return "", "", 0, err
	}

	// Match hostname against local cluster service format.
	get, err := helpers.MatchRegex(localClusterServiceRegex, parsedURL.Hostname())

	// If incomplete match, return an error.
	if err != nil {
		return "", "", 0, err
	}
	return get("namespace"), get("name"), remotePort, nil
}<|MERGE_RESOLUTION|>--- conflicted
+++ resolved
@@ -647,15 +647,15 @@
 func (p *Packager) installChartAndManifests(ctx context.Context, componentPaths *layout.ComponentPaths, component v1alpha1.ZarfComponent) ([]types.InstalledChart, error) {
 	installedCharts := []types.InstalledChart{}
 
-	for _, zarfChart := range component.Charts {
+	for _, chart := range component.Charts {
 		// Do not wait for the chart to be ready if data injections are present.
 		if len(component.DataInjections) > 0 {
-			zarfChart.NoWait = true
+			chart.NoWait = true
 		}
 
 		// zarf magic for the value file
-		for idx := range zarfChart.ValuesFiles {
-			valueFilePath := helm.StandardValuesName(componentPaths.Values, zarfChart, idx)
+		for idx := range chart.ValuesFiles {
+			valueFilePath := helm.StandardValuesName(componentPaths.Values, chart, idx)
 			if err := p.variableConfig.ReplaceTextTemplate(valueFilePath); err != nil {
 				return nil, err
 			}
@@ -663,7 +663,7 @@
 
 		// Create a Helm values overrides map from set Zarf `variables` and DeployOpts library inputs
 		// Values overrides are to be applied in order of Helm Chart Defaults -> Zarf `valuesFiles` -> Zarf `variables` -> DeployOpts overrides
-		valuesOverrides, err := p.generateValuesOverrides(zarfChart, component.Name)
+		valuesOverrides, err := p.generateValuesOverrides(chart, component.Name)
 		if err != nil {
 			return nil, err
 		}
@@ -677,24 +677,16 @@
 			Timeout:                p.cfg.DeployOpts.Timeout,
 			Retries:                p.cfg.PkgOpts.Retries,
 		}
-<<<<<<< HEAD
-		chart, values, err := helm.LoadChartData(zarfChart, componentPaths.Charts, componentPaths.Values, valuesOverrides)
-=======
 		helmChart, values, err := helm.LoadChartData(chart, componentPaths.Charts, componentPaths.Values, valuesOverrides)
->>>>>>> f7c06261
 		if err != nil {
 			return nil, fmt.Errorf("failed to load chart data: %w", err)
 		}
 
-<<<<<<< HEAD
-		connectStrings, installedChartName, err := helm.InstallOrUpgradeChart(ctx, zarfChart, chart, values, helmOpts)
-=======
 		connectStrings, installedChartName, err := helm.InstallOrUpgradeChart(ctx, chart, helmChart, values, helmOpts)
->>>>>>> f7c06261
 		if err != nil {
 			return nil, err
 		}
-		installedCharts = append(installedCharts, types.InstalledChart{Namespace: zarfChart.Namespace, ChartName: installedChartName, ConnectStrings: connectStrings})
+		installedCharts = append(installedCharts, types.InstalledChart{Namespace: chart.Namespace, ChartName: installedChartName, ConnectStrings: connectStrings})
 	}
 
 	for _, manifest := range component.Manifests {
@@ -718,13 +710,8 @@
 			manifest.Namespace = corev1.NamespaceDefault
 		}
 
-<<<<<<< HEAD
-		// Create a chart and helm cfg from a given Zarf Manifest.
-		zarfChart, chart, err := helm.ChartFromZarfManifest(manifest, componentPaths.Manifests, p.cfg.Pkg.Metadata.Name, component.Name)
-=======
 		// Create a helmChart and helm cfg from a given Zarf Manifest.
 		chart, helmChart, err := helm.ChartFromZarfManifest(manifest, componentPaths.Manifests, p.cfg.Pkg.Metadata.Name, component.Name)
->>>>>>> f7c06261
 		if err != nil {
 			return nil, err
 		}
@@ -739,11 +726,7 @@
 		}
 
 		// Install the chart.
-<<<<<<< HEAD
-		connectStrings, installedChartName, err := helm.InstallOrUpgradeChart(ctx, zarfChart, chart, nil, helmOpts)
-=======
 		connectStrings, installedChartName, err := helm.InstallOrUpgradeChart(ctx, chart, helmChart, nil, helmOpts)
->>>>>>> f7c06261
 		if err != nil {
 			return nil, err
 		}
