// SPDX-License-Identifier: Apache-2.0
// SPDX-FileCopyrightText: 2021-Present The Zarf Authors

package packager

import (
	"context"
	"errors"
	"fmt"
	"os"
	"path/filepath"
	"runtime"
	"slices"
	"strconv"
	"strings"
	"time"

	"github.com/defenseunicorns/pkg/helpers/v2"
	"github.com/zarf-dev/zarf/src/api/v1alpha1"
	"github.com/zarf-dev/zarf/src/config"
	"github.com/zarf-dev/zarf/src/config/lang"
	"github.com/zarf-dev/zarf/src/internal/feature"
	"github.com/zarf-dev/zarf/src/internal/healthchecks"
	"github.com/zarf-dev/zarf/src/internal/packager/helm"
	"github.com/zarf-dev/zarf/src/internal/packager/images"
	ptmpl "github.com/zarf-dev/zarf/src/internal/packager/template"
	"github.com/zarf-dev/zarf/src/internal/template"
	"github.com/zarf-dev/zarf/src/internal/value"
	"github.com/zarf-dev/zarf/src/pkg/cluster"
	"github.com/zarf-dev/zarf/src/pkg/logger"
	"github.com/zarf-dev/zarf/src/pkg/packager/actions"
	"github.com/zarf-dev/zarf/src/pkg/packager/filters"
	"github.com/zarf-dev/zarf/src/pkg/packager/layout"
	"github.com/zarf-dev/zarf/src/pkg/pki"
	"github.com/zarf-dev/zarf/src/pkg/state"
	"github.com/zarf-dev/zarf/src/pkg/transform"
	"github.com/zarf-dev/zarf/src/pkg/utils"
	"github.com/zarf-dev/zarf/src/pkg/variables"
	"golang.org/x/sync/errgroup"
	corev1 "k8s.io/api/core/v1"
	kerrors "k8s.io/apimachinery/pkg/api/errors"
	metav1 "k8s.io/apimachinery/pkg/apis/meta/v1"
)

// DeployOptions are optional parameters to packager.Deploy
type DeployOptions struct {
	// Deploy time set variables
	SetVariables map[string]string
	// Values are values passed in at deploy time. They can come from the CLI, user configuration, or set directly by
	// API callers.
	value.Values
	// Whether to adopt any pre-existing K8s resources into the Helm charts managed by Zarf
	AdoptExistingResources bool
	// Timeout for Helm operations
	Timeout time.Duration
	// Retries to preform for operations like git and image pushes
	Retries int
	// Number of layers to push concurrently per image
	OCIConcurrency int
	// Namespace is an optional namespace override for package deployment
	NamespaceOverride string
	// Remote Options for image pushes
	RemoteOptions
	// How to configure Zarf state if it's not already been configured
	GitServer        state.GitServerInfo
	RegistryInfo     state.RegistryInfo
	ArtifactServer   state.ArtifactServerInfo
	StorageClass     string
	InjectorHostPort int

	// [Library Only] A map of component names to chart names containing Helm Chart values to override values on deploy
	ValuesOverridesMap ValuesOverrides
<<<<<<< HEAD
=======
	// IsInteractive decides if Zarf can interactively prompt users through the CLI
	IsInteractive bool
>>>>>>> d2741ac4
}

// deployer tracks mutable fields across deployments. Because components can create a cluster and create state
// any of these fields are subject to change from one component to the next
type deployer struct {
	s           *state.State
	c           *cluster.Cluster
	vc          *variables.VariableConfig
	vals        value.Values
	hpaModified bool
}

// DeployResult is the result of a successful deploy
type DeployResult struct {
	DeployedComponents []state.DeployedComponent
	VariableConfig     *variables.VariableConfig
	Values             value.Values
}

// Deploy takes a reference to a `layout.PackageLayout` and deploys the package. If successful, returns a list of components that were successfully deployed and the associated variable config.
func Deploy(ctx context.Context, pkgLayout *layout.PackageLayout, opts DeployOptions) (DeployResult, error) {
	if !feature.IsEnabled(feature.RegistryProxy) && opts.RegistryInfo.RegistryMode == state.RegistryModeProxy {
		return DeployResult{}, fmt.Errorf("the registry proxy feature gate is not enabled")
	}
	if opts.InjectorHostPort == 0 {
		opts.InjectorHostPort = state.ZarfInjectorHostPort
	}
	l := logger.From(ctx)
	l.Info("starting deploy", "package", pkgLayout.Pkg.Metadata.Name)
	start := time.Now()

	if opts.NamespaceOverride != "" {
		if err := OverridePackageNamespace(pkgLayout.Pkg, opts.NamespaceOverride); err != nil {
			return DeployResult{}, err
		}
	}

	if opts.Retries == 0 {
		opts.Retries = config.ZarfDefaultRetries
	}
	if opts.Timeout == 0 {
		opts.Timeout = config.ZarfDefaultTimeout
	}

	var err error
	pkgLayout.Pkg.Components, err = filters.ByLocalOS(runtime.GOOS).Apply(pkgLayout.Pkg)
	if err != nil {
		return DeployResult{}, err
	}

	variableConfig, err := getPopulatedVariableConfig(ctx, pkgLayout.Pkg, opts.SetVariables, opts.IsInteractive)
	if err != nil {
		return DeployResult{}, err
	}

	if len(opts.Values) > 0 && !feature.IsEnabled(feature.Values) {
		return DeployResult{}, fmt.Errorf("package-level values passed in but \"%s\" feature is not enabled."+
			" Run again with --features=\"%s=true\"", feature.Values, feature.Values)
	}

	// Read the default package values off of the pkgLayout.Pkg.Values.Files.
	// Resolve values file paths relative to the package directory
	valueFilePaths := make([]string, len(pkgLayout.Pkg.Values.Files))
	for i, vf := range pkgLayout.Pkg.Values.Files {
		valueFilePaths[i] = filepath.Join(pkgLayout.DirPath(), layout.ValuesDir, vf)
	}
	vals, err := value.ParseFiles(ctx, valueFilePaths, value.ParseFilesOptions{})
	if err != nil {
		return DeployResult{}, err
	}
	// Package defaults are overridden by deploy values.
	vals.DeepMerge(opts.Values)
	l.Debug("package values", "values", vals)

	if len(opts.Values) > 0 && !feature.IsEnabled(feature.Values) {
		return DeployResult{}, fmt.Errorf("package-level values passed in but \"%s\" feature is not enabled."+
			" Run again with --features=\"%s=true\"", feature.Values, feature.Values)
	}

	// Read the default package values off of the pkgLayout.Pkg.Values.Files.
	// Resolve values file paths relative to the package directory
	valueFilePaths := make([]string, len(pkgLayout.Pkg.Values.Files))
	for i, vf := range pkgLayout.Pkg.Values.Files {
		valueFilePaths[i] = filepath.Join(pkgLayout.DirPath(), vf)
	}
	vals, err := value.ParseFiles(ctx, valueFilePaths, value.ParseFilesOptions{})
	if err != nil {
		return DeployResult{}, err
	}
	// Package defaults are overridden by deploy values.
	vals.DeepMerge(opts.Values)
	l.Debug("package values", "values", vals)

	// Validate merged values against schema if provided
	if pkgLayout.Pkg.Values.Schema != "" {
		schemaPath := filepath.Join(pkgLayout.DirPath(), pkgLayout.Pkg.Values.Schema)
		if err := vals.Validate(ctx, schemaPath); err != nil {
			return DeployResult{}, fmt.Errorf("values validation failed: %w", err)
		}
		l.Debug("values validated against schema", "schemaPath", schemaPath)
	}

	d := deployer{
		vc:   variableConfig,
		vals: vals,
	}

	// During deploy we disable
	defer d.resetRegistryHPA(ctx)
	l.Debug("variables populated", "time", time.Since(start))

	deployedComponents, err := d.deployComponents(ctx, pkgLayout, opts)
	if err != nil {
		return DeployResult{}, err
	}
	if len(deployedComponents) == 0 {
		l.Warn("no components were selected for deployment. Inspect the package to view the available components and select components interactively or by name with \"--components\"")
	}
	l.Debug("deployment complete", "duration", time.Since(start))

	// assemble the result
	deployResult := DeployResult{
		DeployedComponents: deployedComponents,
		VariableConfig:     d.vc,
		Values:             d.vals,
	}
	return deployResult, nil
}

func (d *deployer) resetRegistryHPA(ctx context.Context) {
	l := logger.From(ctx)
	if d.c != nil && d.hpaModified {
		if err := d.c.EnableRegHPAScaleDown(ctx); err != nil {
			l.Debug("unable to reenable the registry HPA scale down", "error", err.Error())
		}
	}
}

func (d *deployer) isConnectedToCluster() bool {
	return d.c != nil
}

func (d *deployer) deployComponents(ctx context.Context, pkgLayout *layout.PackageLayout, opts DeployOptions) ([]state.DeployedComponent, error) {
	l := logger.From(ctx)
	deployedComponents := []state.DeployedComponent{}
	cwd, err := os.Getwd()
	if err != nil {
		return nil, fmt.Errorf("failed to get working directory: %w", err)
	}

	for _, component := range pkgLayout.Pkg.Components {
		packageGeneration := 1
		// Connect to cluster if a component requires it.
		if component.RequiresCluster() {
			if !d.isConnectedToCluster() {
				timeout := cluster.DefaultTimeout
				if pkgLayout.Pkg.IsInitConfig() {
					timeout = 5 * time.Minute
				}
				connectCtx, cancel := context.WithTimeout(ctx, timeout)
				defer cancel()
				var err error
				d.c, err = cluster.NewWithWait(connectCtx)
				if err != nil {
					return nil, fmt.Errorf("unable to connect to the Kubernetes cluster: %w", err)
				}
				if err := d.verifyPackageIsDeployable(ctx, pkgLayout.Pkg); err != nil {
					return nil, fmt.Errorf("package is not deployable to this system: %w", err)
				}
			}
			// If this package has been deployed before, increment the package generation within the secret
			//nolint: errcheck // this may be the first time deploying the package therefore it will not exist
			if existingDeployedPackage, _ := d.c.GetDeployedPackage(ctx, pkgLayout.Pkg.Metadata.Name, state.WithPackageNamespaceOverride(opts.NamespaceOverride)); existingDeployedPackage != nil {
				packageGeneration = existingDeployedPackage.Generation + 1
			}
		}

		deployedComponent := state.DeployedComponent{
			Name:               component.Name,
			Status:             state.ComponentStatusDeploying,
			ObservedGeneration: packageGeneration,
		}

		// Ensure we don't overwrite any installedCharts data when updating the package secret
		if d.isConnectedToCluster() {
			installedCharts, err := d.c.GetInstalledChartsForComponent(ctx, pkgLayout.Pkg.Metadata.Name, component)
			if err != nil {
				l.Debug("unable to fetch installed Helm charts", "component", component.Name, "error", err.Error())
			}
			deployedComponent.InstalledCharts = installedCharts
		}

		deployedComponents = append(deployedComponents, deployedComponent)
		idx := len(deployedComponents) - 1
		if d.isConnectedToCluster() {
			if _, err := d.c.RecordPackageDeployment(ctx, pkgLayout.Pkg, deployedComponents, packageGeneration, state.WithPackageNamespaceOverride(opts.NamespaceOverride)); err != nil {
				l.Debug("unable to record package deployment", "component", component.Name, "error", err.Error())
			}
		}
		var charts []state.InstalledChart
		var deployErr error
		if pkgLayout.Pkg.IsInitConfig() {
			charts, deployErr = d.deployInitComponent(ctx, pkgLayout, component, opts)
		} else {
			charts, deployErr = d.deployComponent(ctx, pkgLayout, component, false, false, opts)
		}

		onDeploy := component.Actions.OnDeploy

		onFailure := func() {
			if err := actions.Run(ctx, cwd, onDeploy.Defaults, onDeploy.OnFailure, d.vc, d.vals); err != nil {
				l.Debug("unable to run component failure action", "error", err.Error())
			}
		}

		if deployErr != nil {
			cleanup := func(ctx context.Context) {
				onFailure()
				l.Debug("component deployment failed", "component", component.Name, "error", deployErr.Error())
				deployedComponents[idx].Status = state.ComponentStatusFailed
				deployedComponents[idx].InstalledCharts = state.MergeInstalledChartsForComponent(deployedComponents[idx].InstalledCharts, charts, true)
				if d.isConnectedToCluster() {
					if _, err := d.c.RecordPackageDeployment(ctx, pkgLayout.Pkg, deployedComponents, packageGeneration, state.WithPackageNamespaceOverride(opts.NamespaceOverride)); err != nil {
						l.Debug("unable to record package deployment", "component", component.Name, "error", err.Error())
					}
				}
			}
			select {
			case <-ctx.Done():
				// Use background context here in order to ensure the cleanup logic can run when the context is cancelled
				cleanup(context.Background())
				return nil, fmt.Errorf("context cancelled while deploying component %q: %w", component.Name, deployErr)
			default:
				cleanup(ctx)
				return nil, fmt.Errorf("unable to deploy component %q: %w", component.Name, deployErr)
			}
		}

		// Update the package secret to indicate that we successfully deployed this component
		deployedComponents[idx].InstalledCharts = state.MergeInstalledChartsForComponent(deployedComponents[idx].InstalledCharts, charts, false)
		deployedComponents[idx].Status = state.ComponentStatusSucceeded
		if d.isConnectedToCluster() {
			if _, err := d.c.RecordPackageDeployment(ctx, pkgLayout.Pkg, deployedComponents, packageGeneration, state.WithPackageNamespaceOverride(opts.NamespaceOverride)); err != nil {
				l.Debug("unable to record package deployment", "component", component.Name, "error", err.Error())
			}
		}

		if err := actions.Run(ctx, cwd, onDeploy.Defaults, onDeploy.OnSuccess, d.vc, d.vals); err != nil {
			onFailure()
			return nil, fmt.Errorf("unable to run component success action: %w", err)
		}
	}

	return deployedComponents, nil
}

func (d *deployer) deployInitComponent(ctx context.Context, pkgLayout *layout.PackageLayout, component v1alpha1.ZarfComponent, opts DeployOptions) ([]state.InstalledChart, error) {
	l := logger.From(ctx)
	isSeedRegistry := component.Name == "zarf-seed-registry"
	isRegistry := component.Name == "zarf-registry"
	isInjector := component.Name == "zarf-injector"
	isAgent := component.Name == "zarf-agent"

	// Always init the state before the first component that requires the cluster (on most deployments, the zarf-seed-registry)
	if component.RequiresCluster() && d.s == nil {
		applianceMode := false
		for _, component := range pkgLayout.Pkg.Components {
			if component.Name == "k3s" {
				applianceMode = true
			}
		}
		var err error
		d.s, err = d.c.InitState(ctx, cluster.InitStateOptions{
			GitServer:      opts.GitServer,
			RegistryInfo:   opts.RegistryInfo,
			ArtifactServer: opts.ArtifactServer,
			ApplianceMode:  applianceMode,
			StorageClass:   opts.StorageClass,
		})
		if err != nil {
			return nil, fmt.Errorf("unable to initialize Zarf state: %w", err)
		}
	}

	if !opts.RegistryInfo.IsInternal() && (isSeedRegistry || isInjector || isRegistry) {
		l.Info("skipping init package component since external registry information was provided", "component", component.Name)
		return nil, nil
	}

	if isRegistry {
		// If we are deploying the registry then mark the HPA as "modified" to set it to Min later
		d.hpaModified = true
	}

	// Before deploying the seed registry, start the injector
	if isSeedRegistry {
		switch d.s.RegistryInfo.RegistryMode {
		case state.RegistryModeProxy:
			var err error
			d.s.InjectorInfo.Image, err = d.c.GetInjectorDaemonsetImage(ctx)
			if err != nil {
				return nil, err
			}
			payloadCMs, shasum, err := d.c.CreateInjectorConfigMaps(ctx, pkgLayout.DirPath(), pkgLayout.GetImageDirPath(), component.Images, pkgLayout.Pkg.Metadata.Name)
			if err != nil {
				return nil, err
			}
			d.s.InjectorInfo.PayLoadConfigMapAmount = len(payloadCMs)
			d.s.InjectorInfo.PayLoadShaSum = shasum
			d.s.InjectorInfo.Port = opts.InjectorHostPort
		case state.RegistryModeNodePort:
			seedPort, err := d.c.StartInjection(ctx, pkgLayout.DirPath(), pkgLayout.GetImageDirPath(), component.Images, d.s.RegistryInfo.NodePort, pkgLayout.Pkg.Metadata.Name)
			if err != nil {
				return nil, err
			}
			d.s.InjectorInfo.Port = seedPort
		}
		// Save the injector updates to state
		if err := d.c.SaveState(ctx, d.s); err != nil {
			return nil, err
		}
	}

	// Skip image checksum if component is agent.
	// Skip image push if component is seed registry.
	charts, err := d.deployComponent(ctx, pkgLayout, component, isAgent, isSeedRegistry, opts)
	if err != nil {
		return nil, err
	}

	// Do cleanup for when we inject the seed registry during initialization
	if isSeedRegistry && d.s.RegistryInfo.RegistryMode == state.RegistryModeNodePort {
		if err := d.c.StopInjection(ctx); err != nil {
			return nil, fmt.Errorf("failed to delete injector resources: %w", err)
		}
	}

	return charts, nil
}

func (d *deployer) deployComponent(ctx context.Context, pkgLayout *layout.PackageLayout, component v1alpha1.ZarfComponent, noImgChecksum bool, noImgPush bool, opts DeployOptions) (_ []state.InstalledChart, err error) {
	l := logger.From(ctx)
	start := time.Now()

	l.Info("deploying component", "name", component.Name)

	hasImages := len(component.Images) > 0 && !noImgPush
	hasCharts := len(component.Charts) > 0
	hasManifests := len(component.Manifests) > 0
	hasRepos := len(component.Repos) > 0
	hasFiles := len(component.Files) > 0

	onDeploy := component.Actions.OnDeploy
	cwd, err := os.Getwd()
	if err != nil {
		return nil, fmt.Errorf("failed to get working directory: %w", err)
	}

	if component.RequiresCluster() {
		// Setup the state in the config
		if d.s == nil {
			var err error
			d.s, err = setupState(ctx, d.c, pkgLayout.Pkg)
			if err != nil {
				return nil, err
			}
		}

		// Disable the registry HPA scale down if we are deploying images and it is not already disabled
		if hasImages && !d.hpaModified && d.s.RegistryInfo.IsInternal() {
			if err := d.c.DisableRegHPAScaleDown(ctx); err != nil {
				l.Debug("unable to disable the registry HPA scale down", "error", err.Error())
			} else {
				d.hpaModified = true
			}
		}
	}

	applicationTemplates, err := ptmpl.GetZarfTemplates(ctx, component.Name, d.s)
	if err != nil {
		return nil, err
	}
	d.vc.SetApplicationTemplates(applicationTemplates)

	// Populate objects available to templates in before actions
	if err := actions.Run(ctx, cwd, onDeploy.Defaults, onDeploy.Before, d.vc, d.vals); err != nil {
		return nil, fmt.Errorf("unable to run component before action: %w", err)
	}

	if hasFiles {
		if err := processComponentFiles(ctx, pkgLayout, component, d.vc, d.vals); err != nil {
			return nil, fmt.Errorf("unable to process the component files: %w", err)
		}
	}

	if hasImages {
		refs := []transform.Image{}
		for _, img := range component.Images {
			ref, err := transform.ParseImageRef(img)
			if err != nil {
				return nil, fmt.Errorf("failed to create ref for image %s: %w", img, err)
			}
			refs = append(refs, ref)
		}
		pushConfig := images.PushConfig{
			OCIConcurrency:        opts.OCIConcurrency,
			SourceDirectory:       pkgLayout.GetImageDirPath(),
			RegistryInfo:          d.s.RegistryInfo,
			ImageList:             refs,
			PlainHTTP:             opts.PlainHTTP,
			NoChecksum:            noImgChecksum,
			Arch:                  pkgLayout.Pkg.Build.Architecture,
			Retries:               opts.Retries,
			InsecureSkipTLSVerify: opts.InsecureSkipTLSVerify,
			Cluster:               d.c,
		}
		err := images.Push(ctx, pushConfig)
		if err != nil {
			return nil, fmt.Errorf("unable to push images to the registry: %w", err)
		}
	}

	if hasRepos {
		if err := pushComponentReposToRegistry(ctx, component, pkgLayout, d.s.GitServer, d.c, opts.Retries); err != nil {
			return nil, fmt.Errorf("unable to push the repos to the repository: %w", err)
		}
	}

	g, gCtx := errgroup.WithContext(ctx)
	for idx, data := range component.DataInjections {
		tmpDir, err := utils.MakeTempDir(config.CommonOptions.TempDirectory)
		if err != nil {
			return nil, err
		}
		defer func() {
			err = errors.Join(err, os.RemoveAll(tmpDir))
		}()
		dataInjectionsPath, err := pkgLayout.GetComponentDir(ctx, tmpDir, component.Name, layout.DataComponentDir)
		if err != nil {
			return nil, err
		}
		g.Go(func() error {
			return d.c.HandleDataInjection(gCtx, data, dataInjectionsPath, idx)
		})
	}

	charts := []state.InstalledChart{}
	if hasCharts {
		helmCharts, err := d.installCharts(ctx, pkgLayout, component, opts)
		charts = append(charts, helmCharts...)
		if err != nil {
			return charts, err
		}
	}

	if hasManifests {
		chartsFromManifests, err := d.installManifests(ctx, pkgLayout, component, opts)
		charts = append(charts, chartsFromManifests...)
		if err != nil {
			return charts, err
		}
	}

	// Populate objects available to templates in after actions
	if err := actions.Run(ctx, cwd, onDeploy.Defaults, onDeploy.After, d.vc, d.vals); err != nil {
		return charts, fmt.Errorf("unable to run component after action: %w", err)
	}

	if len(component.HealthChecks) > 0 {
		healthCheckContext, cancel := context.WithTimeout(ctx, opts.Timeout)
		defer cancel()
		l.Info("running health checks")
		if err := healthchecks.Run(healthCheckContext, d.c.Watcher, component.HealthChecks); err != nil {
			return charts, fmt.Errorf("health checks failed: %w", err)
		}
	}

	if err := g.Wait(); err != nil {
		return charts, err
	}
	l.Debug("done deploying component", "name", component.Name, "duration", time.Since(start))
	return charts, nil
}

func (d *deployer) installCharts(ctx context.Context, pkgLayout *layout.PackageLayout, component v1alpha1.ZarfComponent, opts DeployOptions) (_ []state.InstalledChart, err error) {
	l := logger.From(ctx)
	installedCharts := []state.InstalledChart{}

	tmpDir, err := utils.MakeTempDir(config.CommonOptions.TempDirectory)
	if err != nil {
		return nil, err
	}
	defer func() {
		err = errors.Join(err, os.RemoveAll(tmpDir))
	}()

	chartDir, err := pkgLayout.GetComponentDir(ctx, tmpDir, component.Name, layout.ChartsComponentDir)
	if err != nil {
		return nil, err
	}
	valuesDir, err := pkgLayout.GetComponentDir(ctx, tmpDir, component.Name, layout.ValuesComponentDir)
	if err != nil && !errors.Is(err, os.ErrNotExist) {
		return nil, fmt.Errorf("failed to get values: %w", err)
	}

	for _, chart := range component.Charts {
		// Do not wait for the chart to be ready if data injections are present.
		if len(component.DataInjections) > 0 {
			chart.NoWait = true
		}

		// zarf magic for the value file
		for idx := range chart.ValuesFiles {
			valueFilePath := helm.StandardValuesName(valuesDir, chart, idx)
			if err := d.vc.ReplaceTextTemplate(valueFilePath); err != nil {
				return installedCharts, err
			}
		}

		valuesOverrides, err := generateValuesOverrides(ctx, chart, component.Name, overrideOpts{
			variableConfig:     d.vc,
			values:             d.vals,
			valuesOverridesMap: opts.ValuesOverridesMap,
		})
		if err != nil {
			return installedCharts, err
		}
		l.Debug("overrides generated", "values", valuesOverrides, "count", len(valuesOverrides))

		helmOpts := helm.InstallUpgradeOptions{
			AdoptExistingResources: opts.AdoptExistingResources,
			VariableConfig:         d.vc,
			State:                  d.s,
			Cluster:                d.c,
			AirgapMode:             !pkgLayout.Pkg.Metadata.YOLO,
			Timeout:                opts.Timeout,
			PkgName:                pkgLayout.Pkg.Metadata.Name,
			NamespaceOverride:      opts.NamespaceOverride,
			IsInteractive:          opts.IsInteractive,
		}
		helmChart, values, err := helm.LoadChartData(chart, chartDir, valuesDir, valuesOverrides)
		if err != nil {
			return installedCharts, fmt.Errorf("failed to load chart data: %w", err)
		}
		l.Debug("loaded chart",
			"metadata", helmChart.Metadata,
			"chartValues", helmChart.Values,
			"valuesOverrides", values,
			"countValuesOverrides", len(values),
		)

		connectStrings, installedChartName, err := helm.InstallOrUpgradeChart(ctx, chart, helmChart, values, helmOpts)
		if err != nil {
			installedCharts = append(installedCharts, state.InstalledChart{Namespace: chart.Namespace, ChartName: installedChartName, ConnectStrings: connectStrings, Status: state.ChartStatusFailed})
			return installedCharts, err
		}
		installedCharts = append(installedCharts, state.InstalledChart{Namespace: chart.Namespace, ChartName: installedChartName, ConnectStrings: connectStrings, Status: state.ChartStatusSucceeded})
	}

	return installedCharts, nil
}

func (d *deployer) installManifests(ctx context.Context, pkgLayout *layout.PackageLayout, component v1alpha1.ZarfComponent, opts DeployOptions) (_ []state.InstalledChart, err error) {
	l := logger.From(ctx)
	tmpDir, err := utils.MakeTempDir(config.CommonOptions.TempDirectory)
	if err != nil {
		return nil, err
	}
	defer func() {
		err = errors.Join(err, os.RemoveAll(tmpDir))
	}()
	manifestDir, err := pkgLayout.GetComponentDir(ctx, tmpDir, component.Name, layout.ManifestsComponentDir)
	if err != nil {
		return nil, err
	}

	installedCharts := []state.InstalledChart{}
	for _, manifest := range component.Manifests {
		for idx := range manifest.Files {
			if helpers.InvalidPath(filepath.Join(manifestDir, manifest.Files[idx])) {
				// The path is likely invalid because of how we compose OCI components, add an index suffix to the filename
				manifest.Files[idx] = fmt.Sprintf("%s-%d.yaml", manifest.Name, idx)
				if helpers.InvalidPath(filepath.Join(manifestDir, manifest.Files[idx])) {
					return installedCharts, fmt.Errorf("unable to find manifest file %s", manifest.Files[idx])
				}
			}
			if manifest.IsTemplate() {
				path := filepath.Join(manifestDir, manifest.Files[idx])
				l.Debug("start manifest template", "manifest", manifest.Name, "path", path)

				objs := template.NewObjects(d.vals).
					WithPackage(pkgLayout.Pkg).
					WithBuild(pkgLayout.Pkg.Build).
					WithVariables(d.vc.GetSetVariableMap()).
					WithConstants(d.vc.GetConstants())
				err := template.ApplyToFile(ctx, path, path, objs)
				if err != nil {
					return nil, err
				}
			}
		}
		// Move kustomizations to files now
		for idx := range manifest.Kustomizations {
			kustomization := fmt.Sprintf("kustomization-%s-%d.yaml", manifest.Name, idx)
			manifest.Files = append(manifest.Files, kustomization)
		}

		if manifest.Namespace == "" {
			// Helm gets sad when you don't provide a namespace even though we aren't using helm templating
			manifest.Namespace = corev1.NamespaceDefault
		}

		// Create a helmChart and helm cfg from a given Zarf Manifest.
		chart, helmChart, err := helm.ChartFromZarfManifest(manifest, manifestDir, pkgLayout.Pkg.Metadata.Name, component.Name)
		if err != nil {
			return installedCharts, err
		}
		helmOpts := helm.InstallUpgradeOptions{
			AdoptExistingResources: opts.AdoptExistingResources,
			VariableConfig:         d.vc,
			State:                  d.s,
			Cluster:                d.c,
			AirgapMode:             !pkgLayout.Pkg.Metadata.YOLO,
			Timeout:                opts.Timeout,
			PkgName:                pkgLayout.Pkg.Metadata.Name,
			NamespaceOverride:      opts.NamespaceOverride,
			IsInteractive:          opts.IsInteractive,
		}

		// Install the chart.
		connectStrings, installedChartName, err := helm.InstallOrUpgradeChart(ctx, chart, helmChart, nil, helmOpts)
		if err != nil {
			installedCharts = append(installedCharts, state.InstalledChart{Namespace: manifest.Namespace, ChartName: installedChartName, ConnectStrings: connectStrings, Status: state.ChartStatusFailed})
			return installedCharts, err
		}
		installedCharts = append(installedCharts, state.InstalledChart{Namespace: manifest.Namespace, ChartName: installedChartName, ConnectStrings: connectStrings, Status: state.ChartStatusSucceeded})
	}

	return installedCharts, nil
}

func (d *deployer) verifyPackageIsDeployable(ctx context.Context, pkg v1alpha1.ZarfPackage) error {
	if err := verifyClusterCompatibility(ctx, d.c, pkg); err != nil {
		if errors.Is(err, lang.ErrUnableToCheckArch) {
			logger.From(ctx).Warn("unable to validate package architecture", "error", err)
		} else {
			return err
		}
	}

	s, err := d.c.LoadState(ctx)
	if err != nil {
		// don't return the err here as state may not yet be setup
		return nil
	}
	return pki.CheckForExpiredCert(ctx, s.AgentTLS)
}

func setupState(ctx context.Context, c *cluster.Cluster, pkg v1alpha1.ZarfPackage) (*state.State, error) {
	l := logger.From(ctx)
	// If we are touching K8s, make sure we can talk to it once per deployment
	l.Debug("loading the Zarf State from the Kubernetes cluster")

	s, err := c.LoadState(ctx)
	// We ignore the error if in YOLO mode because Zarf should not be initiated.
	if err != nil && !pkg.Metadata.YOLO {
		return nil, err
	}
	// Only ignore state load error in yolo mode when secret could not be found.
	if err != nil && !kerrors.IsNotFound(err) && pkg.Metadata.YOLO {
		return nil, err
	}
	if s == nil && pkg.Metadata.YOLO {
		s = &state.State{}
		// YOLO mode, so minimal state needed
		s.Distro = "YOLO"

		l.Info("creating the Zarf namespace")
		zarfNamespace := cluster.NewZarfManagedApplyNamespace(state.ZarfNamespaceName)
		_, err = c.Clientset.CoreV1().Namespaces().Apply(ctx, zarfNamespace, metav1.ApplyOptions{Force: true, FieldManager: cluster.FieldManagerName})
		if err != nil {
			return nil, fmt.Errorf("unable to apply the Zarf namespace: %w", err)
		}
	}
	if s == nil {
		return nil, errors.New("cluster state should not be nil")
	}
	if pkg.Metadata.YOLO && s.Distro != "YOLO" {
		l.Warn("This package is in YOLO mode, but the cluster was already initialized with 'zarf init'. " +
			"This may cause issues if the package does not exclude any charts or manifests from the Zarf Agent using " +
			"the pod or namespace label `zarf.dev/agent: ignore'.")
	}

	return s, nil
}

func verifyClusterCompatibility(ctx context.Context, c *cluster.Cluster, pkg v1alpha1.ZarfPackage) error {
	// Ignore this check if the package contains no images
	if !pkg.HasImages() {
		return nil
	}

	// Get node architectures
	nodeList, err := c.Clientset.CoreV1().Nodes().List(ctx, metav1.ListOptions{})
	if err != nil {
		return lang.ErrUnableToCheckArch
	}
	if len(nodeList.Items) == 0 {
		return lang.ErrUnableToCheckArch
	}
	archMap := map[string]bool{}
	for _, node := range nodeList.Items {
		archMap[node.Status.NodeInfo.Architecture] = true
	}
	architectures := []string{}
	for arch := range archMap {
		architectures = append(architectures, arch)
	}

	// Check if the package architecture and the cluster architecture are the same.
	if !slices.Contains(architectures, pkg.Metadata.Architecture) {
		return fmt.Errorf(lang.CmdPackageDeployValidateArchitectureErr, pkg.Metadata.Architecture, strings.Join(architectures, ", "))
	}

	return nil
}

func processComponentFiles(ctx context.Context, pkgLayout *layout.PackageLayout, component v1alpha1.ZarfComponent, variableConfig *variables.VariableConfig, values value.Values) (err error) {
	l := logger.From(ctx)
	start := time.Now()
	l.Info("copying files", "count", len(component.Files))

	tmpdir, err := utils.MakeTempDir(config.CommonOptions.TempDirectory)
	if err != nil {
		return err
	}
	defer func() {
		err = errors.Join(err, os.RemoveAll(tmpdir))
	}()

	filesDir, err := pkgLayout.GetComponentDir(ctx, tmpdir, component.Name, layout.FilesComponentDir)
	if err != nil {
		return err
	}

	for fileIdx, file := range component.Files {
		l.Info("loading file", "name", file.Target)

		fileLocation := filepath.Join(filesDir, strconv.Itoa(fileIdx), filepath.Base(file.Target))
		if helpers.InvalidPath(fileLocation) {
			fileLocation = filepath.Join(filesDir, strconv.Itoa(fileIdx))
		}

		// If a shasum is specified check it again on deployment as well
		if file.Shasum != "" {
			l.Debug("Validating SHASUM", "file", file.Target)
			if err := helpers.SHAsMatch(fileLocation, file.Shasum); err != nil {
				return err
			}
		}

		// Replace temp target directory and home directory
		target, err := config.GetAbsHomePath(strings.Replace(file.Target, "###ZARF_TEMP###", pkgLayout.DirPath(), 1))
		if err != nil {
			return err
		}
		file.Target = target

		fileList := []string{}
		if helpers.IsDir(fileLocation) {
			files, err := helpers.RecursiveFileList(fileLocation, nil, false)
			if err != nil {
				return err
			}
			fileList = append(fileList, files...)
		} else {
			fileList = append(fileList, fileLocation)
		}

		for _, subFile := range fileList {
			// Check if the file looks like a text file
			isText, err := helpers.IsTextFile(subFile)
			if err != nil {
				return err
			}

			// If the file is a text file, template it
			if isText {
				l.Debug("template file", "name", file.Target)
				if err := variableConfig.ReplaceTextTemplate(subFile); err != nil {
					return fmt.Errorf("unable to template file %s: %w", subFile, err)
				}
			}
			// If the file has go-templating enabled, apply templates.
			if file.IsTemplate() {
				l.Debug("templates enabled, processing file", "name", file.Target)
				objs := template.NewObjects(values).
					WithPackage(pkgLayout.Pkg).
					WithBuild(pkgLayout.Pkg.Build).
					WithVariables(variableConfig.GetSetVariableMap()).
					WithConstants(variableConfig.GetConstants())
				err = template.ApplyToFile(ctx, subFile, subFile, objs)
				if err != nil {
					return err
				}
			}
		}

		// Copy the file to the destination
		l.Debug("saving file", "name", file.Target)
		err = helpers.CreatePathAndCopy(fileLocation, file.Target)
		if err != nil {
			return fmt.Errorf("unable to copy file %s to %s: %w", fileLocation, file.Target, err)
		}

		// Loop over all symlinks and create them
		for _, link := range file.Symlinks {
			// Try to remove the filepath if it exists
			if err := os.RemoveAll(link); err != nil {
				return fmt.Errorf("failed to existing file at symlink location %s: %w", link, err)
			}
			// Make sure the parent directory exists
			if err := helpers.CreateParentDirectory(link); err != nil {
				return fmt.Errorf("failed to create parent directory for %s: %w", link, err)
			}
			// Create the symlink
			err := os.Symlink(file.Target, link)
			if err != nil {
				return fmt.Errorf("unable to create symlink %s->%s: %w", link, file.Target, err)
			}
		}
	}

	l.Debug("done copying files", "duration", time.Since(start))

	return nil
}<|MERGE_RESOLUTION|>--- conflicted
+++ resolved
@@ -70,11 +70,8 @@
 
 	// [Library Only] A map of component names to chart names containing Helm Chart values to override values on deploy
 	ValuesOverridesMap ValuesOverrides
-<<<<<<< HEAD
-=======
 	// IsInteractive decides if Zarf can interactively prompt users through the CLI
 	IsInteractive bool
->>>>>>> d2741ac4
 }
 
 // deployer tracks mutable fields across deployments. Because components can create a cluster and create state
@@ -149,28 +146,9 @@
 	vals.DeepMerge(opts.Values)
 	l.Debug("package values", "values", vals)
 
-	if len(opts.Values) > 0 && !feature.IsEnabled(feature.Values) {
-		return DeployResult{}, fmt.Errorf("package-level values passed in but \"%s\" feature is not enabled."+
-			" Run again with --features=\"%s=true\"", feature.Values, feature.Values)
-	}
-
-	// Read the default package values off of the pkgLayout.Pkg.Values.Files.
-	// Resolve values file paths relative to the package directory
-	valueFilePaths := make([]string, len(pkgLayout.Pkg.Values.Files))
-	for i, vf := range pkgLayout.Pkg.Values.Files {
-		valueFilePaths[i] = filepath.Join(pkgLayout.DirPath(), vf)
-	}
-	vals, err := value.ParseFiles(ctx, valueFilePaths, value.ParseFilesOptions{})
-	if err != nil {
-		return DeployResult{}, err
-	}
-	// Package defaults are overridden by deploy values.
-	vals.DeepMerge(opts.Values)
-	l.Debug("package values", "values", vals)
-
 	// Validate merged values against schema if provided
 	if pkgLayout.Pkg.Values.Schema != "" {
-		schemaPath := filepath.Join(pkgLayout.DirPath(), pkgLayout.Pkg.Values.Schema)
+		schemaPath := filepath.Join(pkgLayout.DirPath(), layout.ValuesDir, pkgLayout.Pkg.Values.Schema)
 		if err := vals.Validate(ctx, schemaPath); err != nil {
 			return DeployResult{}, fmt.Errorf("values validation failed: %w", err)
 		}
