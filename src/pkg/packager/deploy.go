// SPDX-License-Identifier: Apache-2.0
// SPDX-FileCopyrightText: 2021-Present The Zarf Authors

package packager

import (
	"context"
	"errors"
	"fmt"
	"os"
	"path/filepath"
	"runtime"
	"slices"
	"strconv"
	"strings"
	"time"

	"github.com/defenseunicorns/pkg/helpers/v2"
	"github.com/zarf-dev/zarf/src/api/v1alpha1"
	"github.com/zarf-dev/zarf/src/config"
	"github.com/zarf-dev/zarf/src/config/lang"
	"github.com/zarf-dev/zarf/src/internal/feature"
	"github.com/zarf-dev/zarf/src/internal/healthchecks"
	"github.com/zarf-dev/zarf/src/internal/packager/helm"
	"github.com/zarf-dev/zarf/src/internal/packager/images"
	ptmpl "github.com/zarf-dev/zarf/src/internal/packager/template"
	"github.com/zarf-dev/zarf/src/internal/template"
	"github.com/zarf-dev/zarf/src/internal/value"
	"github.com/zarf-dev/zarf/src/pkg/cluster"
	"github.com/zarf-dev/zarf/src/pkg/logger"
	"github.com/zarf-dev/zarf/src/pkg/packager/actions"
	"github.com/zarf-dev/zarf/src/pkg/packager/filters"
	"github.com/zarf-dev/zarf/src/pkg/packager/layout"
	"github.com/zarf-dev/zarf/src/pkg/pki"
	"github.com/zarf-dev/zarf/src/pkg/state"
	"github.com/zarf-dev/zarf/src/pkg/transform"
	"github.com/zarf-dev/zarf/src/pkg/utils"
	"github.com/zarf-dev/zarf/src/pkg/variables"
	"golang.org/x/sync/errgroup"
	corev1 "k8s.io/api/core/v1"
	kerrors "k8s.io/apimachinery/pkg/api/errors"
	metav1 "k8s.io/apimachinery/pkg/apis/meta/v1"
)

// DeployOptions are optional parameters to packager.Deploy
type DeployOptions struct {
	// Deploy time set variables
	SetVariables map[string]string
	// Values are values passed in at deploy time. They can come from the CLI, user configuration, or set directly by
	// API callers.
	value.Values
	// Whether to adopt any pre-existing K8s resources into the Helm charts managed by Zarf
	AdoptExistingResources bool
	// Timeout for Helm operations
	Timeout time.Duration
	// Retries to preform for operations like git and image pushes
	Retries int
	// Number of layers to push concurrently per image
	OCIConcurrency int
	// Namespace is an optional namespace override for package deployment
	NamespaceOverride string
	// Remote Options for image pushes
	RemoteOptions
	// How to configure Zarf state if it's not already been configured
	GitServer      state.GitServerInfo
	RegistryInfo   state.RegistryInfo
	ArtifactServer state.ArtifactServerInfo
	StorageClass   string

	// [Library Only] A map of component names to chart names containing Helm Chart values to override values on deploy
	ValuesOverridesMap ValuesOverrides
	// IsInteractive decides if Zarf can interactively prompt users through the CLI
	IsInteractive bool
}

// deployer tracks mutable fields across deployments. Because components can create a cluster and create state
// any of these fields are subject to change from one component to the next
type deployer struct {
	s           *state.State
	c           *cluster.Cluster
	vc          *variables.VariableConfig
	vals        value.Values
	hpaModified bool
}

// DeployResult is the result of a successful deploy
type DeployResult struct {
	DeployedComponents []state.DeployedComponent
	VariableConfig     *variables.VariableConfig
	Values             value.Values
}

// Deploy takes a reference to a `layout.PackageLayout` and deploys the package. If successful, returns a list of components that were successfully deployed and the associated variable config.
func Deploy(ctx context.Context, pkgLayout *layout.PackageLayout, opts DeployOptions) (DeployResult, error) {
	l := logger.From(ctx)
	l.Info("starting deploy", "package", pkgLayout.Pkg.Metadata.Name)
	start := time.Now()

	if opts.NamespaceOverride != "" {
		if err := OverridePackageNamespace(pkgLayout.Pkg, opts.NamespaceOverride); err != nil {
			return DeployResult{}, err
		}
	}

	if opts.Retries == 0 {
		opts.Retries = config.ZarfDefaultRetries
	}
	if opts.Timeout == 0 {
		opts.Timeout = config.ZarfDefaultTimeout
	}

	var err error
	pkgLayout.Pkg.Components, err = filters.ByLocalOS(runtime.GOOS).Apply(pkgLayout.Pkg)
	if err != nil {
		return DeployResult{}, err
	}

	variableConfig, err := getPopulatedVariableConfig(ctx, pkgLayout.Pkg, opts.SetVariables, opts.IsInteractive)
	if err != nil {
		return DeployResult{}, err
	}

	if len(opts.Values) > 0 && !feature.IsEnabled(feature.Values) {
		return DeployResult{}, fmt.Errorf("package-level values passed in but \"%s\" feature is not enabled."+
			" Run again with --features=\"%s=true\"", feature.Values, feature.Values)
	}

	// Read the default package values off of the pkgLayout.Pkg.Values.Files.
	// Resolve values file paths relative to the package directory
	valueFilePaths := make([]string, len(pkgLayout.Pkg.Values.Files))
	for i, vf := range pkgLayout.Pkg.Values.Files {
<<<<<<< HEAD
		valueFilePaths[i] = filepath.Join(pkgLayout.DirPath(), vf)
=======
		valueFilePaths[i] = filepath.Join(pkgLayout.DirPath(), layout.ValuesDir, vf)
>>>>>>> fb70fccd
	}
	vals, err := value.ParseFiles(ctx, valueFilePaths, value.ParseFilesOptions{})
	if err != nil {
		return DeployResult{}, err
	}
	// Package defaults are overridden by deploy values.
	vals.DeepMerge(opts.Values)
	l.Debug("package values", "values", vals)

	d := deployer{
		vc:   variableConfig,
		vals: vals,
	}

	// During deploy we disable
	defer d.resetRegistryHPA(ctx)
	l.Debug("variables populated", "time", time.Since(start))

	deployedComponents, err := d.deployComponents(ctx, pkgLayout, opts)
	if err != nil {
		return DeployResult{}, err
	}
	if len(deployedComponents) == 0 {
		l.Warn("no components were selected for deployment. Inspect the package to view the available components and select components interactively or by name with \"--components\"")
	}
	l.Debug("deployment complete", "duration", time.Since(start))

	// assemble the result
	deployResult := DeployResult{
		DeployedComponents: deployedComponents,
		VariableConfig:     d.vc,
		Values:             d.vals,
	}
	return deployResult, nil
}

func (d *deployer) resetRegistryHPA(ctx context.Context) {
	l := logger.From(ctx)
	if d.c != nil && d.hpaModified {
		if err := d.c.EnableRegHPAScaleDown(ctx); err != nil {
			l.Debug("unable to reenable the registry HPA scale down", "error", err.Error())
		}
	}
}

func (d *deployer) isConnectedToCluster() bool {
	return d.c != nil
}

func (d *deployer) deployComponents(ctx context.Context, pkgLayout *layout.PackageLayout, opts DeployOptions) ([]state.DeployedComponent, error) {
	l := logger.From(ctx)
	deployedComponents := []state.DeployedComponent{}
	cwd, err := os.Getwd()
	if err != nil {
		return nil, fmt.Errorf("failed to get working directory: %w", err)
	}

	for _, component := range pkgLayout.Pkg.Components {
		packageGeneration := 1
		// Connect to cluster if a component requires it.
		if component.RequiresCluster() {
			if !d.isConnectedToCluster() {
				timeout := cluster.DefaultTimeout
				if pkgLayout.Pkg.IsInitConfig() {
					timeout = 5 * time.Minute
				}
				connectCtx, cancel := context.WithTimeout(ctx, timeout)
				defer cancel()
				var err error
				d.c, err = cluster.NewWithWait(connectCtx)
				if err != nil {
					return nil, fmt.Errorf("unable to connect to the Kubernetes cluster: %w", err)
				}
				if err := d.verifyPackageIsDeployable(ctx, pkgLayout.Pkg); err != nil {
					return nil, fmt.Errorf("package is not deployable to this system: %w", err)
				}
			}
			// If this package has been deployed before, increment the package generation within the secret
			//nolint: errcheck // this may be the first time deploying the package therefore it will not exist
			if existingDeployedPackage, _ := d.c.GetDeployedPackage(ctx, pkgLayout.Pkg.Metadata.Name, state.WithPackageNamespaceOverride(opts.NamespaceOverride)); existingDeployedPackage != nil {
				packageGeneration = existingDeployedPackage.Generation + 1
			}
		}

		deployedComponent := state.DeployedComponent{
			Name:               component.Name,
			Status:             state.ComponentStatusDeploying,
			ObservedGeneration: packageGeneration,
		}

		// Ensure we don't overwrite any installedCharts data when updating the package secret
		if d.isConnectedToCluster() {
			installedCharts, err := d.c.GetInstalledChartsForComponent(ctx, pkgLayout.Pkg.Metadata.Name, component)
			if err != nil {
				l.Debug("unable to fetch installed Helm charts", "component", component.Name, "error", err.Error())
			}
			deployedComponent.InstalledCharts = installedCharts
		}

		deployedComponents = append(deployedComponents, deployedComponent)
		idx := len(deployedComponents) - 1
		if d.isConnectedToCluster() {
			if _, err := d.c.RecordPackageDeployment(ctx, pkgLayout.Pkg, deployedComponents, packageGeneration, state.WithPackageNamespaceOverride(opts.NamespaceOverride)); err != nil {
				l.Debug("unable to record package deployment", "component", component.Name, "error", err.Error())
			}
		}
		var charts []state.InstalledChart
		var deployErr error
		if pkgLayout.Pkg.IsInitConfig() {
			charts, deployErr = d.deployInitComponent(ctx, pkgLayout, component, opts)
		} else {
			charts, deployErr = d.deployComponent(ctx, pkgLayout, component, false, false, opts)
		}

		onDeploy := component.Actions.OnDeploy

		onFailure := func() {
			if err := actions.Run(ctx, cwd, onDeploy.Defaults, onDeploy.OnFailure, d.vc, d.vals); err != nil {
				l.Debug("unable to run component failure action", "error", err.Error())
			}
		}

		if deployErr != nil {
			cleanup := func(ctx context.Context) {
				onFailure()
				l.Debug("component deployment failed", "component", component.Name, "error", deployErr.Error())
				deployedComponents[idx].Status = state.ComponentStatusFailed
				deployedComponents[idx].InstalledCharts = state.MergeInstalledChartsForComponent(deployedComponents[idx].InstalledCharts, charts, true)
				if d.isConnectedToCluster() {
					if _, err := d.c.RecordPackageDeployment(ctx, pkgLayout.Pkg, deployedComponents, packageGeneration, state.WithPackageNamespaceOverride(opts.NamespaceOverride)); err != nil {
						l.Debug("unable to record package deployment", "component", component.Name, "error", err.Error())
					}
				}
			}
			select {
			case <-ctx.Done():
				// Use background context here in order to ensure the cleanup logic can run when the context is cancelled
				cleanup(context.Background())
				return nil, fmt.Errorf("context cancelled while deploying component %q: %w", component.Name, deployErr)
			default:
				cleanup(ctx)
				return nil, fmt.Errorf("unable to deploy component %q: %w", component.Name, deployErr)
			}
		}

		// Update the package secret to indicate that we successfully deployed this component
		deployedComponents[idx].InstalledCharts = state.MergeInstalledChartsForComponent(deployedComponents[idx].InstalledCharts, charts, false)
		deployedComponents[idx].Status = state.ComponentStatusSucceeded
		if d.isConnectedToCluster() {
			if _, err := d.c.RecordPackageDeployment(ctx, pkgLayout.Pkg, deployedComponents, packageGeneration, state.WithPackageNamespaceOverride(opts.NamespaceOverride)); err != nil {
				l.Debug("unable to record package deployment", "component", component.Name, "error", err.Error())
			}
		}

		if err := actions.Run(ctx, cwd, onDeploy.Defaults, onDeploy.OnSuccess, d.vc, d.vals); err != nil {
			onFailure()
			return nil, fmt.Errorf("unable to run component success action: %w", err)
		}
	}

	return deployedComponents, nil
}

func (d *deployer) deployInitComponent(ctx context.Context, pkgLayout *layout.PackageLayout, component v1alpha1.ZarfComponent, opts DeployOptions) ([]state.InstalledChart, error) {
	l := logger.From(ctx)
	hasExternalRegistry := opts.RegistryInfo.Address != ""
	isSeedRegistry := component.Name == "zarf-seed-registry"
	isRegistry := component.Name == "zarf-registry"
	isInjector := component.Name == "zarf-injector"
	isAgent := component.Name == "zarf-agent"

	// Always init the state before the first component that requires the cluster (on most deployments, the zarf-seed-registry)
	if component.RequiresCluster() && d.s == nil {
		applianceMode := false
		for _, component := range pkgLayout.Pkg.Components {
			if component.Name == "k3s" {
				applianceMode = true
			}
		}
		var err error
		d.s, err = d.c.InitState(ctx, cluster.InitStateOptions{
			GitServer:      opts.GitServer,
			RegistryInfo:   opts.RegistryInfo,
			ArtifactServer: opts.ArtifactServer,
			ApplianceMode:  applianceMode,
			StorageClass:   opts.StorageClass,
		})
		if err != nil {
			return nil, fmt.Errorf("unable to initialize Zarf state: %w", err)
		}
	}

	if hasExternalRegistry && (isSeedRegistry || isInjector || isRegistry) {
		l.Info("skipping init package component since external registry information was provided", "component", component.Name)
		return nil, nil
	}

	if isRegistry {
		// If we are deploying the registry then mark the HPA as "modified" to set it to Min later
		d.hpaModified = true
	}

	// Before deploying the seed registry, start the injector
	if isSeedRegistry {
		err := d.c.StartInjection(ctx, pkgLayout.DirPath(), pkgLayout.GetImageDirPath(), component.Images, d.s.RegistryInfo.NodePort, pkgLayout.Pkg.Metadata.Name)
		if err != nil {
			return nil, err
		}
	}

	// Skip image checksum if component is agent.
	// Skip image push if component is seed registry.
	charts, err := d.deployComponent(ctx, pkgLayout, component, isAgent, isSeedRegistry, opts)
	if err != nil {
		return nil, err
	}

	// Do cleanup for when we inject the seed registry during initialization
	if isSeedRegistry {
		if err := d.c.StopInjection(ctx); err != nil {
			return nil, fmt.Errorf("failed to delete injector resources: %w", err)
		}
	}

	return charts, nil
}

func (d *deployer) deployComponent(ctx context.Context, pkgLayout *layout.PackageLayout, component v1alpha1.ZarfComponent, noImgChecksum bool, noImgPush bool, opts DeployOptions) (_ []state.InstalledChart, err error) {
	l := logger.From(ctx)
	start := time.Now()

	l.Info("deploying component", "name", component.Name)

	hasImages := len(component.Images) > 0 && !noImgPush
	hasCharts := len(component.Charts) > 0
	hasManifests := len(component.Manifests) > 0
	hasRepos := len(component.Repos) > 0
	hasFiles := len(component.Files) > 0

	onDeploy := component.Actions.OnDeploy
	cwd, err := os.Getwd()
	if err != nil {
		return nil, fmt.Errorf("failed to get working directory: %w", err)
	}

	if component.RequiresCluster() {
		// Setup the state in the config
		if d.s == nil {
			var err error
			d.s, err = setupState(ctx, d.c, pkgLayout.Pkg)
			if err != nil {
				return nil, err
			}
		}

		// Disable the registry HPA scale down if we are deploying images and it is not already disabled
		if hasImages && !d.hpaModified && d.s.RegistryInfo.IsInternal() {
			if err := d.c.DisableRegHPAScaleDown(ctx); err != nil {
				l.Debug("unable to disable the registry HPA scale down", "error", err.Error())
			} else {
				d.hpaModified = true
			}
		}
	}

	applicationTemplates, err := ptmpl.GetZarfTemplates(ctx, component.Name, d.s)
	if err != nil {
		return nil, err
	}
	d.vc.SetApplicationTemplates(applicationTemplates)

	// Populate objects available to templates in before actions
	if err := actions.Run(ctx, cwd, onDeploy.Defaults, onDeploy.Before, d.vc, d.vals); err != nil {
		return nil, fmt.Errorf("unable to run component before action: %w", err)
	}

	if hasFiles {
		if err := processComponentFiles(ctx, pkgLayout, component, d.vc, d.vals); err != nil {
			return nil, fmt.Errorf("unable to process the component files: %w", err)
		}
	}

	if hasImages {
		refs := []transform.Image{}
		for _, img := range component.Images {
			ref, err := transform.ParseImageRef(img)
			if err != nil {
				return nil, fmt.Errorf("failed to create ref for image %s: %w", img, err)
			}
			refs = append(refs, ref)
		}
		pushConfig := images.PushConfig{
			OCIConcurrency:        opts.OCIConcurrency,
			SourceDirectory:       pkgLayout.GetImageDirPath(),
			RegistryInfo:          d.s.RegistryInfo,
			ImageList:             refs,
			PlainHTTP:             opts.PlainHTTP,
			NoChecksum:            noImgChecksum,
			Arch:                  pkgLayout.Pkg.Build.Architecture,
			Retries:               opts.Retries,
			InsecureSkipTLSVerify: opts.InsecureSkipTLSVerify,
			Cluster:               d.c,
		}
		err := images.Push(ctx, pushConfig)
		if err != nil {
			return nil, fmt.Errorf("unable to push images to the registry: %w", err)
		}
	}

	if hasRepos {
		if err := pushComponentReposToRegistry(ctx, component, pkgLayout, d.s.GitServer, d.c, opts.Retries); err != nil {
			return nil, fmt.Errorf("unable to push the repos to the repository: %w", err)
		}
	}

	g, gCtx := errgroup.WithContext(ctx)
	for idx, data := range component.DataInjections {
		tmpDir, err := utils.MakeTempDir(config.CommonOptions.TempDirectory)
		if err != nil {
			return nil, err
		}
		defer func() {
			err = errors.Join(err, os.RemoveAll(tmpDir))
		}()
		dataInjectionsPath, err := pkgLayout.GetComponentDir(ctx, tmpDir, component.Name, layout.DataComponentDir)
		if err != nil {
			return nil, err
		}
		g.Go(func() error {
			return d.c.HandleDataInjection(gCtx, data, dataInjectionsPath, idx)
		})
	}

	charts := []state.InstalledChart{}
	if hasCharts {
		helmCharts, err := d.installCharts(ctx, pkgLayout, component, opts)
		charts = append(charts, helmCharts...)
		if err != nil {
			return charts, err
		}
	}

	if hasManifests {
		chartsFromManifests, err := d.installManifests(ctx, pkgLayout, component, opts)
		charts = append(charts, chartsFromManifests...)
		if err != nil {
			return charts, err
		}
	}

	// Populate objects available to templates in after actions
	if err := actions.Run(ctx, cwd, onDeploy.Defaults, onDeploy.After, d.vc, d.vals); err != nil {
		return charts, fmt.Errorf("unable to run component after action: %w", err)
	}

	if len(component.HealthChecks) > 0 {
		healthCheckContext, cancel := context.WithTimeout(ctx, opts.Timeout)
		defer cancel()
		l.Info("running health checks")
		if err := healthchecks.Run(healthCheckContext, d.c.Watcher, component.HealthChecks); err != nil {
			return charts, fmt.Errorf("health checks failed: %w", err)
		}
	}

	if err := g.Wait(); err != nil {
		return charts, err
	}
	l.Debug("done deploying component", "name", component.Name, "duration", time.Since(start))
	return charts, nil
}

func (d *deployer) installCharts(ctx context.Context, pkgLayout *layout.PackageLayout, component v1alpha1.ZarfComponent, opts DeployOptions) (_ []state.InstalledChart, err error) {
	l := logger.From(ctx)
	installedCharts := []state.InstalledChart{}

	tmpDir, err := utils.MakeTempDir(config.CommonOptions.TempDirectory)
	if err != nil {
		return nil, err
	}
	defer func() {
		err = errors.Join(err, os.RemoveAll(tmpDir))
	}()

	chartDir, err := pkgLayout.GetComponentDir(ctx, tmpDir, component.Name, layout.ChartsComponentDir)
	if err != nil {
		return nil, err
	}
	valuesDir, err := pkgLayout.GetComponentDir(ctx, tmpDir, component.Name, layout.ValuesComponentDir)
	if err != nil && !errors.Is(err, os.ErrNotExist) {
		return nil, fmt.Errorf("failed to get values: %w", err)
	}

	for _, chart := range component.Charts {
		// Do not wait for the chart to be ready if data injections are present.
		if len(component.DataInjections) > 0 {
			chart.NoWait = true
		}

		// zarf magic for the value file
		for idx := range chart.ValuesFiles {
			valueFilePath := helm.StandardValuesName(valuesDir, chart, idx)
			if err := d.vc.ReplaceTextTemplate(valueFilePath); err != nil {
				return installedCharts, err
			}
		}

		valuesOverrides, err := generateValuesOverrides(ctx, chart, component.Name, overrideOpts{
			variableConfig:     d.vc,
			values:             d.vals,
			valuesOverridesMap: opts.ValuesOverridesMap,
		})
		if err != nil {
			return installedCharts, err
		}
		l.Debug("overrides generated", "values", valuesOverrides, "count", len(valuesOverrides))

		helmOpts := helm.InstallUpgradeOptions{
			AdoptExistingResources: opts.AdoptExistingResources,
			VariableConfig:         d.vc,
			State:                  d.s,
			Cluster:                d.c,
			AirgapMode:             !pkgLayout.Pkg.Metadata.YOLO,
			Timeout:                opts.Timeout,
			PkgName:                pkgLayout.Pkg.Metadata.Name,
			NamespaceOverride:      opts.NamespaceOverride,
			IsInteractive:          opts.IsInteractive,
		}
		helmChart, values, err := helm.LoadChartData(chart, chartDir, valuesDir, valuesOverrides)
		if err != nil {
			return installedCharts, fmt.Errorf("failed to load chart data: %w", err)
		}
		l.Debug("loaded chart",
			"metadata", helmChart.Metadata,
			"chartValues", helmChart.Values,
			"valuesOverrides", values,
			"countValuesOverrides", len(values),
		)

		connectStrings, installedChartName, err := helm.InstallOrUpgradeChart(ctx, chart, helmChart, values, helmOpts)
		if err != nil {
			installedCharts = append(installedCharts, state.InstalledChart{Namespace: chart.Namespace, ChartName: installedChartName, ConnectStrings: connectStrings, Status: state.ChartStatusFailed})
			return installedCharts, err
		}
		installedCharts = append(installedCharts, state.InstalledChart{Namespace: chart.Namespace, ChartName: installedChartName, ConnectStrings: connectStrings, Status: state.ChartStatusSucceeded})
	}

	return installedCharts, nil
}

func (d *deployer) installManifests(ctx context.Context, pkgLayout *layout.PackageLayout, component v1alpha1.ZarfComponent, opts DeployOptions) (_ []state.InstalledChart, err error) {
	l := logger.From(ctx)
	tmpDir, err := utils.MakeTempDir(config.CommonOptions.TempDirectory)
	if err != nil {
		return nil, err
	}
	defer func() {
		err = errors.Join(err, os.RemoveAll(tmpDir))
	}()
	manifestDir, err := pkgLayout.GetComponentDir(ctx, tmpDir, component.Name, layout.ManifestsComponentDir)
	if err != nil {
		return nil, err
	}

	installedCharts := []state.InstalledChart{}
	for _, manifest := range component.Manifests {
		for idx := range manifest.Files {
			if helpers.InvalidPath(filepath.Join(manifestDir, manifest.Files[idx])) {
				// The path is likely invalid because of how we compose OCI components, add an index suffix to the filename
				manifest.Files[idx] = fmt.Sprintf("%s-%d.yaml", manifest.Name, idx)
				if helpers.InvalidPath(filepath.Join(manifestDir, manifest.Files[idx])) {
					return installedCharts, fmt.Errorf("unable to find manifest file %s", manifest.Files[idx])
				}
			}
			if manifest.IsTemplate() {
				path := filepath.Join(manifestDir, manifest.Files[idx])
				l.Debug("start manifest template", "manifest", manifest.Name, "path", path)

				objs := template.NewObjects(d.vals).
					WithPackage(pkgLayout.Pkg).
					WithBuild(pkgLayout.Pkg.Build).
					WithVariables(d.vc.GetSetVariableMap()).
					WithConstants(d.vc.GetConstants())
				err := template.ApplyToFile(ctx, path, path, objs)
				if err != nil {
					return nil, err
				}
			}
		}
		// Move kustomizations to files now
		for idx := range manifest.Kustomizations {
			kustomization := fmt.Sprintf("kustomization-%s-%d.yaml", manifest.Name, idx)
			manifest.Files = append(manifest.Files, kustomization)
		}

		if manifest.Namespace == "" {
			// Helm gets sad when you don't provide a namespace even though we aren't using helm templating
			manifest.Namespace = corev1.NamespaceDefault
		}

		// Create a helmChart and helm cfg from a given Zarf Manifest.
		chart, helmChart, err := helm.ChartFromZarfManifest(manifest, manifestDir, pkgLayout.Pkg.Metadata.Name, component.Name)
		if err != nil {
			return installedCharts, err
		}
		helmOpts := helm.InstallUpgradeOptions{
			AdoptExistingResources: opts.AdoptExistingResources,
			VariableConfig:         d.vc,
			State:                  d.s,
			Cluster:                d.c,
			AirgapMode:             !pkgLayout.Pkg.Metadata.YOLO,
			Timeout:                opts.Timeout,
			PkgName:                pkgLayout.Pkg.Metadata.Name,
			NamespaceOverride:      opts.NamespaceOverride,
			IsInteractive:          opts.IsInteractive,
		}

		// Install the chart.
		connectStrings, installedChartName, err := helm.InstallOrUpgradeChart(ctx, chart, helmChart, nil, helmOpts)
		if err != nil {
			installedCharts = append(installedCharts, state.InstalledChart{Namespace: manifest.Namespace, ChartName: installedChartName, ConnectStrings: connectStrings, Status: state.ChartStatusFailed})
			return installedCharts, err
		}
		installedCharts = append(installedCharts, state.InstalledChart{Namespace: manifest.Namespace, ChartName: installedChartName, ConnectStrings: connectStrings, Status: state.ChartStatusSucceeded})
	}

	return installedCharts, nil
}

func (d *deployer) verifyPackageIsDeployable(ctx context.Context, pkg v1alpha1.ZarfPackage) error {
	if err := verifyClusterCompatibility(ctx, d.c, pkg); err != nil {
		if errors.Is(err, lang.ErrUnableToCheckArch) {
			logger.From(ctx).Warn("unable to validate package architecture", "error", err)
		} else {
			return err
		}
	}

	s, err := d.c.LoadState(ctx)
	if err != nil {
		// don't return the err here as state may not yet be setup
		return nil
	}
	return pki.CheckForExpiredCert(ctx, s.AgentTLS)
}

func setupState(ctx context.Context, c *cluster.Cluster, pkg v1alpha1.ZarfPackage) (*state.State, error) {
	l := logger.From(ctx)
	// If we are touching K8s, make sure we can talk to it once per deployment
	l.Debug("loading the Zarf State from the Kubernetes cluster")

	s, err := c.LoadState(ctx)
	// We ignore the error if in YOLO mode because Zarf should not be initiated.
	if err != nil && !pkg.Metadata.YOLO {
		return nil, err
	}
	// Only ignore state load error in yolo mode when secret could not be found.
	if err != nil && !kerrors.IsNotFound(err) && pkg.Metadata.YOLO {
		return nil, err
	}
	if s == nil && pkg.Metadata.YOLO {
		s = &state.State{}
		// YOLO mode, so minimal state needed
		s.Distro = "YOLO"

		l.Info("creating the Zarf namespace")
		zarfNamespace := cluster.NewZarfManagedApplyNamespace(state.ZarfNamespaceName)
		_, err = c.Clientset.CoreV1().Namespaces().Apply(ctx, zarfNamespace, metav1.ApplyOptions{Force: true, FieldManager: cluster.FieldManagerName})
		if err != nil {
			return nil, fmt.Errorf("unable to apply the Zarf namespace: %w", err)
		}
	}
	if s == nil {
		return nil, errors.New("cluster state should not be nil")
	}
	if pkg.Metadata.YOLO && s.Distro != "YOLO" {
		l.Warn("This package is in YOLO mode, but the cluster was already initialized with 'zarf init'. " +
			"This may cause issues if the package does not exclude any charts or manifests from the Zarf Agent using " +
			"the pod or namespace label `zarf.dev/agent: ignore'.")
	}

	return s, nil
}

func verifyClusterCompatibility(ctx context.Context, c *cluster.Cluster, pkg v1alpha1.ZarfPackage) error {
	// Ignore this check if the package contains no images
	if !pkg.HasImages() {
		return nil
	}

	// Get node architectures
	nodeList, err := c.Clientset.CoreV1().Nodes().List(ctx, metav1.ListOptions{})
	if err != nil {
		return lang.ErrUnableToCheckArch
	}
	if len(nodeList.Items) == 0 {
		return lang.ErrUnableToCheckArch
	}
	archMap := map[string]bool{}
	for _, node := range nodeList.Items {
		archMap[node.Status.NodeInfo.Architecture] = true
	}
	architectures := []string{}
	for arch := range archMap {
		architectures = append(architectures, arch)
	}

	// Check if the package architecture and the cluster architecture are the same.
	if !slices.Contains(architectures, pkg.Metadata.Architecture) {
		return fmt.Errorf(lang.CmdPackageDeployValidateArchitectureErr, pkg.Metadata.Architecture, strings.Join(architectures, ", "))
	}

	return nil
}

func processComponentFiles(ctx context.Context, pkgLayout *layout.PackageLayout, component v1alpha1.ZarfComponent, variableConfig *variables.VariableConfig, values value.Values) (err error) {
	l := logger.From(ctx)
	start := time.Now()
	l.Info("copying files", "count", len(component.Files))

	tmpdir, err := utils.MakeTempDir(config.CommonOptions.TempDirectory)
	if err != nil {
		return err
	}
	defer func() {
		err = errors.Join(err, os.RemoveAll(tmpdir))
	}()

	filesDir, err := pkgLayout.GetComponentDir(ctx, tmpdir, component.Name, layout.FilesComponentDir)
	if err != nil {
		return err
	}

	for fileIdx, file := range component.Files {
		l.Info("loading file", "name", file.Target)

		fileLocation := filepath.Join(filesDir, strconv.Itoa(fileIdx), filepath.Base(file.Target))
		if helpers.InvalidPath(fileLocation) {
			fileLocation = filepath.Join(filesDir, strconv.Itoa(fileIdx))
		}

		// If a shasum is specified check it again on deployment as well
		if file.Shasum != "" {
			l.Debug("Validating SHASUM", "file", file.Target)
			if err := helpers.SHAsMatch(fileLocation, file.Shasum); err != nil {
				return err
			}
		}

		// Replace temp target directory and home directory
		target, err := config.GetAbsHomePath(strings.Replace(file.Target, "###ZARF_TEMP###", pkgLayout.DirPath(), 1))
		if err != nil {
			return err
		}
		file.Target = target

		fileList := []string{}
		if helpers.IsDir(fileLocation) {
			files, err := helpers.RecursiveFileList(fileLocation, nil, false)
			if err != nil {
				return err
			}
			fileList = append(fileList, files...)
		} else {
			fileList = append(fileList, fileLocation)
		}

		for _, subFile := range fileList {
			// Check if the file looks like a text file
			isText, err := helpers.IsTextFile(subFile)
			if err != nil {
				return err
			}

			// If the file is a text file, template it
			if isText {
				l.Debug("template file", "name", file.Target)
				if err := variableConfig.ReplaceTextTemplate(subFile); err != nil {
					return fmt.Errorf("unable to template file %s: %w", subFile, err)
				}
			}
			// If the file has go-templating enabled, apply templates.
			if file.IsTemplate() {
				l.Debug("templates enabled, processing file", "name", file.Target)
				objs := template.NewObjects(values).
					WithPackage(pkgLayout.Pkg).
					WithBuild(pkgLayout.Pkg.Build).
					WithVariables(variableConfig.GetSetVariableMap()).
					WithConstants(variableConfig.GetConstants())
				err = template.ApplyToFile(ctx, subFile, subFile, objs)
				if err != nil {
					return err
				}
			}
		}

		// Copy the file to the destination
		l.Debug("saving file", "name", file.Target)
		err = helpers.CreatePathAndCopy(fileLocation, file.Target)
		if err != nil {
			return fmt.Errorf("unable to copy file %s to %s: %w", fileLocation, file.Target, err)
		}

		// Loop over all symlinks and create them
		for _, link := range file.Symlinks {
			// Try to remove the filepath if it exists
			if err := os.RemoveAll(link); err != nil {
				return fmt.Errorf("failed to existing file at symlink location %s: %w", link, err)
			}
			// Make sure the parent directory exists
			if err := helpers.CreateParentDirectory(link); err != nil {
				return fmt.Errorf("failed to create parent directory for %s: %w", link, err)
			}
			// Create the symlink
			err := os.Symlink(file.Target, link)
			if err != nil {
				return fmt.Errorf("unable to create symlink %s->%s: %w", link, file.Target, err)
			}
		}
	}

	l.Debug("done copying files", "duration", time.Since(start))

	return nil
}<|MERGE_RESOLUTION|>--- conflicted
+++ resolved
@@ -129,11 +129,7 @@
 	// Resolve values file paths relative to the package directory
 	valueFilePaths := make([]string, len(pkgLayout.Pkg.Values.Files))
 	for i, vf := range pkgLayout.Pkg.Values.Files {
-<<<<<<< HEAD
-		valueFilePaths[i] = filepath.Join(pkgLayout.DirPath(), vf)
-=======
 		valueFilePaths[i] = filepath.Join(pkgLayout.DirPath(), layout.ValuesDir, vf)
->>>>>>> fb70fccd
 	}
 	vals, err := value.ParseFiles(ctx, valueFilePaths, value.ParseFilesOptions{})
 	if err != nil {
