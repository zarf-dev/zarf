--- conflicted
+++ resolved
@@ -75,13 +75,11 @@
 	l := logger.From(ctx)
 	l.Info("starting deploy", "package", pkgLayout.Pkg.Metadata.Name)
 	start := time.Now()
-<<<<<<< HEAD
 	if opts.NamespaceOverride != "" {
 		if err := OverridePackageNamespace(pkgLayout.Pkg, opts.NamespaceOverride); err != nil {
 			return nil, err
 		}
 	}
-=======
 
 	if opts.Retries == 0 {
 		opts.Retries = config.ZarfDefaultRetries
@@ -90,7 +88,6 @@
 		opts.Timeout = config.ZarfDefaultTimeout
 	}
 
->>>>>>> bc926ee3
 	variableConfig, err := getPopulatedVariableConfig(ctx, pkgLayout.Pkg, opts.SetVariables)
 	if err != nil {
 		return nil, err
