--- conflicted
+++ resolved
@@ -472,27 +472,15 @@
 }
 
 // validatePackageArchitecture validates that the package architecture matches the target cluster architecture.
-<<<<<<< HEAD
-func (p *Packager) validatePackageArchitecture() error {
-	// Ignore this check if the architecture is explicitly "multi"
-	if p.arch != "multi" {
-		// Attempt to connect to a cluster to get the architecture.
-		if cluster, err := cluster.NewCluster(); err == nil {
-			clusterArch, err := cluster.GetArchitecture()
-			if err != nil {
-				return lang.ErrUnableToCheckArch
-			}
-=======
 func (p *Packager) validatePackageArchitecture() (err error) {
 	// Ignore this check if the package architecture is explicitly "multi"
 	if p.arch == "multi" {
 		return nil
 	}
->>>>>>> 314e07cd
 
 	// Fetch cluster architecture only if we're already connected to a cluster.
 	if p.cluster != nil {
-		clusterArch, err := p.cluster.Kube.GetArchitecture()
+		clusterArch, err := p.cluster.GetArchitecture()
 		if err != nil {
 			return lang.ErrUnableToCheckArch
 		}
