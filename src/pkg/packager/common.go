--- conflicted
+++ resolved
@@ -146,40 +146,6 @@
 	return nil
 }
 
-<<<<<<< HEAD
-func (p *Packager) pkgArch() string {
-	return config.GetArch(p.cfg.Pkg.Metadata.Architecture, p.cfg.Pkg.Build.Architecture)
-}
-
-// GetInitPackageName returns the formatted name of the init package.
-func GetInitPackageName(arch string) string {
-	if arch == "" {
-		// No package has been loaded yet so lookup GetArch() with no package info
-		arch = config.GetArch()
-	}
-	return fmt.Sprintf("zarf-init-%s-%s.tar.zst", arch, config.CLIVersion)
-}
-
-// GetPackageName returns the formatted name of the package.
-func (p *Packager) GetPackageName() string {
-	packageName := p.cfg.Pkg.Metadata.Name
-	suffix := "tar.zst"
-	if p.cfg.Pkg.Metadata.Uncompressed {
-		suffix = "tar"
-	}
-
-	packageFileName := fmt.Sprintf("%s%s-%s", config.ZarfPackagePrefix, packageName, p.cfg.Pkg.Build.Architecture)
-	if p.cfg.Pkg.Build.Differential {
-		packageFileName = fmt.Sprintf("%s-%s-differential-%s", packageFileName, p.cfg.CreateOpts.DifferentialData.DifferentialPackageVersion, p.cfg.Pkg.Metadata.Version)
-	} else if p.cfg.Pkg.Metadata.Version != "" {
-		packageFileName = fmt.Sprintf("%s-%s", packageFileName, p.cfg.Pkg.Metadata.Version)
-	}
-
-	return fmt.Sprintf("%s.%s", packageFileName, suffix)
-}
-
-=======
->>>>>>> 1ec88490
 // ClearTempPaths removes the temp directory and any files within it.
 func (p *Packager) ClearTempPaths() {
 	// Remove the temp directory, but don't throw an error if it fails
@@ -251,13 +217,8 @@
 
 // validatePackageArchitecture validates that the package architecture matches the target cluster architecture.
 func (p *Packager) validatePackageArchitecture() error {
-<<<<<<< HEAD
 	// Ignore this check if we don't have a cluster connection, or the package contains no images
 	if !p.isConnectedToCluster() || !p.hasImages() {
-=======
-	// Ignore this check if the architecture is explicitly "multi", we don't have a cluster connection, or the package contains no images
-	if p.cfg.Pkg.Metadata.Architecture == "multi" || !p.isConnectedToCluster() || !p.hasImages() {
->>>>>>> 1ec88490
 		return nil
 	}
 
@@ -267,13 +228,8 @@
 	}
 
 	// Check if the package architecture and the cluster architecture are the same.
-<<<<<<< HEAD
-	if !slices.Contains(clusterArchitectures, p.pkgArch()) {
-		return fmt.Errorf(lang.CmdPackageDeployValidateArchitectureErr, p.pkgArch(), strings.Join(clusterArchitectures, ", "))
-=======
 	if !slices.Contains(clusterArchitectures, p.cfg.Pkg.Metadata.Architecture) {
 		return fmt.Errorf(lang.CmdPackageDeployValidateArchitectureErr, p.cfg.Pkg.Metadata.Architecture, strings.Join(clusterArchitectures, ", "))
->>>>>>> 1ec88490
 	}
 
 	return nil
@@ -311,77 +267,4 @@
 	}
 
 	return nil
-<<<<<<< HEAD
-}
-
-func (p *Packager) archivePackage(destinationTarball string) error {
-	spinner := message.NewProgressSpinner("Writing %s to %s", p.layout.Base, destinationTarball)
-	defer spinner.Stop()
-
-	// Make the archive
-	archiveSrc := []string{p.layout.Base + string(os.PathSeparator)}
-	if err := archiver.Archive(archiveSrc, destinationTarball); err != nil {
-		return fmt.Errorf("unable to create package: %w", err)
-	}
-	spinner.Updatef("Wrote %s to %s", p.layout.Base, destinationTarball)
-
-	fi, err := os.Stat(destinationTarball)
-	if err != nil {
-		return fmt.Errorf("unable to read the package archive: %w", err)
-	}
-	spinner.Successf("Package saved to %q", destinationTarball)
-
-	// Convert Megabytes to bytes.
-	chunkSize := p.cfg.CreateOpts.MaxPackageSizeMB * 1000 * 1000
-
-	// If a chunk size was specified and the package is larger than the chunk size, split it into chunks.
-	if p.cfg.CreateOpts.MaxPackageSizeMB > 0 && fi.Size() > int64(chunkSize) {
-		if fi.Size()/int64(chunkSize) > 999 {
-			return fmt.Errorf("unable to split the package archive into multiple files: must be less than 1,000 files")
-		}
-		message.Notef("Package is larger than %dMB, splitting into multiple files", p.cfg.CreateOpts.MaxPackageSizeMB)
-		err := utils.SplitFile(destinationTarball, chunkSize)
-		if err != nil {
-			return fmt.Errorf("unable to split the package archive into multiple files: %w", err)
-		}
-	}
-	return nil
-}
-
-func (p *Packager) signPackage(signingKeyPath, signingKeyPassword string) error {
-	p.layout = p.layout.AddSignature(signingKeyPath)
-	passwordFunc := func(_ bool) ([]byte, error) {
-		if signingKeyPassword != "" {
-			return []byte(signingKeyPassword), nil
-		}
-		if !config.CommonOptions.Confirm {
-			return interactive.PromptSigPassword()
-		}
-		return nil, nil
-	}
-	_, err := utils.CosignSignBlob(p.layout.ZarfYAML, p.layout.Signature, signingKeyPath, passwordFunc)
-	if err != nil {
-		return fmt.Errorf("unable to sign the package: %w", err)
-	}
-	return nil
-}
-
-func (p *Packager) stageSBOMViewFiles() error {
-	if p.layout.SBOMs.IsTarball() {
-		return fmt.Errorf("unable to process the SBOM files for this package: %s is a tarball", p.layout.SBOMs.Path)
-	}
-	// If SBOMs were loaded, temporarily place them in the deploy directory
-	sbomDir := p.layout.SBOMs.Path
-	if !utils.InvalidPath(sbomDir) {
-		p.sbomViewFiles, _ = filepath.Glob(filepath.Join(sbomDir, "sbom-viewer-*"))
-		_, err := sbom.OutputSBOMFiles(sbomDir, layout.SBOMDir, "")
-		if err != nil {
-			// Don't stop the deployment, let the user decide if they want to continue the deployment
-			warning := fmt.Sprintf("Unable to process the SBOM files for this package: %s", err.Error())
-			p.warnings = append(p.warnings, warning)
-		}
-	}
-	return nil
-=======
->>>>>>> 1ec88490
 }