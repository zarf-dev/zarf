--- conflicted
+++ resolved
@@ -86,19 +86,12 @@
 		cmdEscaped = helpers.Truncate(cmd, 60, false)
 	}
 
-<<<<<<< HEAD
-	// Apply go-templates in cmds
-	cmd, err = template.Apply(ctx, cmd, tmplObjs)
-	if err != nil {
-		l.Error("could not template cmd", "cmd", cmdEscaped, "err", err.Error())
-=======
 	// Apply go-templates in cmds if templating is enabled
 	if action.ShouldTemplate() {
 		cmd, err = template.Apply(ctx, cmd, tmplObjs)
 		if err != nil {
 			return fmt.Errorf("could not template cmd %s: %w", cmdEscaped, err)
 		}
->>>>>>> 60805f9f
 	}
 
 	l.Info("running command", "cmd", cmdEscaped)
@@ -362,18 +355,11 @@
 			return fmt.Errorf("failed to parse JSON output for setValue %q: %w", setValue.Key, err)
 		}
 		val = parsed
-<<<<<<< HEAD
-	case v1alpha1.SetValueString:
-		val = output
-	default:
-		return fmt.Errorf("unknown setValue type: %s", setValue.Type)
-=======
 	case v1alpha1.SetValueString, "":
 		// Empty Type behaves as v1alpha1.SetValueString
 		val = output
 	default:
 		return fmt.Errorf("unknown setValue type %q for key %q", setValue.Type, setValue.Key)
->>>>>>> 60805f9f
 	}
 	return values.Set(value.Path(setValue.Key), val)
 }