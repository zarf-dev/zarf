// SPDX-License-Identifier: Apache-2.0
// SPDX-FileCopyrightText: 2021-Present The Zarf Authors

// Package sources contains core implementations of the PackageSource interface.
package sources

import (
	"archive/tar"
	"errors"
	"fmt"
	"io"
	"os"
	"path/filepath"

	"github.com/defenseunicorns/zarf/src/pkg/layout"
	"github.com/defenseunicorns/zarf/src/pkg/message"
	"github.com/defenseunicorns/zarf/src/pkg/packager/filters"
	"github.com/defenseunicorns/zarf/src/pkg/utils"
	"github.com/defenseunicorns/zarf/src/pkg/utils/helpers"
	"github.com/defenseunicorns/zarf/src/pkg/zoci"
	"github.com/defenseunicorns/zarf/src/types"
	"github.com/mholt/archiver/v3"
)

var (
	// verify that TarballSource implements PackageSource
	_ PackageSource = (*TarballSource)(nil)
)

// TarballSource is a package source for tarballs.
type TarballSource struct {
	*types.ZarfPackageOptions
}

// LoadPackage loads a package from a tarball.
func (s *TarballSource) LoadPackage(dst *layout.PackagePaths, filter filters.ComponentFilterStrategy, unarchiveAll bool) (pkg types.ZarfPackage, warnings []string, err error) {
	spinner := message.NewProgressSpinner("Loading package from %q", s.PackageSource)
	defer spinner.Stop()

	if s.Shasum != "" {
<<<<<<< HEAD
		if err := utils.SHAsMatch(s.PackageSource, s.Shasum); err != nil {
			return pkg, nil, err
=======
		if err := helpers.SHAsMatch(s.PackageSource, s.Shasum); err != nil {
			return err
>>>>>>> d0bcc204
		}
	}

	pathsExtracted := []string{}

	err = archiver.Walk(s.PackageSource, func(f archiver.File) error {
		if f.IsDir() {
			return nil
		}
		header, ok := f.Header.(*tar.Header)
		if !ok {
			return fmt.Errorf("expected header to be *tar.Header but was %T", f.Header)
		}
		path := header.Name

		dir := filepath.Dir(path)
		if dir != "." {
			if err := os.MkdirAll(filepath.Join(dst.Base, dir), helpers.ReadExecuteAllWriteUser); err != nil {
				return err
			}
		}

		dstPath := filepath.Join(dst.Base, path)
		pathsExtracted = append(pathsExtracted, path)
		dst, err := os.Create(dstPath)
		if err != nil {
			return err
		}
		defer dst.Close()

		_, err = io.Copy(dst, f)
		if err != nil {
			return err
		}

		return nil
	})
	if err != nil {
		return pkg, nil, err
	}

	dst.SetFromPaths(pathsExtracted)

	pkg, warnings, err = dst.ReadZarfYAML()
	if err != nil {
		return pkg, nil, err
	}
	if filter != nil {
		pkg.Components, err = filter.Apply(pkg)
		if err != nil {
			return pkg, nil, err
		}
	}

	if err := dst.MigrateLegacy(); err != nil {
		return pkg, nil, err
	}

	if !dst.IsLegacyLayout() {
		spinner := message.NewProgressSpinner("Validating full package checksums")
		defer spinner.Stop()

		if err := ValidatePackageIntegrity(dst, pkg.Metadata.AggregateChecksum, false); err != nil {
			return pkg, nil, err
		}

		spinner.Success()

		if err := ValidatePackageSignature(dst, s.PublicKeyPath); err != nil {
			return pkg, nil, err
		}
	}

	if unarchiveAll {
		for _, component := range pkg.Components {
			if err := dst.Components.Unarchive(component); err != nil {
				if layout.IsNotLoaded(err) {
					_, err := dst.Components.Create(component)
					if err != nil {
						return pkg, nil, err
					}
				} else {
					return pkg, nil, err
				}
			}
		}

		if dst.SBOMs.Path != "" {
			if err := dst.SBOMs.Unarchive(); err != nil {
				return pkg, nil, err
			}
		}
	}

	spinner.Success()

	return pkg, warnings, nil
}

// LoadPackageMetadata loads a package's metadata from a tarball.
func (s *TarballSource) LoadPackageMetadata(dst *layout.PackagePaths, wantSBOM bool, skipValidation bool) (pkg types.ZarfPackage, warnings []string, err error) {
	if s.Shasum != "" {
<<<<<<< HEAD
		if err := utils.SHAsMatch(s.PackageSource, s.Shasum); err != nil {
			return pkg, nil, err
=======
		if err := helpers.SHAsMatch(s.PackageSource, s.Shasum); err != nil {
			return err
>>>>>>> d0bcc204
		}
	}

	toExtract := zoci.PackageAlwaysPull
	if wantSBOM {
		toExtract = append(toExtract, layout.SBOMTar)
	}
	pathsExtracted := []string{}

	for _, rel := range toExtract {
		if err := archiver.Extract(s.PackageSource, rel, dst.Base); err != nil {
			return pkg, nil, err
		}
		// archiver.Extract will not return an error if the file does not exist, so we must manually check
		if !helpers.InvalidPath(filepath.Join(dst.Base, rel)) {
			pathsExtracted = append(pathsExtracted, rel)
		}
	}

	dst.SetFromPaths(pathsExtracted)

	pkg, warnings, err = dst.ReadZarfYAML()
	if err != nil {
		return pkg, nil, err
	}

	if err := dst.MigrateLegacy(); err != nil {
		return pkg, nil, err
	}

	if !dst.IsLegacyLayout() {
		if wantSBOM {
			spinner := message.NewProgressSpinner("Validating SBOM checksums")
			defer spinner.Stop()

			if err := ValidatePackageIntegrity(dst, pkg.Metadata.AggregateChecksum, true); err != nil {
				return pkg, nil, err
			}

			spinner.Success()
		}

		if err := ValidatePackageSignature(dst, s.PublicKeyPath); err != nil {
			if errors.Is(err, ErrPkgSigButNoKey) && skipValidation {
				message.Warn("The package was signed but no public key was provided, skipping signature validation")
			} else {
				return pkg, nil, err
			}
		}
	}

	if wantSBOM {
		if err := dst.SBOMs.Unarchive(); err != nil {
			return pkg, nil, err
		}
	}

	return pkg, warnings, nil
}

// Collect for the TarballSource is essentially an `mv`
func (s *TarballSource) Collect(dir string) (string, error) {
	dst := filepath.Join(dir, filepath.Base(s.PackageSource))
	return dst, os.Rename(s.PackageSource, dst)
}<|MERGE_RESOLUTION|>--- conflicted
+++ resolved
@@ -15,7 +15,6 @@
 	"github.com/defenseunicorns/zarf/src/pkg/layout"
 	"github.com/defenseunicorns/zarf/src/pkg/message"
 	"github.com/defenseunicorns/zarf/src/pkg/packager/filters"
-	"github.com/defenseunicorns/zarf/src/pkg/utils"
 	"github.com/defenseunicorns/zarf/src/pkg/utils/helpers"
 	"github.com/defenseunicorns/zarf/src/pkg/zoci"
 	"github.com/defenseunicorns/zarf/src/types"
@@ -38,13 +37,8 @@
 	defer spinner.Stop()
 
 	if s.Shasum != "" {
-<<<<<<< HEAD
-		if err := utils.SHAsMatch(s.PackageSource, s.Shasum); err != nil {
-			return pkg, nil, err
-=======
 		if err := helpers.SHAsMatch(s.PackageSource, s.Shasum); err != nil {
-			return err
->>>>>>> d0bcc204
+			return pkg, nil, err
 		}
 	}
 
@@ -147,13 +141,8 @@
 // LoadPackageMetadata loads a package's metadata from a tarball.
 func (s *TarballSource) LoadPackageMetadata(dst *layout.PackagePaths, wantSBOM bool, skipValidation bool) (pkg types.ZarfPackage, warnings []string, err error) {
 	if s.Shasum != "" {
-<<<<<<< HEAD
-		if err := utils.SHAsMatch(s.PackageSource, s.Shasum); err != nil {
-			return pkg, nil, err
-=======
 		if err := helpers.SHAsMatch(s.PackageSource, s.Shasum); err != nil {
-			return err
->>>>>>> d0bcc204
+			return pkg, nil, err
 		}
 	}
 
