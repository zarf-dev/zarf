--- conflicted
+++ resolved
@@ -15,15 +15,9 @@
 	"github.com/defenseunicorns/zarf/src/config"
 	"github.com/defenseunicorns/zarf/src/pkg/layout"
 	"github.com/defenseunicorns/zarf/src/pkg/message"
-<<<<<<< HEAD
-	"github.com/defenseunicorns/zarf/src/pkg/oci"
-	"github.com/defenseunicorns/zarf/src/pkg/packager/filters"
-	"github.com/defenseunicorns/zarf/src/pkg/utils"
-=======
 	"github.com/defenseunicorns/zarf/src/pkg/packager/filters"
 	"github.com/defenseunicorns/zarf/src/pkg/utils"
 	"github.com/defenseunicorns/zarf/src/pkg/zoci"
->>>>>>> 01aa1528
 	"github.com/defenseunicorns/zarf/src/types"
 	"github.com/mholt/archiver/v3"
 )
@@ -40,33 +34,6 @@
 }
 
 // LoadPackage loads a package from an OCI registry.
-<<<<<<< HEAD
-func (s *OCISource) LoadPackage(dst *layout.PackagePaths, filter filters.ComponentFilterStrategy, unarchiveAll bool) (err error) {
-	var pkg types.ZarfPackage
-	layersToPull := []ocispec.Descriptor{}
-
-	message.Debugf("Loading package from %q", s.PackageSource)
-
-	// pull only needed layers if --confirm is set
-	if config.CommonOptions.Confirm {
-		pkg, err = s.FetchZarfYAML()
-		if err != nil {
-			return err
-		}
-		var requested []types.ZarfComponent
-		if filter != nil {
-			requested, err = filter.Apply(pkg)
-			if err != nil {
-				return err
-			}
-		} else {
-			requested = pkg.Components
-		}
-		layersToPull, err = s.LayersFromRequestedComponents(requested)
-		if err != nil {
-			return fmt.Errorf("unable to get published component image layers: %s", err.Error())
-		}
-=======
 func (s *OCISource) LoadPackage(dst *layout.PackagePaths, filter filters.ComponentFilterStrategy, unarchiveAll bool) (pkg types.ZarfPackage, warnings []string, err error) {
 	ctx := context.TODO()
 
@@ -84,7 +51,6 @@
 	layersToPull, err := s.LayersFromRequestedComponents(ctx, pkg.Components)
 	if err != nil {
 		return pkg, nil, fmt.Errorf("unable to get published component image layers: %s", err.Error())
->>>>>>> 01aa1528
 	}
 
 	isPartial := true
