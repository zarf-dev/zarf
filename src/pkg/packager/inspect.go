// SPDX-License-Identifier: Apache-2.0
// SPDX-FileCopyrightText: 2021-Present The Zarf Authors

// Package packager contains functions for interacting with, managing and deploying Zarf packages.
package packager

import (
	"github.com/defenseunicorns/zarf/src/internal/packager/sbom"
	"github.com/defenseunicorns/zarf/src/pkg/utils"
)

// Inspect list the contents of a package.
func (p *Packager) Inspect() (err error) {
	wantSBOM := p.cfg.InspectOpts.ViewSBOM || p.cfg.InspectOpts.SBOMOutputDir != ""

<<<<<<< HEAD
	if err = p.source.LoadPackageMetadata(p.layout, wantSBOM, true); err != nil {
		return err
	}

	p.cfg.Pkg, err = p.layout.ReadZarfYAML(p.layout.ZarfYAML, p.warnings)
=======
	p.cfg.Pkg, p.warnings, err = p.source.LoadPackageMetadata(p.layout, wantSBOM, true)
>>>>>>> 329a1ae1
	if err != nil {
		return err
	}

	utils.ColorPrintYAML(p.cfg.Pkg, nil, false)

	sbomDir := p.layout.SBOMs.Path

	if p.cfg.InspectOpts.SBOMOutputDir != "" {
		out, err := p.layout.SBOMs.OutputSBOMFiles(p.cfg.InspectOpts.SBOMOutputDir, p.cfg.Pkg.Metadata.Name)
		if err != nil {
			return err
		}
		sbomDir = out
	}

	if p.cfg.InspectOpts.ViewSBOM {
		sbom.ViewSBOMFiles(sbomDir)
	}

	return nil
}<|MERGE_RESOLUTION|>--- conflicted
+++ resolved
@@ -13,15 +13,7 @@
 func (p *Packager) Inspect() (err error) {
 	wantSBOM := p.cfg.InspectOpts.ViewSBOM || p.cfg.InspectOpts.SBOMOutputDir != ""
 
-<<<<<<< HEAD
-	if err = p.source.LoadPackageMetadata(p.layout, wantSBOM, true); err != nil {
-		return err
-	}
-
-	p.cfg.Pkg, err = p.layout.ReadZarfYAML(p.layout.ZarfYAML, p.warnings)
-=======
-	p.cfg.Pkg, p.warnings, err = p.source.LoadPackageMetadata(p.layout, wantSBOM, true)
->>>>>>> 329a1ae1
+	p.cfg.Pkg, err = p.source.LoadPackageMetadata(p.layout, wantSBOM, true, p.warnings)
 	if err != nil {
 		return err
 	}
