--- conflicted
+++ resolved
@@ -356,27 +356,13 @@
 }
 
 // getTemplatedChart returns a templated chart.yaml as a string after templating
-<<<<<<< HEAD
-func getTemplatedChart(ctx context.Context, zarfChart v1alpha1.ZarfChart, packagePath string, baseComponentDir string, variableConfig *variables.VariableConfig, kubeVersion string, isInteractive bool) (Resource, common.Values, error) {
-=======
-func getTemplatedChart(ctx context.Context, zarfChart v1alpha1.ZarfChart, componentName string, packagePath string, baseComponentDir string, variableConfig *variables.VariableConfig, vals value.Values, kubeVersion string, isInteractive bool) (Resource, chartutil.Values, error) {
->>>>>>> 81e5becb
+func getTemplatedChart(ctx context.Context, zarfChart v1alpha1.ZarfChart, componentName string, packagePath string, baseComponentDir string, variableConfig *variables.VariableConfig, vals value.Values, kubeVersion string, isInteractive bool) (Resource, common.Values, error) {
 	chartPath := filepath.Join(baseComponentDir, string(layout.ChartsComponentDir))
 	valuesFilePath := filepath.Join(baseComponentDir, string(layout.ValuesComponentDir))
 	if err := layout.PackageChart(ctx, zarfChart, packagePath, chartPath, valuesFilePath); err != nil {
 		return Resource{}, common.Values{}, err
 	}
 
-<<<<<<< HEAD
-	chartOverrides := make(map[string]any)
-	for _, variable := range zarfChart.Variables {
-		if setVar, ok := variableConfig.GetSetVariable(variable.Name); ok && setVar != nil {
-			// Use the variable's path as a key to ensure unique entries for variables with the same name but different paths.
-			if err := helpers.MergePathAndValueIntoMap(chartOverrides, variable.Path, setVar.Value); err != nil {
-				return Resource{}, common.Values{}, fmt.Errorf("unable to merge path and value into map: %w", err)
-			}
-		}
-=======
 	// Generate chart overrides using values
 	chartOverrides, err := generateValuesOverrides(ctx, zarfChart, componentName, overrideOpts{
 		variableConfig:     variableConfig,
@@ -384,8 +370,7 @@
 		valuesOverridesMap: ValuesOverrides{},
 	})
 	if err != nil {
-		return Resource{}, chartutil.Values{}, err
->>>>>>> 81e5becb
+		return Resource{}, common.Values{}, err
 	}
 
 	valuesFilePaths, err := helpers.RecursiveFileList(valuesFilePath, nil, false)
