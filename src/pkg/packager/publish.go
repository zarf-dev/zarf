// SPDX-License-Identifier: Apache-2.0
// SPDX-FileCopyrightText: 2021-Present The Zarf Authors

// Package packager contains functions for interacting with, managing and deploying Zarf packages.
package packager

import (
	"context"
	"fmt"
	"os"
	"strings"

	"github.com/defenseunicorns/zarf/src/config"
	"github.com/defenseunicorns/zarf/src/pkg/layout"
	"github.com/defenseunicorns/zarf/src/pkg/message"
	"github.com/defenseunicorns/zarf/src/pkg/oci"
<<<<<<< HEAD
=======
	"github.com/defenseunicorns/zarf/src/pkg/packager/creator"
>>>>>>> 01aa1528
	"github.com/defenseunicorns/zarf/src/pkg/packager/filters"
	"github.com/defenseunicorns/zarf/src/pkg/packager/sources"
	"github.com/defenseunicorns/zarf/src/pkg/utils"
	"github.com/defenseunicorns/zarf/src/pkg/utils/helpers"
	"github.com/defenseunicorns/zarf/src/pkg/zoci"
	"github.com/defenseunicorns/zarf/src/types"
	ocispec "github.com/opencontainers/image-spec/specs-go/v1"
)

// Publish publishes the package to a registry
func (p *Packager) Publish() (err error) {
	_, isOCISource := p.source.(*sources.OCISource)
	if isOCISource && p.cfg.PublishOpts.SigningKeyPath == "" {
		ctx := context.TODO()
		// oci --> oci is a special case, where we will use oci.CopyPackage so that we can transfer the package
		// w/o layers touching the filesystem
		srcRemote := p.source.(*sources.OCISource).Remote

		parts := strings.Split(srcRemote.Repo().Reference.Repository, "/")
		packageName := parts[len(parts)-1]

		p.cfg.PublishOpts.PackageDestination = p.cfg.PublishOpts.PackageDestination + "/" + packageName

		arch := config.GetArch()

		dstRemote, err := zoci.NewRemote(p.cfg.PublishOpts.PackageDestination, oci.PlatformForArch(arch))
		if err != nil {
			return err
		}

		return zoci.CopyPackage(ctx, srcRemote, dstRemote, config.CommonOptions.OCIConcurrency)
	}

	if p.cfg.CreateOpts.IsSkeleton {
		if err := os.Chdir(p.cfg.CreateOpts.BaseDir); err != nil {
			return fmt.Errorf("unable to access directory %q: %w", p.cfg.CreateOpts.BaseDir, err)
		}

		sc := creator.NewSkeletonCreator(p.cfg.CreateOpts, p.cfg.PublishOpts)

		if err := helpers.CreatePathAndCopy(layout.ZarfYAML, p.layout.ZarfYAML); err != nil {
			return err
		}

		p.cfg.Pkg, p.warnings, err = sc.LoadPackageDefinition(p.layout)
		if err != nil {
			return err
		}

		if err := sc.Assemble(p.layout, p.cfg.Pkg.Components, ""); err != nil {
			return err
		}

		if err := sc.Output(p.layout, &p.cfg.Pkg); err != nil {
			return err
		}
	} else {
		filter := filters.Empty()
<<<<<<< HEAD
		if err = p.source.LoadPackage(p.layout, filter, false); err != nil {
=======
		p.cfg.Pkg, p.warnings, err = p.source.LoadPackage(p.layout, filter, false)
		if err != nil {
>>>>>>> 01aa1528
			return fmt.Errorf("unable to load the package: %w", err)
		}

		// Sign the package if a key has been provided
		if err := p.layout.SignPackage(p.cfg.PublishOpts.SigningKeyPath, p.cfg.PublishOpts.SigningKeyPassword, !config.CommonOptions.Confirm); err != nil {
			return err
		}
	}

	// Get a reference to the registry for this package
	ref, err := zoci.ReferenceFromMetadata(p.cfg.PublishOpts.PackageDestination, &p.cfg.Pkg.Metadata, &p.cfg.Pkg.Build)
	if err != nil {
		return err
	}
	var platform ocispec.Platform
	if p.cfg.CreateOpts.IsSkeleton {
		platform = zoci.PlatformForSkeleton()
	} else {
		platform = oci.PlatformForArch(p.cfg.Pkg.Build.Architecture)
	}
	remote, err := zoci.NewRemote(ref, platform)
	if err != nil {
		return err
	}

	message.HeaderInfof("📦 PACKAGE PUBLISH %s:%s", p.cfg.Pkg.Metadata.Name, ref)

	// Publish the package/skeleton to the registry
	ctx := context.TODO()
	if err := remote.PublishPackage(ctx, &p.cfg.Pkg, p.layout, config.CommonOptions.OCIConcurrency); err != nil {
		return err
	}
	if p.cfg.CreateOpts.IsSkeleton {
		message.Title("How to import components from this skeleton:", "")
		ex := []types.ZarfComponent{}
		for _, c := range p.cfg.Pkg.Components {
			ex = append(ex, types.ZarfComponent{
				Name: fmt.Sprintf("import-%s", c.Name),
				Import: types.ZarfComponentImport{
					ComponentName: c.Name,
					URL:           helpers.OCIURLPrefix + remote.Repo().Reference.String(),
				},
			})
		}
		utils.ColorPrintYAML(ex, nil, true)
	}
	return nil
}<|MERGE_RESOLUTION|>--- conflicted
+++ resolved
@@ -14,10 +14,7 @@
 	"github.com/defenseunicorns/zarf/src/pkg/layout"
 	"github.com/defenseunicorns/zarf/src/pkg/message"
 	"github.com/defenseunicorns/zarf/src/pkg/oci"
-<<<<<<< HEAD
-=======
 	"github.com/defenseunicorns/zarf/src/pkg/packager/creator"
->>>>>>> 01aa1528
 	"github.com/defenseunicorns/zarf/src/pkg/packager/filters"
 	"github.com/defenseunicorns/zarf/src/pkg/packager/sources"
 	"github.com/defenseunicorns/zarf/src/pkg/utils"
@@ -76,12 +73,8 @@
 		}
 	} else {
 		filter := filters.Empty()
-<<<<<<< HEAD
-		if err = p.source.LoadPackage(p.layout, filter, false); err != nil {
-=======
 		p.cfg.Pkg, p.warnings, err = p.source.LoadPackage(p.layout, filter, false)
 		if err != nil {
->>>>>>> 01aa1528
 			return fmt.Errorf("unable to load the package: %w", err)
 		}
 
