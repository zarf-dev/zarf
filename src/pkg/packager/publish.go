// SPDX-License-Identifier: Apache-2.0
// SPDX-FileCopyrightText: 2021-Present The Zarf Authors

package packager

import (
	"context"
	"fmt"
	"strings"
	"time"

	"github.com/zarf-dev/zarf/src/api/v1alpha1"
	"github.com/zarf-dev/zarf/src/config"
	"github.com/zarf-dev/zarf/src/pkg/logger"
	"github.com/zarf-dev/zarf/src/pkg/utils"
	"github.com/zarf-dev/zarf/src/pkg/zoci"

	"github.com/defenseunicorns/pkg/helpers/v2"
	"github.com/defenseunicorns/pkg/oci"
	"github.com/zarf-dev/zarf/src/pkg/packager/layout"
	"github.com/zarf-dev/zarf/src/pkg/packager/load"

	"oras.land/oras-go/v2/registry"
)

const defaultPublishRetries = 1

// PublishFromOCIOptions declares the parameters to publish a package.
type PublishFromOCIOptions struct {
	// OCIConcurrency configures the amount of layers to push in parallel
	OCIConcurrency int
	// Architecture is the architecture we are publishing to
	Architecture string
	// Retries is the number of times to retry a failed push
	Retries int
	RemoteOptions
}

// PublishFromOCI takes a source and destination registry reference and a PublishFromOCIOpts and copies the package from the source to the destination.
// src and dst are references to the full package ref, e.g. my-registry.com/my-namespace/my-package:0.0.1
func PublishFromOCI(ctx context.Context, src registry.Reference, dst registry.Reference, opts PublishFromOCIOptions) (err error) {
	l := logger.From(ctx)
	start := time.Now()

	// disallow infinite or negative
	if opts.Retries <= 0 {
		if opts.Retries < 0 {
			return fmt.Errorf("retries cannot be negative")
		}
		l.Debug("retries set to default", "retries", defaultPublishRetries)
		opts.Retries = defaultPublishRetries
	}

	if err := src.Validate(); err != nil {
		return fmt.Errorf("failed to validate source registry: %w", err)
	}

	if err := dst.Validate(); err != nil {
		return fmt.Errorf("failed to validate destination registry: %w", err)
	}

	srcParts := strings.Split(src.Repository, "/")
	srcPackageName := srcParts[len(srcParts)-1]

	dstParts := strings.Split(dst.Repository, "/")
	dstPackageName := dstParts[len(dstParts)-1]

	if srcPackageName != dstPackageName {
		return fmt.Errorf("source and destination repositories must have the same name")
	}

	arch := config.GetArch(opts.Architecture)
	p := oci.PlatformForArch(arch)

	// Set up remote repo client
	srcRemote, err := zoci.NewRemote(ctx, src.String(), p, oci.WithPlainHTTP(opts.PlainHTTP), oci.WithInsecureSkipVerify(opts.InsecureSkipTLSVerify))
	if err != nil {
		return fmt.Errorf("could not instantiate remote: %w", err)
	}
	dstRemote, err := zoci.NewRemote(ctx, dst.String(), p, oci.WithPlainHTTP(opts.PlainHTTP), oci.WithInsecureSkipVerify(opts.InsecureSkipTLSVerify))
	if err != nil {
		return fmt.Errorf("could not instantiate remote: %w", err)
	}

	publishOptions := zoci.PublishOptions{
		OCIConcurrency: opts.OCIConcurrency,
		Retries:        opts.Retries,
	}

	// Execute copy
	err = zoci.CopyPackage(ctx, srcRemote, dstRemote, publishOptions)
	if err != nil {
		return fmt.Errorf("could not copy package: %w", err)
	}

	l.Debug("publisher2.PublishOCI done", "duration", time.Since(start))
	return nil
}

// PublishPackageOptions declares the parameters to publish a package.
type PublishPackageOptions struct {
	// OCIConcurrency configures the amount of layers to push in parallel
	OCIConcurrency int
	// SigningKeyPath points to a signing key on the local disk.
	SigningKeyPath string
	// SigningKeyPassword holds a password to use the key at SigningKeyPath.
	SigningKeyPassword string
	// Retries specifies the number of retries to use
	Retries int
	RemoteOptions
}

// PublishPackage takes a package layout and pushes the package to the given registry.
// dst is the path to the registry namespace, e.g. my-registry.com/my-namespace. The full package ref is created using the package name and returned
func PublishPackage(ctx context.Context, pkgLayout *layout.PackageLayout, dst registry.Reference, opts PublishPackageOptions) (registry.Reference, error) {
	l := logger.From(ctx)

	// disallow infinite or negative
	if opts.Retries <= 0 {
		if opts.Retries < 0 {
			return registry.Reference{}, fmt.Errorf("retries cannot be negative")
		}
		l.Debug("retries set to default", "retries", defaultPublishRetries)
		opts.Retries = defaultPublishRetries
	}

	// Validate inputs
	l.Debug("validating PublishOpts")
	if err := dst.ValidateRegistry(); err != nil {
		return registry.Reference{}, fmt.Errorf("invalid registry: %w", err)
	}
	if pkgLayout == nil {
		return registry.Reference{}, fmt.Errorf("package layout must be specified")
	}

	if err := pkgLayout.SignPackage(opts.SigningKeyPath, opts.SigningKeyPassword); err != nil {
		return registry.Reference{}, fmt.Errorf("unable to sign package: %w", err)
	}

	// Build Reference for remote from registry location and pkg
	pkgRef, err := zoci.ReferenceFromMetadata(dst.String(), pkgLayout.Pkg)
	if err != nil {
		return registry.Reference{}, err
	}

	if err := pushToRemote(ctx, pkgLayout, pkgRef, opts.OCIConcurrency, opts.Retries, opts.RemoteOptions); err != nil {
		return registry.Reference{}, err
	}

	return pkgRef, nil
}

// PublishSkeletonOptions declares the parameters to publish a skeleton package.
type PublishSkeletonOptions struct {
	// OCIConcurrency configures the amount of layers to push in parallel
	OCIConcurrency int
	// SigningKeyPath points to a signing key on the local disk.
	SigningKeyPath string
	// SigningKeyPassword holds a password to use the key at SigningKeyPath.
	SigningKeyPassword string
	// CachePath is used to cache layers from skeleton package pulls
	CachePath string
	// Flavor specifies the flavor to use
	Flavor string
	// Retries specifies the number of retries to use
	Retries int
<<<<<<< HEAD
	// SkipVersionCheck skips version requirement validation
	SkipVersionCheck bool
=======
	// WithBuildMachineInfo controls whether to include build machine information (hostname and username) in the package metadata
	WithBuildMachineInfo bool
>>>>>>> b51f6b01
	RemoteOptions
}

// PublishSkeleton takes a Path to the package definition and uploads a skeleton package to the given a registry.
// dst is the path to the registry namespace, e.g. my-registry.com/my-namespace. The full package ref is created using the package name and returned
func PublishSkeleton(ctx context.Context, path string, ref registry.Reference, opts PublishSkeletonOptions) (registry.Reference, error) {
	l := logger.From(ctx)

	// disallow infinite or negative
	if opts.Retries <= 0 {
		if opts.Retries < 0 {
			return registry.Reference{}, fmt.Errorf("retries cannot be negative")
		}
		l.Debug("retries set to default", "retries", defaultPublishRetries)
		opts.Retries = defaultPublishRetries
	}

	// Validate inputs
	l.Debug("validating PublishOpts")
	if err := ref.ValidateRegistry(); err != nil {
		return registry.Reference{}, fmt.Errorf("invalid registry: %w", err)
	}
	if path == "" {
		return registry.Reference{}, fmt.Errorf("path must be specified")
	}

	// Load package layout
	l.Info("loading skeleton package", "path", path)
	pkg, err := load.PackageDefinition(ctx, path, load.DefinitionOptions{
		CachePath:        opts.CachePath,
		Flavor:           opts.Flavor,
		SkipVersionCheck: opts.SkipVersionCheck,
	})
	if err != nil {
		return registry.Reference{}, err
	}
	// Create skeleton buildpath
	createOpts := layout.AssembleSkeletonOptions{
		SigningKeyPath:       opts.SigningKeyPath,
		SigningKeyPassword:   opts.SigningKeyPassword,
		Flavor:               opts.Flavor,
		WithBuildMachineInfo: opts.WithBuildMachineInfo,
	}
	pkgLayout, err := layout.AssembleSkeleton(ctx, pkg, path, createOpts)
	if err != nil {
		return registry.Reference{}, fmt.Errorf("unable to create skeleton: %w", err)
	}
	// Build Reference for remote from registry location and pkg
	pkgRef, err := zoci.ReferenceFromMetadata(ref.String(), pkgLayout.Pkg)
	if err != nil {
		return registry.Reference{}, err
	}
	err = pushToRemote(ctx, pkgLayout, pkgRef, opts.OCIConcurrency, opts.Retries, opts.RemoteOptions)
	if err != nil {
		return registry.Reference{}, err
	}
	l.Info("skeleton packages contain metadata and local resources to allow for remote component imports")
	ex := []v1alpha1.ZarfComponent{}
	for _, c := range pkgLayout.Pkg.Components {
		ex = append(ex, v1alpha1.ZarfComponent{
			Name: fmt.Sprintf("import-%s", c.Name),
			Import: v1alpha1.ZarfComponentImport{
				Name: c.Name,
				URL:  helpers.OCIURLPrefix + pkgRef.String(),
			},
		})
	}
	err = utils.ColorPrintYAML(ex, nil, false)
	if err != nil {
		return registry.Reference{}, err
	}
	l.Info("find more info on skeleton packages at https://docs.zarf.dev/faq/#what-is-a-skeleton-zarf-package")
	return pkgRef, nil
}

// pushToRemote pushes a package to the given reference
func pushToRemote(ctx context.Context, layout *layout.PackageLayout, ref registry.Reference, concurrency int, retries int, remoteOpts RemoteOptions) error {
	arch := layout.Pkg.Metadata.Architecture
	// Set platform
	platform := oci.PlatformForArch(arch)

	remote, err := zoci.NewRemote(ctx, ref.String(), platform, oci.WithPlainHTTP(remoteOpts.PlainHTTP), oci.WithInsecureSkipVerify(remoteOpts.InsecureSkipTLSVerify))
	if err != nil {
		return fmt.Errorf("could not instantiate remote: %w", err)
	}

	publishOptions := zoci.PublishOptions{
		OCIConcurrency: concurrency,
		Retries:        retries,
	}

	_, err = remote.PushPackage(ctx, layout, publishOptions)
	if err != nil {
		return fmt.Errorf("could not push package: %w", err)
	}

	return nil
}<|MERGE_RESOLUTION|>--- conflicted
+++ resolved
@@ -164,13 +164,10 @@
 	Flavor string
 	// Retries specifies the number of retries to use
 	Retries int
-<<<<<<< HEAD
 	// SkipVersionCheck skips version requirement validation
 	SkipVersionCheck bool
-=======
 	// WithBuildMachineInfo controls whether to include build machine information (hostname and username) in the package metadata
 	WithBuildMachineInfo bool
->>>>>>> b51f6b01
 	RemoteOptions
 }
 
