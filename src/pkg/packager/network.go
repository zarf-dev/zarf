--- conflicted
+++ resolved
@@ -217,17 +217,8 @@
 	if err != nil {
 		return 0, err
 	}
-<<<<<<< HEAD
-	manifest := ocispec.Manifest{}
-	var layers []ocispec.Descriptor
-
-	if err = json.Unmarshal(pulled, &manifest); err != nil {
-		return 0, err
-	}
-	layers = manifest.Layers
-=======
+
 	manifestLayers := manifest.Layers
->>>>>>> d7e0cfde
 
 	processedLayers := make(map[string]bool)
 	for _, layer := range manifestLayers {
@@ -265,15 +256,6 @@
 		return nil, err
 	}
 	manifest := ocispec.Manifest{}
-<<<<<<< HEAD
-	var layers []ocispec.Descriptor
-
-	if err = json.Unmarshal(pulled, &manifest); err != nil {
-		return nil, err
-	}
-	layers = manifest.Layers
-=======
->>>>>>> d7e0cfde
 
 	if err = json.Unmarshal(pulled, &manifest); err != nil {
 		return nil, err
