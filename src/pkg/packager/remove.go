--- conflicted
+++ resolved
@@ -13,12 +13,9 @@
 	"time"
 
 	"github.com/defenseunicorns/pkg/helpers/v2"
-<<<<<<< HEAD
+	"github.com/zarf-dev/zarf/src/internal/feature"
 	"github.com/zarf-dev/zarf/src/internal/packager/requirements"
-=======
-	"github.com/zarf-dev/zarf/src/internal/feature"
 	"github.com/zarf-dev/zarf/src/internal/value"
->>>>>>> 44bdaea2
 	"github.com/zarf-dev/zarf/src/pkg/logger"
 	"github.com/zarf-dev/zarf/src/pkg/state"
 
@@ -37,12 +34,9 @@
 	Cluster           *cluster.Cluster
 	Timeout           time.Duration
 	NamespaceOverride string
-<<<<<<< HEAD
 	SkipVersionCheck  bool
-=======
 	// Values passed in at remove time. They can come from the CLI or set directly by API callers.
 	value.Values
->>>>>>> 44bdaea2
 }
 
 // Remove removes a package that was already deployed onto a cluster, uninstalling all installed helm charts.
@@ -52,7 +46,7 @@
 	// Validate operational requirements before proceeding
 	if !opts.SkipVersionCheck {
 		if err := requirements.ValidateVersionRequirements(pkg); err != nil {
-			return fmt.Errorf("%w If you cannot upgrade Zarf you may skip this check with --bypass-version-check. Unexpected behavior or errors may occur", err)
+			return fmt.Errorf("%w If you cannot upgrade Zarf you may skip this check with --skip-version-check. Unexpected behavior or errors may occur", err)
 		}
 	}
 
