// SPDX-License-Identifier: Apache-2.0
// SPDX-FileCopyrightText: 2021-Present The Zarf Authors

// Package packager contains functions for interacting with, managing and deploying Zarf packages.
package packager

import (
	"context"
	"encoding/json"
	"errors"
	"fmt"
	"runtime"
	"slices"

	"helm.sh/helm/v3/pkg/storage/driver"
	corev1 "k8s.io/api/core/v1"
	metav1 "k8s.io/apimachinery/pkg/apis/meta/v1"
	v1ac "k8s.io/client-go/applyconfigurations/core/v1"

	"github.com/defenseunicorns/pkg/helpers/v2"
	"github.com/zarf-dev/zarf/src/api/v1alpha1"
	"github.com/zarf-dev/zarf/src/config"
	"github.com/zarf-dev/zarf/src/internal/packager/helm"
	"github.com/zarf-dev/zarf/src/pkg/cluster"
	"github.com/zarf-dev/zarf/src/pkg/logger"
	"github.com/zarf-dev/zarf/src/pkg/packager/actions"
	"github.com/zarf-dev/zarf/src/pkg/packager/filters"
	"github.com/zarf-dev/zarf/src/pkg/packager/sources"
	"github.com/zarf-dev/zarf/src/types"
)

// Remove removes a package that was already deployed onto a cluster, uninstalling all installed helm charts.
func (p *Packager) Remove(ctx context.Context) error {
	_, isClusterSource := p.source.(*sources.ClusterSource)
	if isClusterSource {
		p.cluster = p.source.(*sources.ClusterSource).Cluster
	}

	// we do not want to allow removal of signed packages without a signature if there are remove actions
	// as this is arbitrary code execution from an untrusted source
	pkg, _, err := p.source.LoadPackageMetadata(ctx, p.layout, false, false)
	if err != nil {
		return err
	}
	p.cfg.Pkg = pkg
	packageName := p.cfg.Pkg.Metadata.Name

	// Build a list of components to remove and determine if we need a cluster connection
	componentsToRemove := []string{}
	packageRequiresCluster := false

	// If components were provided; just remove the things we were asked to remove
	filter := filters.Combine(
		filters.ByLocalOS(runtime.GOOS),
		filters.BySelectState(p.cfg.PkgOpts.OptionalComponents),
	)
	included, err := filter.Apply(p.cfg.Pkg)
	if err != nil {
		return err
	}

	for _, component := range included {
		componentsToRemove = append(componentsToRemove, component.Name)

		if component.RequiresCluster() {
			packageRequiresCluster = true
		}
	}

	// Get or build the secret for the deployed package
	deployedPackage := &types.DeployedPackage{}

	if packageRequiresCluster {
		connectCtx, cancel := context.WithTimeout(ctx, cluster.DefaultTimeout)
		defer cancel()
		err = p.connectToCluster(connectCtx)
		if err != nil {
			return err
		}
		deployedPackage, err = p.cluster.GetDeployedPackage(ctx, packageName)
		if err != nil {
			return fmt.Errorf("unable to load the secret for the package we are attempting to remove: %s", err.Error())
		}
	} else {
		// If we do not need the cluster, create a deployed components object based on the info we have
		deployedPackage.Name = packageName
		deployedPackage.Data = p.cfg.Pkg
		for _, r := range componentsToRemove {
			deployedPackage.DeployedComponents = append(deployedPackage.DeployedComponents, types.DeployedComponent{Name: r})
		}
	}

	for _, dc := range helpers.Reverse(deployedPackage.DeployedComponents) {
		// Only remove the component if it was requested or if we are removing the whole package
		if !slices.Contains(componentsToRemove, dc.Name) {
			continue
		}

		if deployedPackage, err = p.removeComponent(ctx, deployedPackage, dc); err != nil {
			return fmt.Errorf("unable to remove the component '%s': %w", dc.Name, err)
		}
	}

	return nil
}

func (p *Packager) updatePackageSecret(ctx context.Context, deployedPackage types.DeployedPackage) error {
	l := logger.From(ctx)
	// Only attempt to update the package secret if we are actually connected to a cluster
	if p.cluster != nil {
		newPackageSecretData, err := json.Marshal(deployedPackage)
		if err != nil {
			return err
		}

		secretName := config.ZarfPackagePrefix + deployedPackage.Name

		// Save the new secret with the removed components removed from the secret
		newPackageSecret := v1ac.Secret(secretName, cluster.ZarfNamespaceName).
			WithLabels(map[string]string{
				cluster.ZarfManagedByLabel:   "zarf",
				cluster.ZarfPackageInfoLabel: deployedPackage.Name,
			}).WithType(corev1.SecretTypeOpaque).
			WithData(map[string][]byte{
				"data": newPackageSecretData,
			})

		_, err = p.cluster.Clientset.CoreV1().Secrets(*newPackageSecret.Namespace).Apply(ctx, newPackageSecret, metav1.ApplyOptions{Force: true, FieldManager: cluster.FieldManagerName})
		// We warn and ignore errors because we may have removed the cluster that this package was inside of
		if err != nil {
			l.Warn("Unable to apply the package secret (this may be normal if the cluster was removed)", "secretName", secretName, "error", err.Error())
		}
	}
	return nil
}

func (p *Packager) removeComponent(ctx context.Context, deployedPackage *types.DeployedPackage, deployedComponent types.DeployedComponent) (*types.DeployedPackage, error) {
	l := logger.From(ctx)
	components := deployedPackage.Data.Components

	c := helpers.Find(components, func(t v1alpha1.ZarfComponent) bool {
		return t.Name == deployedComponent.Name
	})

	onRemove := c.Actions.OnRemove
	onFailure := func() {
		if err := actions.Run(ctx, onRemove.Defaults, onRemove.OnFailure, nil); err != nil {
			l.Debug("unable to run the failure action", "error", err)
		}
	}

	if err := actions.Run(ctx, onRemove.Defaults, onRemove.Before, nil); err != nil {
		onFailure()
		return nil, fmt.Errorf("unable to run the before action for component (%s): %w", c.Name, err)
	}

	for _, chart := range helpers.Reverse(deployedComponent.InstalledCharts) {
<<<<<<< HEAD
		spinner.Updatef("Uninstalling chart '%s' from the '%s' component", chart.ChartName, deployedComponent.Name)

=======
>>>>>>> f7c06261
		if err := helm.RemoveChart(ctx, chart.Namespace, chart.ChartName, config.ZarfDefaultTimeout); err != nil {
			if !errors.Is(err, driver.ErrReleaseNotFound) {
				onFailure()
				return deployedPackage, fmt.Errorf("unable to uninstall the helm chart %s in the namespace %s: %w",
					chart.ChartName, chart.Namespace, err)
			}
			l.Warn("helm release for chart in the namespace was not found",
				"chart", chart.ChartName, "namespace", chart.Namespace)
		}

		// Remove the uninstalled chart from the list of installed charts
		// NOTE: We are saving the secret as we remove charts in case a failure happens later on in the process of removing the component.
		//       If we don't save the secrets as we remove charts, we will run into issues if we try to remove the component again as we will
		//       be trying to remove charts that have already been removed.
		deployedComponent.InstalledCharts = helpers.RemoveMatches(deployedComponent.InstalledCharts, func(t types.InstalledChart) bool {
			return t.ChartName == chart.ChartName
		})
		err := p.updatePackageSecret(ctx, *deployedPackage)
		if err != nil {
			return nil, err
		}
	}

	if err := actions.Run(ctx, onRemove.Defaults, onRemove.After, nil); err != nil {
		onFailure()
		return deployedPackage, fmt.Errorf("unable to run the after action: %w", err)
	}

	if err := actions.Run(ctx, onRemove.Defaults, onRemove.OnSuccess, nil); err != nil {
		onFailure()
		return deployedPackage, fmt.Errorf("unable to run the success action: %w", err)
	}

	// Remove the component we just removed from the array
	deployedPackage.DeployedComponents = helpers.RemoveMatches(deployedPackage.DeployedComponents, func(t types.DeployedComponent) bool {
		return t.Name == c.Name
	})

	if len(deployedPackage.DeployedComponents) == 0 && p.cluster != nil {
		secretName := config.ZarfPackagePrefix + deployedPackage.Name

		// All the installed components were deleted, therefore this package is no longer actually deployed
		packageSecret, err := p.cluster.Clientset.CoreV1().Secrets(cluster.ZarfNamespaceName).Get(ctx, secretName, metav1.GetOptions{})

		// We warn and ignore errors because we may have removed the cluster that this package was inside of
		if err != nil {
			l.Warn("unable to delete package secret (this may be normal if the cluster was removed)",
				"secretName", secretName, "error", err.Error())
		} else {
			err = p.cluster.Clientset.CoreV1().Secrets(packageSecret.Namespace).Delete(ctx, packageSecret.Name, metav1.DeleteOptions{})
			if err != nil {
				l.Warn("unable to delete package secret (this may be normal if the cluster was removed)",
					"secretName", secretName, "error", err.Error())
			}
		}
	} else {
		err := p.updatePackageSecret(ctx, *deployedPackage)
		if err != nil {
			return nil, err
		}
	}

	return deployedPackage, nil
}<|MERGE_RESOLUTION|>--- conflicted
+++ resolved
@@ -155,11 +155,6 @@
 	}
 
 	for _, chart := range helpers.Reverse(deployedComponent.InstalledCharts) {
-<<<<<<< HEAD
-		spinner.Updatef("Uninstalling chart '%s' from the '%s' component", chart.ChartName, deployedComponent.Name)
-
-=======
->>>>>>> f7c06261
 		if err := helm.RemoveChart(ctx, chart.Namespace, chart.ChartName, config.ZarfDefaultTimeout); err != nil {
 			if !errors.Is(err, driver.ErrReleaseNotFound) {
 				onFailure()
