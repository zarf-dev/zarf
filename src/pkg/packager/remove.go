// SPDX-License-Identifier: Apache-2.0
// SPDX-FileCopyrightText: 2021-Present The Zarf Authors

// Package packager contains functions for interacting with, managing and deploying Zarf packages.
package packager

import (
	"context"
	"encoding/json"
	"errors"
	"fmt"
	"runtime"
	"slices"

	"helm.sh/helm/v3/pkg/storage/driver"
	corev1 "k8s.io/api/core/v1"
	metav1 "k8s.io/apimachinery/pkg/apis/meta/v1"
	v1ac "k8s.io/client-go/applyconfigurations/core/v1"

	"github.com/defenseunicorns/pkg/helpers/v2"
	"github.com/zarf-dev/zarf/src/api/v1alpha1"
	"github.com/zarf-dev/zarf/src/config"
	"github.com/zarf-dev/zarf/src/internal/packager/helm"
	"github.com/zarf-dev/zarf/src/pkg/cluster"
	"github.com/zarf-dev/zarf/src/pkg/logger"
	"github.com/zarf-dev/zarf/src/pkg/packager/actions"
	"github.com/zarf-dev/zarf/src/pkg/packager/filters"
	"github.com/zarf-dev/zarf/src/pkg/packager/sources"
	"github.com/zarf-dev/zarf/src/types"
)

// Remove removes a package that was already deployed onto a cluster, uninstalling all installed helm charts.
func (p *Packager) Remove(ctx context.Context) error {
	_, isClusterSource := p.source.(*sources.ClusterSource)
	if isClusterSource {
		p.cluster = p.source.(*sources.ClusterSource).Cluster
	}

	// we do not want to allow removal of signed packages without a signature if there are remove actions
	// as this is arbitrary code execution from an untrusted source
	pkg, _, err := p.source.LoadPackageMetadata(ctx, p.layout, false, false)
	if err != nil {
		return err
	}
	p.cfg.Pkg = pkg
	packageName := p.cfg.Pkg.Metadata.Name

	// Build a list of components to remove and determine if we need a cluster connection
	componentsToRemove := []string{}
	packageRequiresCluster := false

	// If components were provided; just remove the things we were asked to remove
	filter := filters.Combine(
		filters.ByLocalOS(runtime.GOOS),
		filters.BySelectState(p.cfg.PkgOpts.OptionalComponents),
	)
	included, err := filter.Apply(p.cfg.Pkg)
	if err != nil {
		return err
	}

	for _, component := range included {
		componentsToRemove = append(componentsToRemove, component.Name)

		if component.RequiresCluster() {
			packageRequiresCluster = true
		}
	}

	// Get or build the secret for the deployed package
	deployedPackage := &types.DeployedPackage{}

	if packageRequiresCluster {
		connectCtx, cancel := context.WithTimeout(ctx, cluster.DefaultTimeout)
		defer cancel()
		err = p.connectToCluster(connectCtx)
		if err != nil {
			return err
		}
		deployedPackage, err = p.cluster.GetDeployedPackage(ctx, packageName)
		if err != nil {
			return fmt.Errorf("unable to load the secret for the package we are attempting to remove: %s", err.Error())
		}
	} else {
		// If we do not need the cluster, create a deployed components object based on the info we have
		deployedPackage.Name = packageName
		deployedPackage.Data = p.cfg.Pkg
		for _, r := range componentsToRemove {
			deployedPackage.DeployedComponents = append(deployedPackage.DeployedComponents, types.DeployedComponent{Name: r})
		}
	}

	for _, dc := range helpers.Reverse(deployedPackage.DeployedComponents) {
		// Only remove the component if it was requested or if we are removing the whole package
		if !slices.Contains(componentsToRemove, dc.Name) {
			continue
		}

		if deployedPackage, err = p.removeComponent(ctx, deployedPackage, dc); err != nil {
			return fmt.Errorf("unable to remove the component '%s': %w", dc.Name, err)
		}
	}

	return nil
}

func (p *Packager) updatePackageSecret(ctx context.Context, deployedPackage types.DeployedPackage) error {
	l := logger.From(ctx)
	// Only attempt to update the package secret if we are actually connected to a cluster
	if p.cluster != nil {
		newPackageSecretData, err := json.Marshal(deployedPackage)
		if err != nil {
			return err
		}

		secretName := config.ZarfPackagePrefix + deployedPackage.Name

		// Save the new secret with the removed components removed from the secret
		newPackageSecret := v1ac.Secret(secretName, cluster.ZarfNamespaceName).
			WithLabels(map[string]string{
				cluster.ZarfManagedByLabel:   "zarf",
				cluster.ZarfPackageInfoLabel: deployedPackage.Name,
			}).WithType(corev1.SecretTypeOpaque).
			WithData(map[string][]byte{
				"data": newPackageSecretData,
			})

		_, err = p.cluster.Clientset.CoreV1().Secrets(*newPackageSecret.Namespace).Apply(ctx, newPackageSecret, metav1.ApplyOptions{Force: true, FieldManager: cluster.FieldManagerName})
		// We warn and ignore errors because we may have removed the cluster that this package was inside of
		if err != nil {
			l.Warn("Unable to apply the package secret (this may be normal if the cluster was removed)", "secretName", secretName, "error", err.Error())
		}
	}
	return nil
}

func (p *Packager) removeComponent(ctx context.Context, deployedPackage *types.DeployedPackage, deployedComponent types.DeployedComponent) (*types.DeployedPackage, error) {
	l := logger.From(ctx)
	components := deployedPackage.Data.Components

	c := helpers.Find(components, func(t v1alpha1.ZarfComponent) bool {
		return t.Name == deployedComponent.Name
	})

	onRemove := c.Actions.OnRemove
	onFailure := func() {
		if err := actions.Run(ctx, onRemove.Defaults, onRemove.OnFailure, nil); err != nil {
			l.Debug("unable to run the failure action", "error", err)
		}
	}

	if err := actions.Run(ctx, onRemove.Defaults, onRemove.Before, nil); err != nil {
		onFailure()
		return nil, fmt.Errorf("unable to run the before action for component (%s): %w", c.Name, err)
	}

	for _, chart := range helpers.Reverse(deployedComponent.InstalledCharts) {
<<<<<<< HEAD
		spinner.Updatef("Uninstalling chart '%s' from the '%s' component", chart.ChartName, deployedComponent.Name)

		if err := helm.RemoveChart(ctx, chart.Namespace, chart.ChartName, config.ZarfDefaultTimeout); err != nil {
=======
		helmCfg := helm.NewClusterOnly(p.cfg, p.variableConfig, p.state, p.cluster)
		if err := helmCfg.RemoveChart(ctx, chart.Namespace, chart.ChartName); err != nil {
>>>>>>> 66b8a1b0
			if !errors.Is(err, driver.ErrReleaseNotFound) {
				onFailure()
				return deployedPackage, fmt.Errorf("unable to uninstall the helm chart %s in the namespace %s: %w",
					chart.ChartName, chart.Namespace, err)
			}
			l.Warn("helm release for chart in the namespace was not found",
				"chart", chart.ChartName, "namespace", chart.Namespace)
		}

		// Remove the uninstalled chart from the list of installed charts
		// NOTE: We are saving the secret as we remove charts in case a failure happens later on in the process of removing the component.
		//       If we don't save the secrets as we remove charts, we will run into issues if we try to remove the component again as we will
		//       be trying to remove charts that have already been removed.
		deployedComponent.InstalledCharts = helpers.RemoveMatches(deployedComponent.InstalledCharts, func(t types.InstalledChart) bool {
			return t.ChartName == chart.ChartName
		})
		err := p.updatePackageSecret(ctx, *deployedPackage)
		if err != nil {
			return nil, err
		}
	}

	if err := actions.Run(ctx, onRemove.Defaults, onRemove.After, nil); err != nil {
		onFailure()
		return deployedPackage, fmt.Errorf("unable to run the after action: %w", err)
	}

	if err := actions.Run(ctx, onRemove.Defaults, onRemove.OnSuccess, nil); err != nil {
		onFailure()
		return deployedPackage, fmt.Errorf("unable to run the success action: %w", err)
	}

	// Remove the component we just removed from the array
	deployedPackage.DeployedComponents = helpers.RemoveMatches(deployedPackage.DeployedComponents, func(t types.DeployedComponent) bool {
		return t.Name == c.Name
	})

	if len(deployedPackage.DeployedComponents) == 0 && p.cluster != nil {
		secretName := config.ZarfPackagePrefix + deployedPackage.Name

		// All the installed components were deleted, therefore this package is no longer actually deployed
		packageSecret, err := p.cluster.Clientset.CoreV1().Secrets(cluster.ZarfNamespaceName).Get(ctx, secretName, metav1.GetOptions{})

		// We warn and ignore errors because we may have removed the cluster that this package was inside of
		if err != nil {
			l.Warn("unable to delete package secret (this may be normal if the cluster was removed)",
				"secretName", secretName, "error", err.Error())
		} else {
			err = p.cluster.Clientset.CoreV1().Secrets(packageSecret.Namespace).Delete(ctx, packageSecret.Name, metav1.DeleteOptions{})
			if err != nil {
				l.Warn("unable to delete package secret (this may be normal if the cluster was removed)",
					"secretName", secretName, "error", err.Error())
			}
		}
	} else {
		err := p.updatePackageSecret(ctx, *deployedPackage)
		if err != nil {
			return nil, err
		}
	}

	return deployedPackage, nil
}<|MERGE_RESOLUTION|>--- conflicted
+++ resolved
@@ -155,14 +155,7 @@
 	}
 
 	for _, chart := range helpers.Reverse(deployedComponent.InstalledCharts) {
-<<<<<<< HEAD
-		spinner.Updatef("Uninstalling chart '%s' from the '%s' component", chart.ChartName, deployedComponent.Name)
-
 		if err := helm.RemoveChart(ctx, chart.Namespace, chart.ChartName, config.ZarfDefaultTimeout); err != nil {
-=======
-		helmCfg := helm.NewClusterOnly(p.cfg, p.variableConfig, p.state, p.cluster)
-		if err := helmCfg.RemoveChart(ctx, chart.Namespace, chart.ChartName); err != nil {
->>>>>>> 66b8a1b0
 			if !errors.Is(err, driver.ErrReleaseNotFound) {
 				onFailure()
 				return deployedPackage, fmt.Errorf("unable to uninstall the helm chart %s in the namespace %s: %w",
