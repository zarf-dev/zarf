// SPDX-License-Identifier: Apache-2.0
// SPDX-FileCopyrightText: 2021-Present The Zarf Authors

// Package packager contains functions for interacting with, managing and deploying Zarf packages.
package packager

import (
	"fmt"
	"strings"

	"github.com/defenseunicorns/zarf/src/config"
	"github.com/defenseunicorns/zarf/src/pkg/message"
	"github.com/defenseunicorns/zarf/src/pkg/packager/filters"
	"github.com/defenseunicorns/zarf/src/types"
)

// Mirror pulls resources from a package (images, git repositories, etc) and pushes them to remotes in the air gap without deploying them
func (p *Packager) Mirror() (err error) {
	spinner := message.NewProgressSpinner("Mirroring Zarf package %s", p.cfg.PkgOpts.PackageSource)
	defer spinner.Stop()

	filter := filters.Combine(
		filters.BySelectState(p.cfg.PkgOpts.OptionalComponents),
		p.archAndOSFilter(),
	)

	if err = p.source.LoadPackage(p.layout, filter, true); err != nil {
		return fmt.Errorf("unable to load the package: %w", err)
	}

<<<<<<< HEAD
	p.cfg.Pkg, p.warnings, err = p.layout.ReadZarfYAML()
=======
	p.cfg.Pkg, p.warnings, err = p.layout.ReadZarfYAML(p.layout.ZarfYAML)
>>>>>>> 1ec88490
	if err != nil {
		return err
	}

	sbomWarnings, err := p.layout.SBOMs.StageSBOMViewFiles()
	if err != nil {
		return err
	}

	p.warnings = append(p.warnings, sbomWarnings...)

	// Confirm the overall package mirror
	if !p.confirmAction(config.ZarfMirrorStage) {
		return fmt.Errorf("mirror cancelled")
	}

	p.cfg.Pkg.Components, err = filter.Apply(p.cfg.Pkg)
	if err != nil {
		return err
	}

	p.cfg.State = &types.ZarfState{
		RegistryInfo: p.cfg.InitOpts.RegistryInfo,
		GitServer:    p.cfg.InitOpts.GitServer,
	}

	for _, component := range p.cfg.Pkg.Components {
		if err := p.mirrorComponent(component); err != nil {
			return err
		}
	}
	return nil
}

// mirrorComponent mirrors a Zarf Component.
func (p *Packager) mirrorComponent(component types.ZarfComponent) error {
	componentPaths := p.layout.Components.Dirs[component.Name]

	// All components now require a name
	message.HeaderInfof("📦 %s COMPONENT", strings.ToUpper(component.Name))

	hasImages := len(component.Images) > 0
	hasRepos := len(component.Repos) > 0

	if hasImages {
		if err := p.pushImagesToRegistry(component.Images, p.cfg.MirrorOpts.NoImgChecksum); err != nil {
			return fmt.Errorf("unable to push images to the registry: %w", err)
		}
	}

	if hasRepos {
		if err := p.pushReposToRepository(componentPaths.Repos, component.Repos); err != nil {
			return fmt.Errorf("unable to push the repos to the repository: %w", err)
		}
	}

	return nil
}<|MERGE_RESOLUTION|>--- conflicted
+++ resolved
@@ -28,11 +28,7 @@
 		return fmt.Errorf("unable to load the package: %w", err)
 	}
 
-<<<<<<< HEAD
 	p.cfg.Pkg, p.warnings, err = p.layout.ReadZarfYAML()
-=======
-	p.cfg.Pkg, p.warnings, err = p.layout.ReadZarfYAML(p.layout.ZarfYAML)
->>>>>>> 1ec88490
 	if err != nil {
 		return err
 	}
