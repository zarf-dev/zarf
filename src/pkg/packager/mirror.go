--- conflicted
+++ resolved
@@ -153,30 +153,9 @@
 			if err != nil {
 				return err
 			}
-<<<<<<< HEAD
-			err = retry.Do(func() error {
-				if !dns.IsServiceURL(gitInfo.Address) {
-					l.Info("pushing repository to server", "repo", repoURL, "server", gitInfo.Address)
-					err = repository.Push(ctx, gitInfo.Address, gitInfo.PushUsername, gitInfo.PushPassword)
-					if err != nil {
-						return err
-					}
-					return nil
-				}
-
-				if opts.Cluster == nil {
-					return retry.Unrecoverable(errors.New("cannot push to internal Git server when cluster is nil"))
-				}
-				namespace, name, port, err := dns.ParseServiceURL(gitInfo.Address)
-				if err != nil {
-					return retry.Unrecoverable(err)
-				}
-				tunnel, err := opts.Cluster.NewTunnel("localhost", namespace, cluster.SvcResource, name, "", 0, port)
-=======
 			return tunnel.Wrap(func() error {
 				l.Info("pushing repository to server", "repo", repoURL, "server", tunnel.HTTPEndpoint())
 				err = repository.Push(ctx, tunnel.HTTPEndpoint(), gitInfo.PushUsername, gitInfo.PushPassword)
->>>>>>> 87e13f5d
 				if err != nil {
 					return err
 				}
