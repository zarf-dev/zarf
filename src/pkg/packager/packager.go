// SPDX-License-Identifier: Apache-2.0
// SPDX-FileCopyrightText: 2021-Present The Zarf Authors

// Package packager contains high level operations for Zarf packages
package packager

import (
	"context"
	"fmt"

	"github.com/zarf-dev/zarf/src/api/v1alpha1"
	"github.com/zarf-dev/zarf/src/internal/packager/template"
	"github.com/zarf-dev/zarf/src/internal/value"
<<<<<<< HEAD
	"github.com/zarf-dev/zarf/src/pkg/logger"
=======
>>>>>>> 60805f9f
	"github.com/zarf-dev/zarf/src/pkg/variables"
)

// ValuesOverrides is a map of component names to chart names containing Helm Chart values to override values on deploy.
type ValuesOverrides map[string]map[string]map[string]any

// RemoteOptions are common options when calling a remote
type RemoteOptions struct {
	PlainHTTP             bool
	InsecureSkipTLSVerify bool
}

func getPopulatedVariableConfig(ctx context.Context, pkg v1alpha1.ZarfPackage, setVariables map[string]string, isInteractive bool) (*variables.VariableConfig, error) {
	variableConfig := template.GetZarfVariableConfig(ctx, isInteractive)
	variableConfig.SetConstants(pkg.Constants)
	if err := variableConfig.PopulateVariables(pkg.Variables, setVariables); err != nil {
		return nil, err
	}
	return variableConfig, nil
}

type overrideOpts struct {
	variableConfig     *variables.VariableConfig
	values             value.Values
	valuesOverridesMap ValuesOverrides
}

// generateValuesOverrides generates a map of values to override for a given chart and component, with precedence of:
// Zarf Variable overrides -> Zarf value overrides -> direct API helm-value overrides.
<<<<<<< HEAD
func generateValuesOverrides(ctx context.Context, chart v1alpha1.ZarfChart, componentName string, opts overrideOpts) (map[string]any, error) {
=======
func generateValuesOverrides(_ context.Context, chart v1alpha1.ZarfChart, componentName string, opts overrideOpts) (map[string]any, error) {
>>>>>>> 60805f9f
	chartOverrides := make(value.Values)
	valuesOverrides := make(map[string]any)

	for _, variable := range chart.Variables {
		if setVar, ok := opts.variableConfig.GetSetVariable(variable.Name); ok && setVar != nil {
			// Add leading dot to variable.Path to create a valid value.Path
			path := "." + variable.Path
			if err := chartOverrides.Set(value.Path(path), setVar.Value); err != nil {
				return nil, fmt.Errorf("unable to set value at path %s: %w", path, err)
			}
		}
	}

	// Map ChartValues' Source to Target
	for _, chartValue := range chart.Values {
		if chartValue.SourcePath == "" || chartValue.TargetPath == "" {
			return nil, fmt.Errorf("sourcePath \"%s\" and targetPath \"%s\" must not be empty", chartValue.SourcePath, chartValue.TargetPath)
		}
		if chartValue.SourcePath[0] != '.' {
			return nil, fmt.Errorf("sourcePath \"%s\" must start with a dot", chartValue.SourcePath)
		}
		if chartValue.TargetPath[0] != '.' {
			return nil, fmt.Errorf("targetPath \"%s\" must start with a dot", chartValue.TargetPath)
		}

		// Extract value from source path in values
		sourceValue, err := opts.values.Extract(value.Path(chartValue.SourcePath))
		if err != nil {
<<<<<<< HEAD
			// Log warning but don't fail - source path might not exist
			logger.From(ctx).Warn("unable to extract value from path",
				"path", chartValue.SourcePath,
				"error", err,
				"component", componentName,
				"chart", chart.Name,
			)
			continue
=======
			return nil, fmt.Errorf("unable to extract value source: %w", err)
>>>>>>> 60805f9f
		}

		// Set value at targetPath in chart overrides
		if err := chartOverrides.Set(value.Path(chartValue.TargetPath), sourceValue); err != nil {
			return nil, fmt.Errorf("unable to map value from %s to %s: %w",
				chartValue.SourcePath, chartValue.TargetPath, err)
		}
	}

	// Apply any direct overrides specified in the deployment options for this component and chart
	if componentOverrides, ok := opts.valuesOverridesMap[componentName]; ok {
		if chartSpecificOverrides, ok := componentOverrides[chart.Name]; ok {
			valuesOverrides = chartSpecificOverrides
		}
	}

	// Merge valuesOverrides into chartOverrides (valuesOverrides takes precedence)
	chartOverrides.DeepMerge(valuesOverrides)
	return chartOverrides, nil
}

// OverridePackageNamespace overrides the package namespace if the package contains only one unique namespace
func OverridePackageNamespace(pkg v1alpha1.ZarfPackage, namespace string) error {
	if !pkg.AllowsNamespaceOverride() {
		return fmt.Errorf("cannot override package namespace, metadata.allowNamespaceOverride is false")
	}
	// disallow override on init packages while account for future kinds
	if pkg.Kind != v1alpha1.ZarfPackageConfig {
		return fmt.Errorf("package kind is not a ZarfPackageConfig, cannot override namespace")
	}
	if count := pkg.UniqueNamespaceCount(); count > 1 {
		return fmt.Errorf("package contains %d unique namespaces, cannot override namespace", count)
	}
	pkg.UpdateAllComponentNamespaces(namespace)
	return nil
}<|MERGE_RESOLUTION|>--- conflicted
+++ resolved
@@ -11,10 +11,6 @@
 	"github.com/zarf-dev/zarf/src/api/v1alpha1"
 	"github.com/zarf-dev/zarf/src/internal/packager/template"
 	"github.com/zarf-dev/zarf/src/internal/value"
-<<<<<<< HEAD
-	"github.com/zarf-dev/zarf/src/pkg/logger"
-=======
->>>>>>> 60805f9f
 	"github.com/zarf-dev/zarf/src/pkg/variables"
 )
 
@@ -44,11 +40,7 @@
 
 // generateValuesOverrides generates a map of values to override for a given chart and component, with precedence of:
 // Zarf Variable overrides -> Zarf value overrides -> direct API helm-value overrides.
-<<<<<<< HEAD
-func generateValuesOverrides(ctx context.Context, chart v1alpha1.ZarfChart, componentName string, opts overrideOpts) (map[string]any, error) {
-=======
 func generateValuesOverrides(_ context.Context, chart v1alpha1.ZarfChart, componentName string, opts overrideOpts) (map[string]any, error) {
->>>>>>> 60805f9f
 	chartOverrides := make(value.Values)
 	valuesOverrides := make(map[string]any)
 
@@ -77,18 +69,7 @@
 		// Extract value from source path in values
 		sourceValue, err := opts.values.Extract(value.Path(chartValue.SourcePath))
 		if err != nil {
-<<<<<<< HEAD
-			// Log warning but don't fail - source path might not exist
-			logger.From(ctx).Warn("unable to extract value from path",
-				"path", chartValue.SourcePath,
-				"error", err,
-				"component", componentName,
-				"chart", chart.Name,
-			)
-			continue
-=======
 			return nil, fmt.Errorf("unable to extract value source: %w", err)
->>>>>>> 60805f9f
 		}
 
 		// Set value at targetPath in chart overrides
