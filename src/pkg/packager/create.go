--- conflicted
+++ resolved
@@ -29,7 +29,6 @@
 	"github.com/defenseunicorns/zarf/src/pkg/utils/helpers"
 	"github.com/defenseunicorns/zarf/src/types"
 	"github.com/go-git/go-git/v5/plumbing"
-	"github.com/google/go-containerregistry/pkg/name"
 	v1 "github.com/google/go-containerregistry/pkg/v1"
 	"github.com/mholt/archiver/v3"
 )
@@ -117,13 +116,8 @@
 		return fmt.Errorf("package creation canceled")
 	}
 
-<<<<<<< HEAD
-	var combinedImageList []string
 	componentSBOMs := map[string]*layout.ComponentSBOM{}
-=======
 	var combinedImageList []transform.Image
-	componentSBOMs := map[string]*types.ComponentSBOM{}
->>>>>>> c04131fa
 	for idx, component := range p.cfg.Pkg.Components {
 		onCreate := component.Actions.OnCreate
 		onFailure := func() {
@@ -152,9 +146,6 @@
 		}
 
 		// Combine all component images into a single entry for efficient layer reuse.
-<<<<<<< HEAD
-		combinedImageList = append(combinedImageList, component.Images...)
-=======
 		for _, src := range component.Images {
 			refInfo, err := transform.ParseImageRef(src)
 			if err != nil {
@@ -162,39 +153,24 @@
 			}
 			combinedImageList = append(combinedImageList, refInfo)
 		}
-
-		// Remove the temp directory for this component before archiving.
-		err = os.RemoveAll(filepath.Join(p.tmp.Components, component.Name, types.TempFolder))
-		if err != nil {
-			message.Warnf("unable to remove temp directory for component %s, component tarball may contain unused artifacts: %s", component.Name, err.Error())
-		}
->>>>>>> c04131fa
 	}
 
 	imageList := helpers.Unique(combinedImageList)
 
 	// Images are handled separately from other component assets.
-<<<<<<< HEAD
-	if len(imgList) > 0 {
-		p.layout = p.layout.AddImages()
-
-		message.HeaderInfof("📦 PACKAGE IMAGES")
-
-		pulled := map[name.Tag]v1.Image{}
-
-		doPull := func() (err error) {
-			imgConfig := images.ImgConfig{
-				ImagesPath:        p.layout.Images.Base,
-				ImgList:           imgList,
-=======
 	if len(imageList) > 0 {
 		message.HeaderInfof("📦 PACKAGE IMAGES")
 
+		p.layout = p.layout.AddImages()
+
+		message.HeaderInfof("📦 PACKAGE IMAGES")
+
+		pulled := map[transform.Image]v1.Image{}
+
 		doPull := func() error {
 			imgConfig := images.ImageConfig{
-				ImagesPath:        p.tmp.Images,
+				ImagesPath:        p.layout.Images.Base,
 				ImageList:         imageList,
->>>>>>> c04131fa
 				Insecure:          config.CommonOptions.Insecure,
 				Architectures:     []string{p.cfg.Pkg.Metadata.Architecture, p.cfg.Pkg.Build.Architecture},
 				RegistryOverrides: p.cfg.CreateOpts.RegistryOverrides,
@@ -219,12 +195,8 @@
 	if p.cfg.CreateOpts.SkipSBOM {
 		message.Debug("Skipping image SBOM processing per --skip-sbom flag")
 	} else {
-<<<<<<< HEAD
 		p.layout = p.layout.AddSBOMs()
-		if err := sbom.Catalog(componentSBOMs, imgList, p.layout); err != nil {
-=======
-		if err := sbom.Catalog(componentSBOMs, imageList, p.tmp); err != nil {
->>>>>>> c04131fa
+		if err := sbom.Catalog(componentSBOMs, imageList, p.layout); err != nil {
 			return fmt.Errorf("unable to create an SBOM catalog for the package: %w", err)
 		}
 	}
