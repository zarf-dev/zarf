--- conflicted
+++ resolved
@@ -546,14 +546,19 @@
 		spinner.Success()
 	}
 
-<<<<<<< HEAD
+	if !isSkeleton {
+		if err := p.runActions(onCreate.Defaults, onCreate.After, nil); err != nil {
+			return fmt.Errorf("unable to run component after action: %w", err)
+		}
+	}
+
 	if len(component.Reports) > 0 {
 		spinner := message.NewProgressSpinner("Loading %d reports", len(component.Reports))
 		defer spinner.Success()
 
 		err = utils.CreateDirectory(componentPath.Reports, 0700)
 		if err != nil {
-			return nil, fmt.Errorf("unable to create reports destination directory: %w", err)
+			return fmt.Errorf("unable to create reports destination directory: %w", err)
 		}
 
 		for _, report := range component.Reports {
@@ -563,16 +568,16 @@
 				dst := fmt.Sprintf("%s/%s", componentPath.Reports, reportType)
 				err = utils.CreateDirectory(dst, 0700)
 				if err != nil {
-					return nil, fmt.Errorf("unable to create reports destination directory: %w", err)
+					return fmt.Errorf("unable to create reports destination directory: %w", err)
 				}
 				message.Debug("Source was identified as a URL")
 				if _, err := os.Stat(dst + report.Name); err == nil {
-					return nil, fmt.Errorf("%s already exists for this component and cannot conflict", dst+report.Name)
+					return fmt.Errorf("%s already exists for this component and cannot conflict", dst+report.Name)
 				}
 				if utils.IsURL(report.Source) {
 					path = fmt.Sprintf("%s/%s/%s", componentPath.Reports, reportType, report.Name)
 					if err := utils.DownloadToFile(report.Source, path, component.CosignKeyPath); err != nil {
-						return nil, fmt.Errorf(lang.ErrDownloading, report.Source, err.Error())
+						return fmt.Errorf(lang.ErrDownloading, report.Source, err.Error())
 					}
 				} else {
 					path = report.Source
@@ -580,13 +585,13 @@
 
 				doc, err := vex.Load(path)
 				if err != nil {
-					return nil, fmt.Errorf("unable to load vex document %s from %s: %w", report.Name, path, err)
+					return fmt.Errorf("unable to load vex document %s from %s: %w", report.Name, path, err)
 				}
 
 				// Convert to JSON
 				var b bytes.Buffer
 				if err = doc.ToJSON(&b); err != nil {
-					return nil, fmt.Errorf("unable to write vex doc to JSON for %s: %w", report.Name, err)
+					return fmt.Errorf("unable to write vex doc to JSON for %s: %w", report.Name, err)
 				}
 
 				message.Debugf("Loaded VEX file %s (%d bytes)", report.Name, b.Len())
@@ -594,7 +599,7 @@
 				// Write VEX file to the vex directory
 				dest := fmt.Sprintf("%s/%s/%s", componentPath.Reports, reportType, report.Name)
 				if err = utils.WriteFile(dest, b.Bytes()); err != nil {
-					return nil, fmt.Errorf("unable to write vex file to %s: %w", dest, err)
+					return fmt.Errorf("unable to write vex file to %s: %w", dest, err)
 				}
 			default:
 				message.Debugf("Loaded file %s)", reportType)
@@ -603,11 +608,11 @@
 
 				if utils.IsURL(report.Source) {
 					if err := utils.DownloadToFile(report.Source, dst, component.CosignKeyPath); err != nil {
-						return nil, fmt.Errorf(lang.ErrDownloading, report.Source, err.Error())
+						return fmt.Errorf(lang.ErrDownloading, report.Source, err.Error())
 					}
 				} else {
 					if err := utils.CreatePathAndCopy(report.Source, dst); err != nil {
-						return nil, fmt.Errorf("unable to copy file %s: %w", report.Source, err)
+						return fmt.Errorf("unable to copy file %s: %w", report.Source, err)
 					}
 				}
 			}
@@ -615,13 +620,7 @@
 	}
 
 	if err := p.runActions(onCreate.Defaults, onCreate.After, nil); err != nil {
-		return nil, fmt.Errorf("unable to run component after action: %w", err)
-=======
-	if !isSkeleton {
-		if err := p.runActions(onCreate.Defaults, onCreate.After, nil); err != nil {
-			return fmt.Errorf("unable to run component after action: %w", err)
-		}
->>>>>>> df6d7140
+		return fmt.Errorf("unable to run component after action: %w", err)
 	}
 
 	return nil
