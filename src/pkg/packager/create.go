--- conflicted
+++ resolved
@@ -382,11 +382,10 @@
 		}
 	}
 
-<<<<<<< HEAD
 	if component.BigBang.Version != "" {
 		componentPath, err := p.createComponentPaths(component)
 		if err != nil {
-			return fmt.Errorf("unable to create component paths: %w", err)
+			return &componentSBOM, fmt.Errorf("unable to create component paths: %w", err)
 		}
 		_ = utils.CreateDirectory(componentPath.Charts, 0700)
 		_ = utils.CreateDirectory(componentPath.Values, 0700)
@@ -429,7 +428,7 @@
 		for idx, path := range chart.ValuesFiles {
 			chartValueName := helm.StandardName(componentPath.Values, chart) + "-" + strconv.Itoa(idx)
 			if err := utils.CreatePathAndCopy(path, chartValueName); err != nil {
-				return fmt.Errorf("unable to copy values file %s: %w", path, err)
+				return &componentSBOM, fmt.Errorf("unable to copy values file %s: %w", path, err)
 			}
 		}
 
@@ -442,14 +441,14 @@
 				// Generate manifests from kustomizations and place in the package
 				destination := fmt.Sprintf("%s/kustomization-%s-%d.yaml", componentPath.Manifests, manifest.Name, idx)
 				if err := kustomize.BuildKustomization(k, destination, manifest.KustomizeAllowAnyDirectory); err != nil {
-					return fmt.Errorf("unable to build kustomization %s: %w", k, err)
+					return &componentSBOM, fmt.Errorf("unable to build kustomization %s: %w", k, err)
 				}
 			}
 		}
 
 		template, err := helmCfg.TemplateChart()
 		if err != nil {
-			return fmt.Errorf("unable to template BigBang Chart: %w", err)
+			return &componentSBOM, fmt.Errorf("unable to template BigBang Chart: %w", err)
 		}
 
 		subPackageURLS := findURLs(template)
@@ -462,7 +461,7 @@
 			fmt.Printf("Downloading Repo: %s\n", url)
 			gitCfg := git.NewWithSpinner(p.cfg.State.GitServer, spinner)
 			if _, err := gitCfg.Pull(url, componentPath.Repos); err != nil {
-				return fmt.Errorf("unable to pull git repo %s: %w", url, err)
+				return &componentSBOM, fmt.Errorf("unable to pull git repo %s: %w", url, err)
 			}
 		}
 
@@ -497,7 +496,7 @@
 		// deduple
 		uniqueList := utils.Unique(images)
 		if _, err := p.pullImages(uniqueList, p.tmp.Images); err != nil {
-			return fmt.Errorf("unable to pull images after 3 attempts: %w", err)
+			return &componentSBOM, fmt.Errorf("unable to pull images after 3 attempts: %w", err)
 		}
 		spinner = message.NewProgressSpinner("Loading BigBang version %v: %d Repos and %d images", component.BigBang.Version, len(repos), len(images))
 
@@ -505,7 +504,7 @@
 		imageFile, err := os.OpenFile(fmt.Sprintf("%v/images.txt", componentPath.Files), os.O_APPEND|os.O_CREATE|os.O_WRONLY, 0644)
 
 		if err != nil {
-			return fmt.Errorf("failed creating file: %s", err)
+			return &componentSBOM, fmt.Errorf("failed creating file: %s", err)
 		}
 
 		datawriter := bufio.NewWriter(imageFile)
@@ -523,7 +522,7 @@
 		repoFile, err := os.OpenFile(fmt.Sprintf("%v/repos.txt", componentPath.Files), os.O_APPEND|os.O_CREATE|os.O_WRONLY, 0644)
 
 		if err != nil {
-			return fmt.Errorf("failed creating file: %s", err)
+			return &componentSBOM, fmt.Errorf("failed creating file: %s", err)
 		}
 
 		datawriter2 := bufio.NewWriter(repoFile)
@@ -539,7 +538,7 @@
 
 	}
 
-	return nil
+	return &componentSBOM, nil
 }
 
 func findURLs(t string) []string {
@@ -559,7 +558,4 @@
 	}
 
 	return urls
-=======
-	return &componentSBOM, nil
->>>>>>> d2babf3b
 }