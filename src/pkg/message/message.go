--- conflicted
+++ resolved
@@ -39,13 +39,11 @@
 // NoProgress tracks whether spinner/progress bars show updates.
 var NoProgress bool
 
-<<<<<<< HEAD
 // RuleLine creates a line of ━ as wide as the terminal
 var RuleLine = strings.Repeat("━", TermWidth)
-=======
+
 // LogWriter is the stream to write logs to.
 var LogWriter io.Writer = os.Stderr
->>>>>>> a6cf75fd
 
 var logLevel = InfoLevel
 
