--- conflicted
+++ resolved
@@ -88,11 +88,7 @@
 		return errors.New("failed to pull layer: layer is not a file")
 	}
 
-<<<<<<< HEAD
-	return helpers.WriteFile(filepath.Join(destinationDir, rel), b)
-=======
 	return os.WriteFile(filepath.Join(destinationDir, rel), b, helpers.ReadWriteUser)
->>>>>>> 21ccaaa2
 }
 
 // PullPaths pulls multiple files from the remote repository and saves them to `destinationDir`.
