--- conflicted
+++ resolved
@@ -57,17 +57,10 @@
 	// Teardown any leftovers from previous tests
 	// NOTE(mkcp): We dogsled these errors because some of these commands will error if they don't cleanup a resource,
 	//   which is ok. A better solution would be checking for none or unexpected kinds of errors.
-<<<<<<< HEAD
 	_ = exec.CmdWithPrint("k3d", "cluster", "delete", clusterName)   //nolint:errcheck
 	_ = exec.CmdWithPrint("docker", "rm", "-f", "k3d-"+registryHost) //nolint:errcheck
 	_ = exec.CmdWithPrint("docker", "compose", "down")               //nolint:errcheck
 	_ = exec.CmdWithPrint("docker", "network", "remove", network)    //nolint:errcheck
-=======
-	_ = exec.CmdWithPrint("k3d", "cluster", "delete", clusterName)   // TODO(mkcp): intentionally ignored, mark nolint
-	_ = exec.CmdWithPrint("k3d", "registry", "delete", registryHost) // TODO(mkcp): intentionally ignored, mark nolint
-	_ = exec.CmdWithPrint("docker", "compose", "down")               // TODO(mkcp): intentionally ignored, mark nolint
-	_ = exec.CmdWithPrint("docker", "network", "remove", network)    // TODO(mkcp): intentionally ignored, mark nolint
->>>>>>> 3f2ed2c5
 
 	// Setup a network for everything to live inside
 	err := exec.CmdWithPrint("docker", "network", "create", "--driver=bridge", "--subnet="+subnet, "--gateway="+gateway, network)
