--- conflicted
+++ resolved
@@ -7,16 +7,11 @@
 import (
 	"encoding/base64"
 	"fmt"
-	"os"
 	"runtime"
 	"testing"
 
 	"encoding/json"
 
-<<<<<<< HEAD
-	"github.com/defenseunicorns/zarf/src/pkg/utils/helpers"
-=======
->>>>>>> 84b673ea
 	"github.com/defenseunicorns/zarf/src/types"
 	"github.com/stretchr/testify/require"
 )
@@ -128,47 +123,4 @@
 	require.NotContains(t, logText, zarfState.RegistryInfo.PushPassword)
 	require.NotContains(t, logText, zarfState.RegistryInfo.Secret)
 	require.NotContains(t, logText, zarfState.LoggingSecret)
-<<<<<<< HEAD
-}
-
-// Verify `zarf init` produces an error when there is no storage class in cluster.
-func initWithoutStorageClass(t *testing.T) {
-	/*
-		Exit early if testing with Zarf-deployed k3s cluster.
-		This is a chicken-egg problem because we can't interact with a cluster that Zarf hasn't created yet.
-		Zarf deploys k3s with the Rancher local-path storage class out of the box,
-		so we don't expect any problems with no storage class in this case.
-	*/
-	if e2e.ApplianceMode {
-		return
-	}
-
-	jsonPathQuery := `{range .items[?(@.metadata.annotations.storageclass\.kubernetes\.io/is-default-class=="true")]}{.metadata.name}{end}`
-	defaultStorageClassName, _, err := e2e.Kubectl("get", "storageclass", "-o=jsonpath="+jsonPathQuery)
-	require.NoError(t, err)
-	require.NotEmpty(t, defaultStorageClassName)
-
-	storageClassYaml, _, err := e2e.Kubectl("get", "storageclass", defaultStorageClassName, "-o=yaml")
-	require.NoError(t, err)
-
-	storageClassFileName := "storage-class.yaml"
-
-	err = os.WriteFile(storageClassFileName, []byte(storageClassYaml), helpers.ReadWriteUser)
-	require.NoError(t, err)
-	defer e2e.CleanFiles(storageClassFileName)
-
-	_, _, err = e2e.Kubectl("delete", "storageclass", defaultStorageClassName)
-	require.NoError(t, err)
-
-	_, stdErr, err := e2e.Zarf("init", "--confirm")
-	require.Error(t, err, stdErr)
-	require.Contains(t, stdErr, "unable to run component before action: command \"Check that the cluster has the specified storage class\"")
-
-	_, _, err = e2e.Zarf("destroy", "--confirm")
-	require.NoError(t, err)
-
-	_, _, err = e2e.Kubectl("apply", "-f", storageClassFileName)
-	require.NoError(t, err)
-=======
->>>>>>> 84b673ea
 }