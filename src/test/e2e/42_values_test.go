--- conflicted
+++ resolved
@@ -57,7 +57,12 @@
 	valuesFile := filepath.Join(src, "override-values.yaml")
 	stdOut, stdErr, err = e2e.Zarf(t, "package", "remove", "test-values", "--confirm", "--features=\"values=true\"", "--values", valuesFile, "--set-values", "removeKey=custom-remove-value")
 	require.NoError(t, err, stdOut, stdErr)
-<<<<<<< HEAD
+
+	// Verify the remove actions used the values correctly
+	// Check that the override-value from override-values.yaml was templated
+	require.Contains(t, stdOut, "REMOVE_TEST_VALUE=override-value", "remove action should have templated the override value from override-values.yaml")
+	// Check that the custom value from --set-values was templated
+	require.Contains(t, stdOut, "REMOVE_CUSTOM_VALUE=custom-remove-value", "remove action should have templated value from --set-values")
 }
 
 func TestValuesSchema(t *testing.T) {
@@ -121,12 +126,4 @@
 		output := stdOut + stdErr
 		require.Contains(t, output, "values validation failed", "error should mention schema validation failure")
 	})
-=======
-
-	// Verify the remove actions used the values correctly
-	// Check that the override-value from override-values.yaml was templated
-	require.Contains(t, stdOut, "REMOVE_TEST_VALUE=override-value", "remove action should have templated the override value from override-values.yaml")
-	// Check that the custom value from --set-values was templated
-	require.Contains(t, stdOut, "REMOVE_CUSTOM_VALUE=custom-remove-value", "remove action should have templated value from --set-values")
->>>>>>> 44bdaea2
 }