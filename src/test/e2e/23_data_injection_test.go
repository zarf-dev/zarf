// SPDX-License-Identifier: Apache-2.0
// SPDX-FileCopyrightText: 2021-Present The Zarf Authors

// Package test provides e2e tests for Zarf.
package test

import (
	"context"
	"fmt"
	"path/filepath"
	"testing"
	"time"

	"github.com/defenseunicorns/zarf/src/pkg/utils/exec"
	"github.com/stretchr/testify/require"
)

func TestDataInjection(t *testing.T) {
	t.Log("E2E: Data injection")
	e2e.SetupWithCluster(t)

	path := fmt.Sprintf("build/zarf-package-kiwix-%s-3.5.0.tar", e2e.Arch)

	tmpdir := t.TempDir()
	sbomPath := filepath.Join(tmpdir, ".sbom-location")

	// Repeat the injection action 3 times to ensure the data injection is idempotent and doesn't fail to perform an upgrade
	for i := 0; i < 3; i++ {
		runDataInjection(t, path)
	}

	// Verify the file and injection marker were created
	stdOut, stdErr, err := e2e.Kubectl("--namespace=kiwix", "logs", "--tail=5", "--selector=app=kiwix-serve", "-c=kiwix-serve")
	require.NoError(t, err, stdOut, stdErr)
	require.Contains(t, stdOut, "devops.stackexchange.com_en_all_2023-05.zim")
	require.Contains(t, stdOut, ".zarf-injection-")

<<<<<<< HEAD
	stdOut, stdErr, err = e2e.Zarf("package", "remove", "kiwix", "--confirm")
=======
	// Remove the data injection example
	stdOut, stdErr, err = e2e.Zarf("package", "remove", path, "--confirm")
>>>>>>> 677a95b7
	require.NoError(t, err, stdOut, stdErr)

	// Ensure that the `requirements.txt` file is discovered correctly
	stdOut, stdErr, err = e2e.Zarf("package", "inspect", path, "--sbom-out", sbomPath)
	require.NoError(t, err, stdOut, stdErr)
	require.FileExists(t, filepath.Join(sbomPath, "kiwix", "compare.html"), "A compare.html file should have been made")

	require.FileExists(t, filepath.Join(sbomPath, "kiwix", "sbom-viewer-zarf-component-kiwix-serve.html"), "The data-injection component should have an SBOM viewer")
	require.FileExists(t, filepath.Join(sbomPath, "kiwix", "zarf-component-kiwix-serve.json"), "The data-injection component should have an SBOM json")
}

func runDataInjection(t *testing.T, path string) {
	// Limit this deploy to 5 minutes
	ctx, cancel := context.WithTimeout(context.TODO(), 5*time.Minute)
	defer cancel()

	// Deploy the data injection example
	stdOut, stdErr, err := exec.CmdWithContext(ctx, exec.PrintCfg(), e2e.ZarfBinPath, "package", "deploy", path, "-l", "trace", "--confirm")
	require.NoError(t, err, stdOut, stdErr)
}<|MERGE_RESOLUTION|>--- conflicted
+++ resolved
@@ -35,12 +35,8 @@
 	require.Contains(t, stdOut, "devops.stackexchange.com_en_all_2023-05.zim")
 	require.Contains(t, stdOut, ".zarf-injection-")
 
-<<<<<<< HEAD
-	stdOut, stdErr, err = e2e.Zarf("package", "remove", "kiwix", "--confirm")
-=======
 	// Remove the data injection example
 	stdOut, stdErr, err = e2e.Zarf("package", "remove", path, "--confirm")
->>>>>>> 677a95b7
 	require.NoError(t, err, stdOut, stdErr)
 
 	// Ensure that the `requirements.txt` file is discovered correctly
