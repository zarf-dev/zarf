--- conflicted
+++ resolved
@@ -222,10 +222,7 @@
 }
 
 type updateCredsOptions struct {
-<<<<<<< HEAD
 	confirm        bool
-=======
->>>>>>> 4c0698ca
 	gitServer      state.GitServerInfo
 	registryInfo   state.RegistryInfo
 	artifactServer state.ArtifactServerInfo
@@ -373,11 +370,7 @@
 		Cluster:        c,
 		AirgapMode:     true,
 		Timeout:        config.ZarfDefaultTimeout,
-<<<<<<< HEAD
-		Retries:        config.ZarfDefaultRetries,
 		IsInteractive:  !o.confirm,
-=======
->>>>>>> 4c0698ca
 	}
 
 	// Update Zarf 'init' component Helm releases if present
