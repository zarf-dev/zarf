// SPDX-License-Identifier: Apache-2.0
// SPDX-FileCopyrightText: 2021-Present The Zarf Authors

// Package cmd contains the CLI commands for Zarf.
package cmd

import (
	"context"
	"errors"
	"fmt"
	"os"
	"strings"

	"github.com/AlecAivazis/survey/v2"
	craneCmd "github.com/google/go-containerregistry/cmd/crane/cmd"
	"github.com/google/go-containerregistry/pkg/crane"
	"github.com/google/go-containerregistry/pkg/logs"
	v1 "github.com/google/go-containerregistry/pkg/v1"
	"github.com/spf13/cobra"
	"github.com/zarf-dev/zarf/src/config"
	"github.com/zarf-dev/zarf/src/config/lang"
	"github.com/zarf-dev/zarf/src/internal/packager/images"
	"github.com/zarf-dev/zarf/src/pkg/cluster"
	"github.com/zarf-dev/zarf/src/pkg/logger"
	"github.com/zarf-dev/zarf/src/pkg/state"
	"github.com/zarf-dev/zarf/src/pkg/transform"
)

type registryOptions struct {
	verbose  bool
	insecure bool
	ndlayers bool
	platform string
}

func newRegistryCommand() *cobra.Command {
	o := &registryOptions{
		verbose:  false,
		insecure: false,
		ndlayers: false,
		platform: "all",
	}

	// No package information is available so do not pass in a list of architectures
	craneOptions := []crane.Option{}

	cmd := &cobra.Command{
		Use:     "registry",
		Aliases: []string{"r", "crane"},
		Short:   lang.CmdToolsRegistryShort,
		PersistentPreRunE: func(cmd *cobra.Command, _ []string) error {
			// TODO (@austinabro321) once the code in cmd is simplified, we should change this to respect
			// the log-format flag
			l := logger.Default()
			ctx := logger.WithContext(cmd.Context(), l)
			cmd.SetContext(ctx)
			// The crane options loading here comes from the rootCmd of crane
			craneOptions = append(craneOptions, crane.WithContext(cmd.Context()))
			// TODO(jonjohnsonjr): crane.Verbose option?
			if o.verbose {
				logs.Debug.SetOutput(os.Stderr)
			}
			fmt.Println("here before insecure")
			if o.insecure {
				fmt.Println("here in insecure")
				craneOptions = append(craneOptions, crane.Insecure)
			}
			if o.ndlayers {
				craneOptions = append(craneOptions, crane.WithNondistributable())
			}
			var err error
			var v1Platform *v1.Platform
			if o.platform != "all" {
				v1Platform, err = v1.ParsePlatform(o.platform)
				if err != nil {
					return fmt.Errorf("invalid platform %s: %w", o.platform, err)
				}
			}

			craneOptions = append(craneOptions, crane.WithPlatform(v1Platform))
			return nil
		},
	}

<<<<<<< HEAD
	cmd.AddCommand(newRegistryPruneCommand(&craneOptions))
=======
	cmd.AddCommand(newRegistryPruneCommand())
>>>>>>> 8db69d4d
	cmd.AddCommand(newRegistryLoginCommand())
	cmd.AddCommand(newRegistryCopyCommand(&craneOptions))
	cmd.AddCommand(newRegistryCatalogCommand(&craneOptions))

	// TODO(soltysh): consider splitting craneOptions to be per command
	cmd.AddCommand(zarfCraneInternalWrapper(craneCmd.NewCmdList, &craneOptions, lang.CmdToolsRegistryListExample, 0))
	cmd.AddCommand(zarfCraneInternalWrapper(craneCmd.NewCmdPush, &craneOptions, lang.CmdToolsRegistryPushExample, 1))
	cmd.AddCommand(zarfCraneInternalWrapper(craneCmd.NewCmdPull, &craneOptions, lang.CmdToolsRegistryPullExample, 0))
	cmd.AddCommand(zarfCraneInternalWrapper(craneCmd.NewCmdDelete, &craneOptions, lang.CmdToolsRegistryDeleteExample, 0))
	cmd.AddCommand(zarfCraneInternalWrapper(craneCmd.NewCmdDigest, &craneOptions, lang.CmdToolsRegistryDigestExample, 0))
	cmd.AddCommand(zarfCraneInternalWrapper(craneCmd.NewCmdManifest, &craneOptions, lang.CmdToolsRegistryManifestExample, 0))
	cmd.AddCommand(zarfCraneInternalWrapper(craneCmd.NewCmdExport, &craneOptions, lang.CmdToolsRegistryExportExample, 0))

	cmd.AddCommand(craneCmd.NewCmdVersion())

	cmd.PersistentFlags().BoolVarP(&o.verbose, "verbose", "v", false, lang.CmdToolsRegistryFlagVerbose)
	cmd.PersistentFlags().BoolVar(&o.insecure, "insecure", false, lang.CmdToolsRegistryFlagInsecure)
	cmd.PersistentFlags().BoolVar(&o.ndlayers, "allow-nondistributable-artifacts", false, lang.CmdToolsRegistryFlagNonDist)
	cmd.PersistentFlags().StringVar(&o.platform, "platform", "all", lang.CmdToolsRegistryFlagPlatform)

	return cmd
}

func newRegistryLoginCommand() *cobra.Command {
	cmd := craneCmd.NewCmdAuthLogin()
	cmd.Example = ""
	err := cmd.MarkFlagRequired("username")
	if err != nil {
		logger.Default().Error("failed to mark username flag required", "error", err.Error())
	}
	cmd.MarkFlagsOneRequired("password", "password-stdin")
	return cmd
}

func newRegistryCopyCommand(craneOpts *[]crane.Option) *cobra.Command {
	cmd := craneCmd.NewCmdCopy(craneOpts)
	// Store crane's original PreRunE if it exists
	originalPreRunE := cmd.PreRunE
	cmd.PreRunE = func(cmd *cobra.Command, args []string) error {
		// No package information is available so do not pass in a list of architectures
		*craneOpts = append(*craneOpts, crane.WithPlatform(nil))
		// return the original pre run
		if originalPreRunE != nil {
			return originalPreRunE(cmd, args)
		}
		return nil
	}

	return cmd
}

type registryCatalogOptions struct {
	craneOptions  *[]crane.Option
	originalRunFn func(cmd *cobra.Command, args []string) error
}

func newRegistryCatalogCommand(craneOpts *[]crane.Option) *cobra.Command {
	o := registryCatalogOptions{
		// No package information is available so do not pass in a list of architectures
		craneOptions: craneOpts,
	}

	cmd := craneCmd.NewCmdCatalog(o.craneOptions)
	cmd.Example = lang.CmdToolsRegistryCatalogExample
	cmd.Args = nil

	o.originalRunFn = cmd.RunE
	cmd.RunE = o.run

	return cmd
}

func (o *registryCatalogOptions) run(cmd *cobra.Command, args []string) error {
	ctx := cmd.Context()
	l := logger.From(cmd.Context())
	if len(args) > 0 {
		return o.originalRunFn(cmd, args)
	}

	l.Info("retrieving registry information from Zarf state")

	c, err := cluster.New(ctx)
	if err != nil {
		return err
	}

	zarfState, err := c.LoadState(ctx)
	if err != nil {
		return err
	}

	registryEndpoint, tunnel, err := c.ConnectToZarfRegistryEndpoint(ctx, zarfState.RegistryInfo)
	if err != nil {
		return err
	}

	// Add the correct authentication to the crane command options
	authOption := images.WithPullAuth(zarfState.RegistryInfo)
	*o.craneOptions = append(*o.craneOptions, authOption)

	if tunnel != nil {
		defer tunnel.Close()
		return tunnel.Wrap(func() error { return o.originalRunFn(cmd, []string{registryEndpoint}) })
	}

	return o.originalRunFn(cmd, []string{registryEndpoint})
}

type registryPruneOptions struct {
<<<<<<< HEAD
	options *[]crane.Option
}

func newRegistryPruneCommand(options *[]crane.Option) *cobra.Command {
	o := registryPruneOptions{options: options}
=======
	insecure bool
}

func newRegistryPruneCommand() *cobra.Command {
	o := registryPruneOptions{}
>>>>>>> 8db69d4d

	cmd := &cobra.Command{
		Use:     "prune",
		Aliases: []string{"p"},
		Short:   lang.CmdToolsRegistryPruneShort,
		RunE:    o.run,
	}

	// Always require confirm flag (no viper)
	cmd.Flags().BoolVarP(&config.CommonOptions.Confirm, "confirm", "c", false, lang.CmdToolsRegistryPruneFlagConfirm)
	cmd.PersistentFlags().BoolVar(&o.insecure, "insecure", false, lang.CmdToolsRegistryFlagInsecure)

	return cmd
}

func (o *registryPruneOptions) run(cmd *cobra.Command, _ []string) error {
	// Try to connect to a Zarf initialized cluster
	c, err := cluster.New(cmd.Context())
	if err != nil {
		return err
	}
	options := []crane.Option{}
	if o.insecure {
		options = append(options, crane.Insecure)
	}

	ctx := cmd.Context()
	l := logger.From(ctx)

	zarfState, err := c.LoadState(ctx)
	if err != nil {
		return err
	}

	zarfPackages, err := c.GetDeployedZarfPackages(ctx)
	if err != nil {
		return lang.ErrUnableToGetPackages
	}

	// Set up a tunnel to the registry if applicable
	registryEndpoint, tunnel, err := c.ConnectToZarfRegistryEndpoint(ctx, zarfState.RegistryInfo)
	if err != nil {
		return err
	}

	if tunnel != nil {
		l.Info("opening a tunnel to the Zarf registry", "local-endpoint", registryEndpoint, "cluster-address", zarfState.RegistryInfo.Address)
		defer tunnel.Close()
		return tunnel.Wrap(func() error {
<<<<<<< HEAD
			return doPruneImagesForPackages(ctx, *o.options, zarfState, zarfPackages, registryEndpoint)
		})
	}

	return doPruneImagesForPackages(ctx, *o.options, zarfState, zarfPackages, registryEndpoint)
=======
			return doPruneImagesForPackages(ctx, options, zarfState, zarfPackages, registryEndpoint)
		})
	}

	return doPruneImagesForPackages(ctx, options, zarfState, zarfPackages, registryEndpoint)
>>>>>>> 8db69d4d
}

func doPruneImagesForPackages(ctx context.Context, options []crane.Option, s *state.State, zarfPackages []state.DeployedPackage, registryEndpoint string) error {
	l := logger.From(ctx)
	options = append(options, images.WithPushAuth(s.RegistryInfo))

	l.Info("finding images to prune")

	// Determine which image digests are currently used by Zarf packages
	pkgImages := map[string]bool{}
	for _, pkg := range zarfPackages {
		deployedComponents := map[string]bool{}
		for _, depComponent := range pkg.DeployedComponents {
			deployedComponents[depComponent.Name] = true
		}

		for _, component := range pkg.Data.Components {
			if _, ok := deployedComponents[component.Name]; ok {
				for _, image := range component.Images {
					// We use the no checksum image since it will always exist and will share the same digest with other tags
					transformedImageNoCheck, err := transform.ImageTransformHostWithoutChecksum(registryEndpoint, image)
					if err != nil {
						return err
					}

					digest, err := crane.Digest(transformedImageNoCheck, options...)
					if err != nil {
						return err
					}
					pkgImages[digest] = true
				}
			}
		}
	}

	// Find which images and tags are in the registry currently
	imageCatalog, err := crane.Catalog(registryEndpoint, options...)
	if err != nil {
		return err
	}
	referenceToDigest := map[string]string{}
	for _, image := range imageCatalog {
		imageRef := fmt.Sprintf("%s/%s", registryEndpoint, image)
		tags, err := crane.ListTags(imageRef, options...)
		if err != nil {
			return err
		}
		for _, tag := range tags {
			taggedImageRef := fmt.Sprintf("%s:%s", imageRef, tag)
			digest, err := crane.Digest(taggedImageRef, options...)
			if err != nil {
				return err
			}
			referenceToDigest[taggedImageRef] = digest
		}
	}

	// Figure out which images are in the registry but not needed by packages
	imageDigestsToPrune := map[string]bool{}
	for digestRef, digest := range referenceToDigest {
		if _, ok := pkgImages[digest]; !ok {
			refInfo, err := transform.ParseImageRef(digestRef)
			if err != nil {
				return err
			}
			digestRef = fmt.Sprintf("%s@%s", refInfo.Name, digest)
			imageDigestsToPrune[digestRef] = true
		}
	}

	if len(imageDigestsToPrune) == 0 {
		l.Info("there are no images to prune")
		return nil
	}

	l.Info("the following image digests will be pruned from the registry:")
	for digestRef := range imageDigestsToPrune {
		l.Info(digestRef)
	}

	confirm := config.CommonOptions.Confirm
	if !confirm {
		prompt := &survey.Confirm{
			Message: "Continue with image prune?",
		}
		if err := survey.AskOne(prompt, &confirm); err != nil {
			return fmt.Errorf("confirm selection canceled: %w", err)
		}
	}
	if confirm {
		l.Info("pruning images")

		// Delete the digest references that are to be pruned
		for digestRef := range imageDigestsToPrune {
			err = crane.Delete(digestRef, options...)
			if err != nil {
				return err
			}
			l.Debug("image pruned", "name", digestRef)
		}
	}
	return nil
}

// Wrap the original crane list with a zarf specific version
func zarfCraneInternalWrapper(commandToWrap func(*[]crane.Option) *cobra.Command, cranePlatformOptions *[]crane.Option, exampleText string, imageNameArgumentIndex int) *cobra.Command {
	wrappedCommand := commandToWrap(cranePlatformOptions)

	wrappedCommand.Example = exampleText
	wrappedCommand.Args = nil

	originalListFn := wrappedCommand.RunE

	wrappedCommand.RunE = func(cmd *cobra.Command, args []string) error {
		ctx := cmd.Context()
		l := logger.From(ctx)
		if len(args) < imageNameArgumentIndex+1 {
			return errors.New("not have enough arguments specified for this command")
		}

		// Try to connect to a Zarf initialized cluster otherwise then pass it down to crane.
		c, err := cluster.New(ctx)
		if err != nil {
			return originalListFn(cmd, args)
		}

		l.Info("retrieving registry information from Zarf state")

		s, err := c.LoadState(ctx)
		if err != nil {
			l.Warn("could not get Zarf state from Kubernetes cluster, continuing without state information", "error", err.Error())
			return originalListFn(cmd, args)
		}

		// Check to see if it matches the existing internal address.
		if !strings.HasPrefix(args[imageNameArgumentIndex], s.RegistryInfo.Address) {
			return originalListFn(cmd, args)
		}

		endpoint, tunnel, err := c.ConnectToZarfRegistryEndpoint(ctx, s.RegistryInfo)
		if err != nil {
			return err
		}

		// Add the correct authentication to the crane command options
		authOption := images.WithPushAuth(s.RegistryInfo)
		*cranePlatformOptions = append(*cranePlatformOptions, authOption)

		if tunnel != nil {
			l.Info("opening a tunnel to the Zarf registry", "local-endpoint", endpoint, "cluster-address", s.RegistryInfo.Address)

			defer tunnel.Close()

			givenAddress := fmt.Sprintf("%s/", s.RegistryInfo.Address)
			tunnelAddress := fmt.Sprintf("%s/", endpoint)
			args[imageNameArgumentIndex] = strings.Replace(args[imageNameArgumentIndex], givenAddress, tunnelAddress, 1)
			return tunnel.Wrap(func() error { return originalListFn(cmd, args) })
		}

		return originalListFn(cmd, args)
	}

	return wrappedCommand
}<|MERGE_RESOLUTION|>--- conflicted
+++ resolved
@@ -82,11 +82,7 @@
 		},
 	}
 
-<<<<<<< HEAD
-	cmd.AddCommand(newRegistryPruneCommand(&craneOptions))
-=======
 	cmd.AddCommand(newRegistryPruneCommand())
->>>>>>> 8db69d4d
 	cmd.AddCommand(newRegistryLoginCommand())
 	cmd.AddCommand(newRegistryCopyCommand(&craneOptions))
 	cmd.AddCommand(newRegistryCatalogCommand(&craneOptions))
@@ -196,19 +192,11 @@
 }
 
 type registryPruneOptions struct {
-<<<<<<< HEAD
-	options *[]crane.Option
-}
-
-func newRegistryPruneCommand(options *[]crane.Option) *cobra.Command {
-	o := registryPruneOptions{options: options}
-=======
 	insecure bool
 }
 
 func newRegistryPruneCommand() *cobra.Command {
 	o := registryPruneOptions{}
->>>>>>> 8db69d4d
 
 	cmd := &cobra.Command{
 		Use:     "prune",
@@ -258,19 +246,11 @@
 		l.Info("opening a tunnel to the Zarf registry", "local-endpoint", registryEndpoint, "cluster-address", zarfState.RegistryInfo.Address)
 		defer tunnel.Close()
 		return tunnel.Wrap(func() error {
-<<<<<<< HEAD
-			return doPruneImagesForPackages(ctx, *o.options, zarfState, zarfPackages, registryEndpoint)
-		})
-	}
-
-	return doPruneImagesForPackages(ctx, *o.options, zarfState, zarfPackages, registryEndpoint)
-=======
 			return doPruneImagesForPackages(ctx, options, zarfState, zarfPackages, registryEndpoint)
 		})
 	}
 
 	return doPruneImagesForPackages(ctx, options, zarfState, zarfPackages, registryEndpoint)
->>>>>>> 8db69d4d
 }
 
 func doPruneImagesForPackages(ctx context.Context, options []crane.Option, s *state.State, zarfPackages []state.DeployedPackage, registryEndpoint string) error {
