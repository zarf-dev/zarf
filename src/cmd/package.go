--- conflicted
+++ resolved
@@ -159,11 +159,7 @@
 	v := getViper()
 	o.setVariables = helpers.TransformAndMergeMap(v.GetStringMapString(VPkgCreateSet), o.setVariables, strings.ToUpper)
 
-<<<<<<< HEAD
-	cachePath, err := config.GetAbsCachePath()
-=======
 	cachePath, err := getCachePath(ctx)
->>>>>>> aac47928
 	if err != nil {
 		return err
 	}
@@ -181,11 +177,7 @@
 		RemoteOptions:           defaultRemoteOptions(),
 		CachePath:               cachePath,
 	}
-<<<<<<< HEAD
 	_, err = packager.Create(ctx, baseDir, o.output, opt)
-=======
-	err = packager.Create(ctx, baseDir, o.output, opt)
->>>>>>> aac47928
 	// NOTE(mkcp): LintErrors are rendered with a table
 	var lintErr *lint.LintError
 	if errors.As(err, &lintErr) {
@@ -252,11 +244,7 @@
 	pkgConfig.PkgOpts.SetVariables = helpers.TransformAndMergeMap(
 		v.GetStringMapString(VPkgDeploySet), pkgConfig.PkgOpts.SetVariables, strings.ToUpper)
 
-<<<<<<< HEAD
-	cachePath, err := config.GetAbsCachePath()
-=======
 	cachePath, err := getCachePath(ctx)
->>>>>>> aac47928
 	if err != nil {
 		return err
 	}
@@ -477,11 +465,7 @@
 		filters.BySelectState(pkgConfig.PkgOpts.OptionalComponents),
 	)
 
-<<<<<<< HEAD
-	cachePath, err := config.GetAbsCachePath()
-=======
 	cachePath, err := getCachePath(ctx)
->>>>>>> aac47928
 	if err != nil {
 		return err
 	}
@@ -684,11 +668,7 @@
 	v := getViper()
 	o.setVariables = helpers.TransformAndMergeMap(v.GetStringMapString(VPkgDeploySet), o.setVariables, strings.ToUpper)
 
-<<<<<<< HEAD
-	cachePath, err := config.GetAbsCachePath()
-=======
 	cachePath, err := getCachePath(ctx)
->>>>>>> aac47928
 	if err != nil {
 		return err
 	}
@@ -774,11 +754,7 @@
 	v := getViper()
 	o.setVariables = helpers.TransformAndMergeMap(v.GetStringMapString(VPkgDeploySet), o.setVariables, strings.ToUpper)
 
-<<<<<<< HEAD
-	cachePath, err := config.GetAbsCachePath()
-=======
 	cachePath, err := getCachePath(ctx)
->>>>>>> aac47928
 	if err != nil {
 		return err
 	}
@@ -864,11 +840,7 @@
 		return err
 	}
 
-<<<<<<< HEAD
-	cachePath, err := config.GetAbsCachePath()
-=======
 	cachePath, err := getCachePath(ctx)
->>>>>>> aac47928
 	if err != nil {
 		return err
 	}
@@ -937,11 +909,7 @@
 		return err
 	}
 
-<<<<<<< HEAD
-	cachePath, err := config.GetAbsCachePath()
-=======
 	cachePath, err := getCachePath(ctx)
->>>>>>> aac47928
 	if err != nil {
 		return err
 	}
@@ -1008,11 +976,7 @@
 		return err
 	}
 
-<<<<<<< HEAD
-	cachePath, err := config.GetAbsCachePath()
-=======
 	cachePath, err := getCachePath(ctx)
->>>>>>> aac47928
 	if err != nil {
 		return err
 	}
@@ -1181,11 +1145,7 @@
 		filters.ByLocalOS(runtime.GOOS),
 		filters.BySelectState(pkgConfig.PkgOpts.OptionalComponents),
 	)
-<<<<<<< HEAD
-	cachePath, err := config.GetAbsCachePath()
-=======
 	cachePath, err := getCachePath(ctx)
->>>>>>> aac47928
 	if err != nil {
 		return err
 	}
@@ -1263,11 +1223,7 @@
 		return err
 	}
 
-<<<<<<< HEAD
-	cachePath, err := config.GetAbsCachePath()
-=======
 	cachePath, err := getCachePath(ctx)
->>>>>>> aac47928
 	if err != nil {
 		return err
 	}
