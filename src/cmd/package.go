// SPDX-License-Identifier: Apache-2.0
// SPDX-FileCopyrightText: 2021-Present The Zarf Authors

// Package cmd contains the CLI commands for zarf
package cmd

import (
	"fmt"
	"os"
	"path/filepath"
	"regexp"

	"github.com/defenseunicorns/zarf/src/pkg/message"
	"github.com/defenseunicorns/zarf/src/types"
	"github.com/pterm/pterm"

	"github.com/AlecAivazis/survey/v2"
	"github.com/defenseunicorns/zarf/src/config"
	"github.com/defenseunicorns/zarf/src/internal/cluster"
	"github.com/defenseunicorns/zarf/src/pkg/packager"
	"github.com/defenseunicorns/zarf/src/pkg/utils"
	"github.com/mholt/archiver/v3"
	"github.com/spf13/cobra"
)

var insecureDeploy bool
var shasum string
var includeInsepectSBOM bool

var packageCmd = &cobra.Command{
	Use:     "package",
	Aliases: []string{"p"},
	Short:   "Zarf package commands for creating, deploying, and inspecting packages",
}

var packageCreateCmd = &cobra.Command{
	Use:     "create [DIRECTORY]",
	Aliases: []string{"c"},
	Args:    cobra.MaximumNArgs(1),
	Short:   "Use to create a Zarf package from a given directory or the current directory",
	Long: "Builds an archive of resources and dependencies defined by the 'zarf.yaml' in the active directory.\n" +
		"Private registries and repositories are accessed via credentials in your local '~/.docker/config.json' " +
		"and '~/.git-credentials'.\n",
	Run: func(cmd *cobra.Command, args []string) {

		var baseDir string

		// If a directory was provided, use that as the base directory
		if len(args) > 0 {
			baseDir = args[0]
		}

		var isCleanPathRegex = regexp.MustCompile(`^[a-zA-Z0-9\_\-\/\.\~\\:]+$`)
		if !isCleanPathRegex.MatchString(config.CommonOptions.CachePath) {
			message.Warnf("Invalid characters in Zarf cache path, defaulting to %s", config.ZarfDefaultCachePath)
			config.CommonOptions.CachePath = config.ZarfDefaultCachePath
		}

		// Configure the packager
		pkgClient := packager.NewOrDie(&pkgConfig)
		defer pkgClient.ClearTempPaths()

		// Create the package
		if err := pkgClient.Create(baseDir); err != nil {
			message.Fatalf(err, "Failed to create package: %s", err.Error())
		}
	},
}

var packageDeployCmd = &cobra.Command{
	Use:     "deploy [PACKAGE]",
	Aliases: []string{"d"},
	Short:   "Use to deploy a Zarf package from a local file or URL (runs offline)",
	Long:    "Uses current kubecontext to deploy the packaged tarball onto a k8s cluster.",
	Args:    cobra.MaximumNArgs(1),
	Run: func(cmd *cobra.Command, args []string) {
		pkgConfig.DeployOpts.PackagePath = choosePackage(args)

		// Configure the packager
		pkgClient := packager.NewOrDie(&pkgConfig)
		defer pkgClient.ClearTempPaths()

		// Deploy the package
		if err := pkgClient.Deploy(); err != nil {
			message.Fatalf(err, "Failed to deploy package")
		}
	},
}

var packageInspectCmd = &cobra.Command{
	Use:     "inspect [PACKAGE]",
	Aliases: []string{"i"},
	Short:   "Lists the payload of a Zarf package (runs offline)",
	Long: "Lists the payload of a compiled package file (runs offline)\n" +
		"Unpacks the package tarball into a temp directory and displays the " +
		"contents of the archive.",
	Args: cobra.MaximumNArgs(1),
	Run: func(cmd *cobra.Command, args []string) {
		packageName := choosePackage(args)
		pkgClient := packager.NewOrDie(&pkgConfig)
		defer pkgClient.ClearTempPaths()

		if err := pkgClient.Inspect(packageName, includeInsepectSBOM); err != nil {
			message.Fatalf(err, "Failed to inspect package")
		}
	},
}

var packageListCmd = &cobra.Command{
	Use:     "list",
	Aliases: []string{"l"},
	Short:   "List out all of the packages that have been deployed to the cluster",
	Run: func(cmd *cobra.Command, args []string) {
		// Get all the deployed packages
		deployedZarfPackages, err := cluster.NewClusterOrDie().GetDeployedZarfPackages()
		if err != nil {
			message.Fatalf(err, "Unable to get the packages deployed to the cluster")
		}

		// Populate a pterm table of all the deployed packages
		packageTable := pterm.TableData{
			{"     Package ", "Components"},
		}

		for _, pkg := range deployedZarfPackages {
			var components []string

			for _, component := range pkg.DeployedComponents {
				components = append(components, component.Name)
			}

			packageTable = append(packageTable, pterm.TableData{{
				fmt.Sprintf("     %s", pkg.Name),
				fmt.Sprintf("%v", components),
			}}...)
		}

		// Print out the table for the user
		_ = pterm.DefaultTable.WithHasHeader().WithData(packageTable).Render()
	},
}

var packageRemoveCmd = &cobra.Command{
	Use:     "remove {PACKAGE_NAME|PACKAGE_FILE}",
	Aliases: []string{"u"},
	Args:    cobra.ExactArgs(1),
	Short:   "Use to remove a Zarf package that has been deployed already",
	Run: func(cmd *cobra.Command, args []string) {
		pkgName := args[0]

		// If the user input is a path to a package, extract the name from the package
		isTarball := regexp.MustCompile(`.*zarf-package-.*\.tar\.zst$`).MatchString
		if isTarball(pkgName) {
			if utils.InvalidPath(pkgName) {
				message.Fatalf(nil, "Invalid tarball path provided")
			}

			tempPath, err := utils.MakeTempDir(config.CommonOptions.TempDirectory)
			if err != nil {
				message.Fatalf(err, "Unable to create tmpdir: %s", config.CommonOptions.TempDirectory)
			}
			defer os.RemoveAll(tempPath)

			if err := archiver.Extract(pkgName, config.ZarfYAML, tempPath); err != nil {
				message.Fatalf(err, "Unable to extract the package contents")
			}

			var pkgConfig types.ZarfPackage
			configPath := filepath.Join(tempPath, config.ZarfYAML)
			if err := utils.ReadYaml(configPath, &pkgConfig); err != nil {
				message.Fatalf(err, "Unable to read zarf.yaml")
			}

			pkgName = pkgConfig.Metadata.Name
		}

		// Configure the packager
		pkgClient := packager.NewOrDie(&pkgConfig)
		defer pkgClient.ClearTempPaths()

		if err := pkgClient.Remove(pkgName); err != nil {
			message.Fatalf(err, "Unable to remove the package with an error of: %#v", err)
		}
	},
}

func choosePackage(args []string) string {
	if len(args) > 0 {
		return args[0]
	}
	var path string
	prompt := &survey.Input{
		Message: "Choose or type the package file",
		Suggest: func(toComplete string) []string {
<<<<<<< HEAD
			files, _ := filepath.Glob(config.PackagePrefix + toComplete + "*.tar")
			gzFiles, _ := filepath.Glob(config.PackagePrefix + toComplete + "*.tar.zst")
			partialFiles, _ := filepath.Glob(config.PackagePrefix + toComplete + "*.part000")

			files = append(files, gzFiles...)
			files = append(files, partialFiles...)
=======
			files, _ := filepath.Glob(fmt.Sprintf("zarf-package-%s*.tar*", toComplete))
>>>>>>> 4ea2240d
			return files
		},
	}

	if err := survey.AskOne(prompt, &path, survey.WithValidator(survey.Required)); err != nil {
		message.Fatalf(nil, "Package path selection canceled: %s", err.Error())
	}

	return path
}

func init() {
	initViper()

	rootCmd.AddCommand(packageCmd)
	packageCmd.AddCommand(packageCreateCmd)
	packageCmd.AddCommand(packageDeployCmd)
	packageCmd.AddCommand(packageInspectCmd)
	packageCmd.AddCommand(packageRemoveCmd)
	packageCmd.AddCommand(packageListCmd)

	bindCreateFlags()
	bindDeployFlags()
	bindInspectFlags()
	bindRemoveFlags()
}

func bindCreateFlags() {
	createFlags := packageCreateCmd.Flags()

	// Always require confirm flag (no viper)
	createFlags.BoolVar(&config.CommonOptions.Confirm, "confirm", false, "Confirm package creation without prompting")

	v.SetDefault(V_PKG_CREATE_SET, map[string]string{})
	v.SetDefault(V_PKG_CREATE_OUTPUT_DIR, "")
	v.SetDefault(V_PKG_CREATE_SKIP_SBOM, false)
	v.SetDefault(V_PKG_CREATE_INSECURE, false)

<<<<<<< HEAD
	// Set the max default size to 4.25 Gigabytes (4,563,402,752 bytes, DVD-5 is 4,700,000,000 bytes)
	v.SetDefault(V_PKG_CREATE_MAX_PACKAGE_SIZE, 1024*4.25)

	createFlags.StringToStringVar(&config.CreateOptions.SetVariables, "set", v.GetStringMapString(V_PKG_CREATE_SET), "Specify package variables to set on the command line (KEY=value)")
	createFlags.StringVarP(&config.CreateOptions.OutputDirectory, "output-directory", "o", v.GetString(V_PKG_CREATE_OUTPUT_DIR), "Specify the output directory for the created Zarf package")
	createFlags.BoolVar(&config.CreateOptions.SkipSBOM, "skip-sbom", v.GetBool(V_PKG_CREATE_SKIP_SBOM), "Skip generating SBOM for this package")
	createFlags.BoolVar(&config.CreateOptions.Insecure, "insecure", v.GetBool(V_PKG_CREATE_INSECURE), "Allow insecure registry connections when pulling OCI images")
	createFlags.IntVarP(&config.CreateOptions.MaxPackageSize, "max-package-size", "m", v.GetInt(V_PKG_CREATE_MAX_PACKAGE_SIZE), "Specify the maximum size of the package in megabytes, packages larger than this will be split into multiple packages. Use 0 to disable splitting.")
=======
	createFlags.StringToStringVar(&pkgConfig.CreateOpts.SetVariables, "set", v.GetStringMapString(V_PKG_CREATE_SET), "Specify package variables to set on the command line (KEY=value)")
	createFlags.StringVarP(&pkgConfig.CreateOpts.OutputDirectory, "output-directory", "o", v.GetString(V_PKG_CREATE_OUTPUT_DIR), "Specify the output directory for the created Zarf package")
	createFlags.BoolVar(&pkgConfig.CreateOpts.SkipSBOM, "skip-sbom", v.GetBool(V_PKG_CREATE_SKIP_SBOM), "Skip generating SBOM for this package")
	createFlags.BoolVar(&pkgConfig.CreateOpts.Insecure, "insecure", v.GetBool(V_PKG_CREATE_INSECURE), "Allow insecure registry connections when pulling OCI images")
>>>>>>> 4ea2240d
}

func bindDeployFlags() {
	deployFlags := packageDeployCmd.Flags()

	// Always require confirm flag (no viper)
	deployFlags.BoolVar(&config.CommonOptions.Confirm, "confirm", false, "Confirm package deployment without prompting")

	v.SetDefault(V_PKG_DEPLOY_SET, map[string]string{})
	v.SetDefault(V_PKG_DEPLOY_COMPONENTS, "")
	v.SetDefault(V_PKG_DEPLOY_INSECURE, false)
	v.SetDefault(V_PKG_DEPLOY_SHASUM, "")
	v.SetDefault(V_PKG_DEPLOY_SGET, "")

	deployFlags.StringToStringVar(&pkgConfig.DeployOpts.SetVariables, "set", v.GetStringMapString(V_PKG_DEPLOY_SET), "Specify deployment variables to set on the command line (KEY=value)")
	deployFlags.StringVar(&pkgConfig.DeployOpts.Components, "components", v.GetString(V_PKG_DEPLOY_COMPONENTS), "Comma-separated list of components to install.  Adding this flag will skip the init prompts for which components to install")
	deployFlags.BoolVar(&insecureDeploy, "insecure", v.GetBool(V_PKG_DEPLOY_INSECURE), "Skip shasum validation of remote package. Required if deploying a remote package and `--shasum` is not provided")
	deployFlags.StringVar(&shasum, "shasum", v.GetString(V_PKG_DEPLOY_SHASUM), "Shasum of the package to deploy. Required if deploying a remote package and `--insecure` is not provided")
	deployFlags.StringVar(&pkgConfig.DeployOpts.SGetKeyPath, "sget", v.GetString(V_PKG_DEPLOY_SGET), "Path to public sget key file for remote packages signed via cosign")
}

func bindInspectFlags() {
	inspectFlags := packageInspectCmd.Flags()
	inspectFlags.BoolVarP(&includeInsepectSBOM, "sbom", "s", false, "View SBOM contents while inspecting the package")
}

func bindRemoveFlags() {
	removeFlags := packageRemoveCmd.Flags()
	removeFlags.BoolVar(&config.CommonOptions.Confirm, "confirm", false, "REQUIRED. Confirm the removal action to prevent accidental deletions")
	removeFlags.StringVar(&pkgConfig.DeployOpts.Components, "components", v.GetString(V_PKG_DEPLOY_COMPONENTS), "Comma-separated list of components to uninstall")
	_ = packageRemoveCmd.MarkFlagRequired("confirm")
}<|MERGE_RESOLUTION|>--- conflicted
+++ resolved
@@ -192,16 +192,12 @@
 	prompt := &survey.Input{
 		Message: "Choose or type the package file",
 		Suggest: func(toComplete string) []string {
-<<<<<<< HEAD
-			files, _ := filepath.Glob(config.PackagePrefix + toComplete + "*.tar")
-			gzFiles, _ := filepath.Glob(config.PackagePrefix + toComplete + "*.tar.zst")
-			partialFiles, _ := filepath.Glob(config.PackagePrefix + toComplete + "*.part000")
+			files, _ := filepath.Glob(config.ZarfPackagePrefix + toComplete + "*.tar")
+			gzFiles, _ := filepath.Glob(config.ZarfPackagePrefix + toComplete + "*.tar.zst")
+			partialFiles, _ := filepath.Glob(config.ZarfPackagePrefix + toComplete + "*.part000")
 
 			files = append(files, gzFiles...)
 			files = append(files, partialFiles...)
-=======
-			files, _ := filepath.Glob(fmt.Sprintf("zarf-package-%s*.tar*", toComplete))
->>>>>>> 4ea2240d
 			return files
 		},
 	}
@@ -240,21 +236,14 @@
 	v.SetDefault(V_PKG_CREATE_SKIP_SBOM, false)
 	v.SetDefault(V_PKG_CREATE_INSECURE, false)
 
-<<<<<<< HEAD
 	// Set the max default size to 4.25 Gigabytes (4,563,402,752 bytes, DVD-5 is 4,700,000,000 bytes)
 	v.SetDefault(V_PKG_CREATE_MAX_PACKAGE_SIZE, 1024*4.25)
 
-	createFlags.StringToStringVar(&config.CreateOptions.SetVariables, "set", v.GetStringMapString(V_PKG_CREATE_SET), "Specify package variables to set on the command line (KEY=value)")
-	createFlags.StringVarP(&config.CreateOptions.OutputDirectory, "output-directory", "o", v.GetString(V_PKG_CREATE_OUTPUT_DIR), "Specify the output directory for the created Zarf package")
-	createFlags.BoolVar(&config.CreateOptions.SkipSBOM, "skip-sbom", v.GetBool(V_PKG_CREATE_SKIP_SBOM), "Skip generating SBOM for this package")
-	createFlags.BoolVar(&config.CreateOptions.Insecure, "insecure", v.GetBool(V_PKG_CREATE_INSECURE), "Allow insecure registry connections when pulling OCI images")
-	createFlags.IntVarP(&config.CreateOptions.MaxPackageSize, "max-package-size", "m", v.GetInt(V_PKG_CREATE_MAX_PACKAGE_SIZE), "Specify the maximum size of the package in megabytes, packages larger than this will be split into multiple packages. Use 0 to disable splitting.")
-=======
 	createFlags.StringToStringVar(&pkgConfig.CreateOpts.SetVariables, "set", v.GetStringMapString(V_PKG_CREATE_SET), "Specify package variables to set on the command line (KEY=value)")
 	createFlags.StringVarP(&pkgConfig.CreateOpts.OutputDirectory, "output-directory", "o", v.GetString(V_PKG_CREATE_OUTPUT_DIR), "Specify the output directory for the created Zarf package")
 	createFlags.BoolVar(&pkgConfig.CreateOpts.SkipSBOM, "skip-sbom", v.GetBool(V_PKG_CREATE_SKIP_SBOM), "Skip generating SBOM for this package")
 	createFlags.BoolVar(&pkgConfig.CreateOpts.Insecure, "insecure", v.GetBool(V_PKG_CREATE_INSECURE), "Allow insecure registry connections when pulling OCI images")
->>>>>>> 4ea2240d
+	createFlags.IntVarP(&pkgConfig.CreateOpts.MaxPackageSize, "max-package-size", "m", v.GetInt(V_PKG_CREATE_MAX_PACKAGE_SIZE), "Specify the maximum size of the package in megabytes, packages larger than this will be split into multiple packages. Use 0 to disable splitting.")
 }
 
 func bindDeployFlags() {
