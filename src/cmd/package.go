--- conflicted
+++ resolved
@@ -483,6 +483,7 @@
 		Aliases:           []string{"u", "rm"},
 		Args:              cobra.MaximumNArgs(1),
 		Short:             lang.CmdPackageRemoveShort,
+		Long:              lang.CmdPackageRemoveLong,
 		PreRun:            o.PreRun,
 		RunE:              o.Run,
 		ValidArgsFunction: getPackageCompletionArgs,
@@ -496,52 +497,12 @@
 	return cmd
 }
 
-<<<<<<< HEAD
-var packageRemoveCmd = &cobra.Command{
-	Use:     "remove { PACKAGE_SOURCE | PACKAGE_NAME } --confirm",
-	Aliases: []string{"u", "rm"},
-	Args:    cobra.MaximumNArgs(1),
-	Short:   lang.CmdPackageRemoveShort,
-	Long:    lang.CmdPackageRemoveLong,
-	PreRun: func(_ *cobra.Command, _ []string) {
-		// If --insecure was provided, set --skip-signature-validation to match
-		if config.CommonOptions.Insecure {
-			pkgConfig.PkgOpts.SkipSignatureValidation = true
-		}
-	},
-	RunE: func(cmd *cobra.Command, args []string) error {
-		ctx := cmd.Context()
-		packageSource, err := choosePackage(ctx, args)
-		if err != nil {
-			return err
-		}
-		filter := filters.Combine(
-			filters.ByLocalOS(runtime.GOOS),
-			filters.BySelectState(pkgConfig.PkgOpts.OptionalComponents),
-		)
-		cluster, _ := cluster.NewCluster() //nolint:errcheck
-		removeOpt := packager2.RemoveOptions{
-			Source:                  packageSource,
-			Cluster:                 cluster,
-			Filter:                  filter,
-			SkipSignatureValidation: pkgConfig.PkgOpts.SkipSignatureValidation,
-			PublicKeyPath:           pkgConfig.PkgOpts.PublicKeyPath,
-		}
-		err = packager2.Remove(ctx, removeOpt)
-		if err != nil {
-			return err
-		}
-		return nil
-	},
-	ValidArgsFunction: getPackageCompletionArgs,
-=======
 // PreRun performs the pre-run checks for 'package remove' sub-command.
 func (o *PackageRemoveOptions) PreRun(_ *cobra.Command, _ []string) {
 	// If --insecure was provided, set --skip-signature-validation to match
 	if config.CommonOptions.Insecure {
 		pkgConfig.PkgOpts.SkipSignatureValidation = true
 	}
->>>>>>> 67659505
 }
 
 // Run performs the execution of 'package remove' sub-command.
