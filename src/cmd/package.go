// SPDX-License-Identifier: Apache-2.0
// SPDX-FileCopyrightText: 2021-Present The Zarf Authors

// Package cmd contains the CLI commands for Zarf.
package cmd

import (
	"context"
	"encoding/json"
	"errors"
	"fmt"
	"io"
	"os"
	"path"
	"path/filepath"
	"regexp"
	"runtime"
	"slices"
	"strings"
	"time"

	"github.com/AlecAivazis/survey/v2"
	"github.com/defenseunicorns/pkg/helpers/v2"
	goyaml "github.com/goccy/go-yaml"
	"github.com/spf13/cobra"
	"github.com/spf13/viper"
<<<<<<< HEAD
=======
	"github.com/zarf-dev/zarf/src/internal/packager/images"
>>>>>>> d2741ac4
	"github.com/zarf-dev/zarf/src/internal/value"
	"github.com/zarf-dev/zarf/src/pkg/packager"
	"oras.land/oras-go/v2/registry"

	"github.com/zarf-dev/zarf/src/api/v1alpha1"
	"github.com/zarf-dev/zarf/src/config"
	"github.com/zarf-dev/zarf/src/config/lang"
	"github.com/zarf-dev/zarf/src/pkg/cluster"
	"github.com/zarf-dev/zarf/src/pkg/lint"
	"github.com/zarf-dev/zarf/src/pkg/logger"
	"github.com/zarf-dev/zarf/src/pkg/message"
	"github.com/zarf-dev/zarf/src/pkg/packager/filters"
	"github.com/zarf-dev/zarf/src/pkg/packager/layout"
	"github.com/zarf-dev/zarf/src/pkg/state"
	"github.com/zarf-dev/zarf/src/pkg/utils"
	"github.com/zarf-dev/zarf/src/pkg/zoci"
)

func newPackageCommand() *cobra.Command {
	cmd := &cobra.Command{
		Use:     "package",
		Aliases: []string{"p"},
		Short:   lang.CmdPackageShort,
	}

	v := getViper()

	cmd.AddCommand(newPackageCreateCommand(v))
	cmd.AddCommand(newPackageDeployCommand(v))
	cmd.AddCommand(newPackageMirrorResourcesCommand(v))
	cmd.AddCommand(newPackageInspectCommand(v))
	cmd.AddCommand(newPackageRemoveCommand(v))
	cmd.AddCommand(newPackageListCommand())
	cmd.AddCommand(newPackagePublishCommand(v))
	cmd.AddCommand(newPackagePullCommand(v))

	return cmd
}

type packageCreateOptions struct {
	confirm                 bool
	output                  string
	differentialPackagePath string
	setVariables            map[string]string
	sbom                    bool
	sbomOutput              string
	skipSBOM                bool
	maxPackageSizeMB        int
	registryOverrides       []string
	signingKeyPath          string
	signingKeyPassword      string
	flavor                  string
	ociConcurrency          int
}

func newPackageCreateCommand(v *viper.Viper) *cobra.Command {
	o := &packageCreateOptions{}

	cmd := &cobra.Command{
		Use:     "create [ DIRECTORY ]",
		Aliases: []string{"c"},
		Args:    cobra.MaximumNArgs(1),
		Short:   lang.CmdPackageCreateShort,
		Long:    lang.CmdPackageCreateLong,
		RunE: func(cmd *cobra.Command, args []string) error {
			ctx := cmd.Context()
			return o.run(ctx, args)
		},
	}

	// Always require confirm flag (no viper)
	cmd.Flags().BoolVarP(&o.confirm, "confirm", "c", false, lang.CmdPackageCreateFlagConfirm)
	cmd.Flags().IntVar(&o.ociConcurrency, "oci-concurrency", v.GetInt(VPkgOCIConcurrency), lang.CmdPackageFlagConcurrency)

	outputDirectory := v.GetString("package.create.output_directory")
	output := v.GetString(VPkgCreateOutput)
	if outputDirectory != "" && output == "" {
		v.Set(VPkgCreateOutput, outputDirectory)
	}
	cmd.Flags().StringVar(&o.output, "output-directory", v.GetString("package.create.output_directory"), lang.CmdPackageCreateFlagOutput)
	cmd.Flags().StringVarP(&o.output, "output", "o", v.GetString(VPkgCreateOutput), lang.CmdPackageCreateFlagOutput)

	cmd.Flags().StringVar(&o.differentialPackagePath, "differential", v.GetString(VPkgCreateDifferential), lang.CmdPackageCreateFlagDifferential)
	cmd.Flags().StringToStringVar(&o.setVariables, "set", v.GetStringMapString(VPkgCreateSet), lang.CmdPackageCreateFlagSet)
	cmd.Flags().BoolVarP(&o.sbom, "sbom", "s", v.GetBool(VPkgCreateSbom), lang.CmdPackageCreateFlagSbom)
	cmd.Flags().StringVar(&o.sbomOutput, "sbom-out", v.GetString(VPkgCreateSbomOutput), lang.CmdPackageCreateFlagSbomOut)
	cmd.Flags().BoolVar(&o.skipSBOM, "skip-sbom", v.GetBool(VPkgCreateSkipSbom), lang.CmdPackageCreateFlagSkipSbom)
	cmd.Flags().IntVarP(&o.maxPackageSizeMB, "max-package-size", "m", v.GetInt(VPkgCreateMaxPackageSize), lang.CmdPackageCreateFlagMaxPackageSize)
	cmd.Flags().StringSliceVar(&o.registryOverrides, "registry-override", GetStringSlice(v, VPkgCreateRegistryOverride), lang.CmdPackageCreateFlagRegistryOverride)
	cmd.Flags().StringVarP(&o.flavor, "flavor", "f", v.GetString(VPkgCreateFlavor), lang.CmdPackageCreateFlagFlavor)

	cmd.Flags().StringVar(&o.signingKeyPath, "signing-key", v.GetString(VPkgCreateSigningKey), lang.CmdPackageCreateFlagSigningKey)
	cmd.Flags().StringVar(&o.signingKeyPassword, "signing-key-pass", v.GetString(VPkgCreateSigningKeyPassword), lang.CmdPackageCreateFlagSigningKeyPassword)

	cmd.Flags().StringVarP(&o.signingKeyPath, "key", "k", v.GetString(VPkgCreateSigningKey), lang.CmdPackageCreateFlagDeprecatedKey)
	cmd.Flags().StringVar(&o.signingKeyPassword, "key-pass", v.GetString(VPkgCreateSigningKeyPassword), lang.CmdPackageCreateFlagDeprecatedKeyPassword)

	errOD := cmd.Flags().MarkHidden("output-directory")
	if errOD != nil {
		logger.Default().Debug("unable to mark flag output-directory", "error", errOD)
	}
	errKey := cmd.Flags().MarkHidden("key")
	if errKey != nil {
		logger.Default().Debug("unable to mark flag key", "error", errKey)
	}
	errKP := cmd.Flags().MarkHidden("key-pass")
	if errKP != nil {
		logger.Default().Debug("unable to mark flag key-pass", "error", errKP)
	}

	return cmd
}

// Converts registry overrides to a structured type.
// The result will be sorted in descending order.
// Descending order guarantees the longest prefix will be sorted toward the beginning.
//
// Input is of the following form:
// []string{"docker.io/library=docker.example.com", "docker.io=docker.example.com"}
func parseRegistryOverrides(overrides []string) ([]images.RegistryOverride, error) {
	result := make([]images.RegistryOverride, len(overrides))
	for i, mapping := range overrides {
		source, override, found := strings.Cut(mapping, "=")
		if !found {
			return nil, fmt.Errorf("registry override missing '=': %s", mapping)
		}

		if source == "" {
			return nil, fmt.Errorf("registry override missing source: %s", mapping)
		}

		if override == "" {
			return nil, fmt.Errorf("registry override missing value: %s", mapping)
		}

		if index := slices.IndexFunc(result, func(existing images.RegistryOverride) bool {
			return existing.Source == source
		}); index >= 0 {
			return nil, fmt.Errorf("registry override has duplicate source: existing index %d, new index %d, source %s", index, i, source)
		}

		result[i].Source = source
		result[i].Override = override
	}

	// We sort these now at parse time so they are handled correctly throughout execution.
	slices.SortFunc(result, func(a images.RegistryOverride, b images.RegistryOverride) int {
		return -strings.Compare(a.Source, b.Source)
	})

	return result, nil
}

func (o *packageCreateOptions) run(ctx context.Context, args []string) error {
	l := logger.From(ctx)
	baseDir := setBaseDirectory(args)

	var isCleanPathRegex = regexp.MustCompile(`^[a-zA-Z0-9\_\-\/\.\~\\:]+$`)
	if !isCleanPathRegex.MatchString(config.CommonOptions.CachePath) {
		l.Warn("invalid characters in Zarf cache path, using default", "cfg", config.ZarfDefaultCachePath, "default", config.ZarfDefaultCachePath)
		config.CommonOptions.CachePath = config.ZarfDefaultCachePath
	}

	v := getViper()
	o.setVariables = helpers.TransformAndMergeMap(v.GetStringMapString(VPkgCreateSet), o.setVariables, strings.ToUpper)
	overrides, err := parseRegistryOverrides(o.registryOverrides)
	if err != nil {
		return fmt.Errorf("error parsing registry override: %w", err)
	}
	l.Debug("parsed registry overrides", "overrides", overrides)

	cachePath, err := getCachePath(ctx)
	if err != nil {
		return err
	}
	opt := packager.CreateOptions{
		Flavor:                  o.flavor,
		RegistryOverrides:       overrides,
		SigningKeyPath:          o.signingKeyPath,
		SigningKeyPassword:      o.signingKeyPassword,
		SetVariables:            o.setVariables,
		MaxPackageSizeMB:        o.maxPackageSizeMB,
		SBOMOut:                 o.sbomOutput,
		SkipSBOM:                o.skipSBOM,
		OCIConcurrency:          o.ociConcurrency,
		DifferentialPackagePath: o.differentialPackagePath,
		RemoteOptions:           defaultRemoteOptions(),
		CachePath:               cachePath,
		IsInteractive:           !o.confirm,
	}
	pkgPath, err := packager.Create(ctx, baseDir, o.output, opt)
	// NOTE(mkcp): LintErrors are rendered with a table
	var lintErr *lint.LintError
	if errors.As(err, &lintErr) {
		PrintFindings(ctx, lintErr)
	}
	if err != nil {
		return fmt.Errorf("failed to create package: %w", err)
	}
	l.Debug("package created", "path", pkgPath)
	return nil
}

type packageDeployOptions struct {
<<<<<<< HEAD
	namespaceOverride string
	valuesFiles       []string
=======
	valuesFiles             []string
	namespaceOverride       string
	confirm                 bool
	adoptExistingResources  bool
	timeout                 time.Duration
	retries                 int
	setVariables            map[string]string
	optionalComponents      string
	shasum                  string
	skipSignatureValidation bool
	ociConcurrency          int
	publicKeyPath           string
>>>>>>> d2741ac4
}

func newPackageDeployCommand(v *viper.Viper) *cobra.Command {
	o := &packageDeployOptions{}

	cmd := &cobra.Command{
		Use:     "deploy [ PACKAGE_SOURCE ]",
		Aliases: []string{"d"},
		Short:   lang.CmdPackageDeployShort,
		Long:    lang.CmdPackageDeployLong,
		Args:    cobra.MaximumNArgs(1),
		PreRun:  o.preRun,
		RunE:    o.run,
	}

	// Always require confirm flag (no viper)
	cmd.Flags().BoolVarP(&o.confirm, "confirm", "c", false, lang.CmdPackageDeployFlagConfirm)
	cmd.Flags().IntVar(&o.ociConcurrency, "oci-concurrency", v.GetInt(VPkgOCIConcurrency), lang.CmdPackageFlagConcurrency)
	cmd.Flags().StringVarP(&o.publicKeyPath, "key", "k", v.GetString(VPkgPublicKey), lang.CmdPackageFlagFlagPublicKey)

	// Always require adopt-existing-resources flag (no viper)
	cmd.Flags().BoolVar(&o.adoptExistingResources, "adopt-existing-resources", false, lang.CmdPackageDeployFlagAdoptExistingResources)
	cmd.Flags().DurationVar(&o.timeout, "timeout", v.GetDuration(VPkgDeployTimeout), lang.CmdPackageDeployFlagTimeout)

<<<<<<< HEAD
	cmd.Flags().IntVar(&pkgConfig.PkgOpts.Retries, "retries", v.GetInt(VPkgRetries), lang.CmdPackageFlagRetries)
	cmd.Flags().StringToStringVar(&pkgConfig.PkgOpts.SetVariables, "set", v.GetStringMapString(VPkgDeploySet), lang.CmdPackageDeployFlagSet)
	cmd.Flags().StringSliceVarP(&o.valuesFiles, "values", "v", v.GetStringSlice(VPkgDeployValues), lang.CmdPackageDeployFlagValuesFiles)
	cmd.Flags().StringVar(&pkgConfig.PkgOpts.OptionalComponents, "components", v.GetString(VPkgDeployComponents), lang.CmdPackageDeployFlagComponents)
	cmd.Flags().StringVar(&pkgConfig.PkgOpts.Shasum, "shasum", v.GetString(VPkgDeployShasum), lang.CmdPackageDeployFlagShasum)
=======
	cmd.Flags().StringSliceVarP(&o.valuesFiles, "values", "v", GetStringSlice(v, VPkgDeployValues), lang.CmdPackageDeployFlagValuesFiles)
	cmd.Flags().IntVar(&o.retries, "retries", v.GetInt(VPkgRetries), lang.CmdPackageFlagRetries)
	cmd.Flags().StringToStringVar(&o.setVariables, "set", v.GetStringMapString(VPkgDeploySet), lang.CmdPackageDeployFlagSet)
	cmd.Flags().StringVar(&o.optionalComponents, "components", v.GetString(VPkgDeployComponents), lang.CmdPackageDeployFlagComponents)
	cmd.Flags().StringVar(&o.shasum, "shasum", v.GetString(VPkgDeployShasum), lang.CmdPackageDeployFlagShasum)
>>>>>>> d2741ac4
	cmd.Flags().StringVarP(&o.namespaceOverride, "namespace", "n", v.GetString(VPkgDeployNamespace), lang.CmdPackageDeployFlagNamespace)
	cmd.Flags().BoolVar(&o.skipSignatureValidation, "skip-signature-validation", false, lang.CmdPackageFlagSkipSignatureValidation)

	return cmd
}

func (o *packageDeployOptions) preRun(_ *cobra.Command, _ []string) {
	// If --insecure was provided, set --skip-signature-validation to match
	if config.CommonOptions.Insecure {
		o.skipSignatureValidation = true
	}
}

func (o *packageDeployOptions) run(cmd *cobra.Command, args []string) (err error) {
	ctx := cmd.Context()
	packageSource, err := choosePackage(ctx, args)
	if err != nil {
		return err
	}

	v := getViper()
<<<<<<< HEAD

	// Merge SetVariables and config variables.
	pkgConfig.PkgOpts.SetVariables = helpers.TransformAndMergeMap(
		v.GetStringMapString(VPkgDeploySet), pkgConfig.PkgOpts.SetVariables, strings.ToUpper)
=======
	o.setVariables = helpers.TransformAndMergeMap(
		v.GetStringMapString(VPkgDeploySet), o.setVariables, strings.ToUpper)

	// Load files supplied by --values / -v or a user's zarf-config.{yaml,toml}
	// REVIEW: Should we also load valuesFiles supplied via URL on the CLI?
	values, err := value.ParseFiles(ctx, o.valuesFiles, value.ParseFilesOptions{})
	if err != nil {
		return err
	}
>>>>>>> d2741ac4

	// Load files supplied by --values / -v or a user's zarf-config.{yaml,toml}
	// REVIEW: Should we also load valuesFiles supplied via URL on the CLI?
	values, err := value.ParseFiles(ctx, o.valuesFiles, value.ParseFilesOptions{})
	if err != nil {
		return err
	}

	cachePath, err := getCachePath(ctx)
	if err != nil {
		return err
	}

	loadOpt := packager.LoadOptions{
		Shasum:                  o.shasum,
		PublicKeyPath:           o.publicKeyPath,
		SkipSignatureValidation: o.skipSignatureValidation,
		Filter:                  filters.Empty(),
		Architecture:            config.GetArch(),
		OCIConcurrency:          o.ociConcurrency,
		RemoteOptions:           defaultRemoteOptions(),
		CachePath:               cachePath,
	}
	pkgLayout, err := packager.LoadPackage(ctx, packageSource, loadOpt)
	if err != nil {
		return fmt.Errorf("unable to load package: %w", err)
	}
	defer func() {
		err = errors.Join(err, pkgLayout.Cleanup())
	}()

	deployOpts := packager.DeployOptions{
<<<<<<< HEAD
		AdoptExistingResources: pkgConfig.DeployOpts.AdoptExistingResources,
		Timeout:                pkgConfig.DeployOpts.Timeout,
		Retries:                pkgConfig.PkgOpts.Retries,
		OCIConcurrency:         config.CommonOptions.OCIConcurrency,
		SetVariables:           pkgConfig.PkgOpts.SetVariables,
		Values:                 values,
=======
		Values:                 values,
		AdoptExistingResources: o.adoptExistingResources,
		Timeout:                o.timeout,
		Retries:                o.retries,
		OCIConcurrency:         o.ociConcurrency,
		SetVariables:           o.setVariables,
>>>>>>> d2741ac4
		NamespaceOverride:      o.namespaceOverride,
		RemoteOptions:          defaultRemoteOptions(),
		IsInteractive:          !o.confirm,
	}

	deployedComponents, err := deploy(ctx, pkgLayout, deployOpts, o.setVariables, o.optionalComponents)
	if err != nil {
		return err
	}

	if pkgLayout.Pkg.IsInitConfig() {
		return nil
	}
	connectStrings := state.ConnectStrings{}
	for _, comp := range deployedComponents {
		for _, chart := range comp.InstalledCharts {
			for k, v := range chart.ConnectStrings {
				connectStrings[k] = v
			}
		}
	}
	printConnectStringTable(connectStrings)
	return nil
}

func deploy(ctx context.Context, pkgLayout *layout.PackageLayout, opts packager.DeployOptions, setVariables map[string]string, optionalComponents string) ([]state.DeployedComponent, error) {
	// Intentionally duplicate the deploy override logic here to allow us to render the updated package in confirm below
	if opts.NamespaceOverride != "" {
		if err := packager.OverridePackageNamespace(pkgLayout.Pkg, opts.NamespaceOverride); err != nil {
			return nil, err
		}
	}
	err := confirmDeploy(ctx, pkgLayout, setVariables, opts.IsInteractive)
	if err != nil {
		return nil, err
	}

	// filter after confirmation to allow users to view the entire package interactively
	filter := filters.Combine(
		filters.ByLocalOS(runtime.GOOS),
		filters.ForDeploy(optionalComponents, opts.IsInteractive),
	)

	pkgLayout.Pkg.Components, err = filter.Apply(pkgLayout.Pkg)
	if err != nil {
		return nil, err
	}

	result, err := packager.Deploy(ctx, pkgLayout, opts)
	if err != nil {
		return nil, fmt.Errorf("failed to deploy package: %w", err)
	}

	return result.DeployedComponents, nil
}

func confirmDeploy(ctx context.Context, pkgLayout *layout.PackageLayout, setVariables map[string]string, isInteractive bool) (err error) {
	l := logger.From(ctx)

	err = utils.ColorPrintYAML(pkgLayout.Pkg, getPackageYAMLHints(pkgLayout.Pkg, setVariables), false)
	if err != nil {
		return fmt.Errorf("unable to print package definition: %w", err)
	}

	if pkgLayout.Pkg.IsSBOMAble() && !pkgLayout.ContainsSBOM() {
		l.Warn("this package does NOT contain an SBOM. If you require an SBOM, the package must be built without the --skip-sbom flag")
	}
	if pkgLayout.ContainsSBOM() && isInteractive {
		cwd, err := os.Getwd()
		if err != nil {
			return err
		}
		SBOMPath := filepath.Join(cwd, "zarf-sbom")
		err = pkgLayout.GetSBOM(ctx, SBOMPath)
		if err != nil {
			return err
		}
		defer func() {
			err = errors.Join(err, os.RemoveAll(SBOMPath))
		}()
		l.Info("this package has SBOMs available for review in a temporary directory", "directory", SBOMPath)
	}

	if !isInteractive {
		return nil
	}

	prompt := &survey.Confirm{
		Message: "Deploy this Zarf package?",
	}
	var confirm bool
	if err := survey.AskOne(prompt, &confirm); err != nil || !confirm {
		return fmt.Errorf("deployment cancelled")
	}

	return nil
}

func getPackageYAMLHints(pkg v1alpha1.ZarfPackage, setVariables map[string]string) map[string]string {
	hints := map[string]string{}

	for _, variable := range pkg.Variables {
		value, present := setVariables[variable.Name]
		if !present {
			value = fmt.Sprintf("'%s' (default)", helpers.Truncate(variable.Default, 20, false))
		} else {
			value = fmt.Sprintf("'%s'", helpers.Truncate(value, 20, false))
		}
		if variable.Sensitive {
			value = "'**sanitized**'"
		}
		hints = utils.AddRootListHint(hints, "name", variable.Name, fmt.Sprintf("currently set to %s", value))
	}

	return hints
}

type packageMirrorResourcesOptions struct {
	mirrorImages            bool
	mirrorRepos             bool
	confirm                 bool
	shasum                  string
	noImgChecksum           bool
	skipSignatureValidation bool
	retries                 int
	optionalComponents      string
	gitServer               state.GitServerInfo
	registryInfo            state.RegistryInfo
	ociConcurrency          int
	publicKeyPath           string
}

func newPackageMirrorResourcesCommand(v *viper.Viper) *cobra.Command {
	o := &packageMirrorResourcesOptions{}

	cmd := &cobra.Command{
		Use:     "mirror-resources [ PACKAGE_SOURCE ]",
		Aliases: []string{"mr"},
		Short:   lang.CmdPackageMirrorShort,
		Long:    lang.CmdPackageMirrorLong,
		Example: lang.CmdPackageMirrorExample,
		Args:    cobra.MaximumNArgs(1),
		PreRun:  o.preRun,
		RunE:    o.run,
	}

	// Init package variable defaults that are non-zero values
	// NOTE: these are not in setDefaults so that zarf tools update-creds does not erroneously update values back to the default
	v.SetDefault(VInitGitPushUser, state.ZarfGitPushUser)
	v.SetDefault(VInitRegistryPushUser, state.ZarfRegistryPushUser)

	// Always require confirm flag (no viper)
	cmd.Flags().BoolVarP(&o.confirm, "confirm", "c", false, lang.CmdPackageDeployFlagConfirm)
	cmd.Flags().IntVar(&o.ociConcurrency, "oci-concurrency", v.GetInt(VPkgOCIConcurrency), lang.CmdPackageFlagConcurrency)
	cmd.Flags().StringVarP(&o.publicKeyPath, "key", "k", v.GetString(VPkgPublicKey), lang.CmdPackageFlagFlagPublicKey)

	cmd.Flags().StringVar(&o.shasum, "shasum", "", lang.CmdPackagePullFlagShasum)
	cmd.Flags().BoolVar(&o.noImgChecksum, "no-img-checksum", false, lang.CmdPackageMirrorFlagNoChecksum)
	cmd.Flags().BoolVar(&o.skipSignatureValidation, "skip-signature-validation", false, lang.CmdPackageFlagSkipSignatureValidation)

	cmd.Flags().IntVar(&o.retries, "retries", v.GetInt(VPkgRetries), lang.CmdPackageFlagRetries)
	cmd.Flags().StringVar(&o.optionalComponents, "components", v.GetString(VPkgDeployComponents), lang.CmdPackageMirrorFlagComponents)

	// Flags for using an external Git server
	cmd.Flags().StringVar(&o.gitServer.Address, "git-url", v.GetString(VInitGitURL), lang.CmdInitFlagGitURL)
	cmd.Flags().StringVar(&o.gitServer.PushUsername, "git-push-username", v.GetString(VInitGitPushUser), lang.CmdInitFlagGitPushUser)
	cmd.Flags().StringVar(&o.gitServer.PushPassword, "git-push-password", v.GetString(VInitGitPushPass), lang.CmdInitFlagGitPushPass)

	// Flags for using an external registry
	cmd.Flags().StringVar(&o.registryInfo.Address, "registry-url", v.GetString(VInitRegistryURL), lang.CmdInitFlagRegURL)
	cmd.Flags().StringVar(&o.registryInfo.PushUsername, "registry-push-username", v.GetString(VInitRegistryPushUser), lang.CmdInitFlagRegPushUser)
	cmd.Flags().StringVar(&o.registryInfo.PushPassword, "registry-push-password", v.GetString(VInitRegistryPushPass), lang.CmdInitFlagRegPushPass)

	// Flags for specifying which resources to mirror
	cmd.Flags().BoolVar(&o.mirrorImages, "images", false, "mirror only the images")
	cmd.Flags().BoolVar(&o.mirrorRepos, "repos", false, "mirror only the git repositories")
	cmd.MarkFlagsMutuallyExclusive("images", "repos")

	return cmd
}

func (o *packageMirrorResourcesOptions) preRun(_ *cobra.Command, _ []string) {
	// If --insecure was provided, set --skip-signature-validation to match
	if config.CommonOptions.Insecure {
		o.skipSignatureValidation = true
	}

	// post flag validation - perform both if neither were set
	if !o.mirrorImages && !o.mirrorRepos {
		o.mirrorImages = true
		o.mirrorRepos = true
	}
}

func (o *packageMirrorResourcesOptions) run(cmd *cobra.Command, args []string) (err error) {
	ctx := cmd.Context()

	src, err := choosePackage(ctx, args)
	if err != nil {
		return err
	}
	filter := filters.Combine(
		filters.ByLocalOS(runtime.GOOS),
		filters.BySelectState(o.optionalComponents),
	)

	cachePath, err := getCachePath(ctx)
	if err != nil {
		return err
	}

	loadOpt := packager.LoadOptions{
		Shasum:                  o.shasum,
		PublicKeyPath:           o.publicKeyPath,
		SkipSignatureValidation: o.skipSignatureValidation,
		Filter:                  filter,
		Architecture:            config.GetArch(),
		OCIConcurrency:          o.ociConcurrency,
		RemoteOptions:           defaultRemoteOptions(),
		CachePath:               cachePath,
	}
	pkgLayout, err := packager.LoadPackage(ctx, src, loadOpt)
	if err != nil {
		return err
	}
	defer func() {
		// Cleanup package files
		err = errors.Join(err, pkgLayout.Cleanup())
	}()

	images, repos := 0, 0
	// Let's count the images and repos in the package
	for _, component := range pkgLayout.Pkg.Components {
		images += len(component.Images)
		repos += len(component.Repos)
	}
	logger.From(ctx).Debug("package contains images and repos", "images", images, "repos", repos)

	// We don't yet know if the targets are internal or external
	c, _ := cluster.New(ctx) //nolint:errcheck

	if images == 0 && o.mirrorImages {
		logger.From(ctx).Warn("no images found in package to mirror")
	}

	if o.mirrorImages && images > 0 {
		logger.From(ctx).Info("mirroring images", "images", images)
		if o.registryInfo.Address == "" {
			// if empty flag & zarf state available - execute
			// otherwise return error
			if c == nil {
				return fmt.Errorf("no cluster connection detected - unable to obtain state")
			}
			state, err := c.LoadState(ctx)
			if err != nil {
				return fmt.Errorf("no registry URL provided and no zarf state found")
			}
			logger.From(ctx).Debug("no registry URL provided, using zarf state", "address", state.RegistryInfo.Address)
			o.registryInfo = state.RegistryInfo
		}
		mirrorOpt := packager.ImagePushOptions{
			Cluster:         c,
			NoImageChecksum: o.noImgChecksum,
			Retries:         o.retries,
			OCIConcurrency:  o.ociConcurrency,
			RemoteOptions:   defaultRemoteOptions(),
		}
		err = packager.PushImagesToRegistry(ctx, pkgLayout, o.registryInfo, mirrorOpt)
		if err != nil {
			return err
		}
	}

	if repos == 0 && o.mirrorRepos {
		logger.From(ctx).Warn("no git repositories found in package to mirror")
	}

	if o.mirrorRepos && repos > 0 {
		logger.From(ctx).Info("mirroring repos", "repos", repos)
		if o.gitServer.Address == "" {
			if c == nil {
				return fmt.Errorf("no cluster connection detected - unable to obtain state")
			}
			state, err := c.LoadState(ctx)
			if err != nil {
				return fmt.Errorf("no git URL provided and no zarf state found")
			}
			logger.From(ctx).Debug("no git URL provided, using zarf state", "address", state.GitServer.Address)
			o.gitServer = state.GitServer
		}

		mirrorOpt := packager.RepoPushOptions{
			Cluster: c,
			Retries: o.retries,
		}
		err = packager.PushReposToRepository(ctx, pkgLayout, o.gitServer, mirrorOpt)
		if err != nil {
			return err
		}
	}
	return nil
}

type packageInspectOptions struct {
	sbomOutputDir           string
	listImages              bool
	skipSignatureValidation bool
	ociConcurrency          int
	publicKeyPath           string
}

func newPackageInspectCommand(v *viper.Viper) *cobra.Command {
	o := &packageInspectOptions{}
	cmd := &cobra.Command{
		Use:     "inspect [ PACKAGE_SOURCE ]",
		Aliases: []string{"i"},
		Short:   lang.CmdPackageInspectShort,
		Long:    lang.CmdPackageInspectLong,
		Args:    cobra.MaximumNArgs(1),
		PreRun:  o.preRun,
		RunE:    o.run,
	}

	cmd.AddCommand(newPackageInspectSBOMCommand(v))
	cmd.AddCommand(newPackageInspectImagesCommand(v))
	cmd.AddCommand(newPackageInspectShowManifestsCommand(v))
	cmd.AddCommand(newPackageInspectDefinitionCommand(v))
	cmd.AddCommand(newPackageInspectValuesFilesCommand(v))

	cmd.Flags().IntVar(&o.ociConcurrency, "oci-concurrency", v.GetInt(VPkgOCIConcurrency), lang.CmdPackageFlagConcurrency)
	cmd.Flags().StringVarP(&o.publicKeyPath, "key", "k", v.GetString(VPkgPublicKey), lang.CmdPackageFlagFlagPublicKey)
	cmd.Flags().StringVar(&o.sbomOutputDir, "sbom-out", "", lang.CmdPackageInspectFlagSbomOut)
	cmd.Flags().BoolVar(&o.listImages, "list-images", false, lang.CmdPackageInspectFlagListImages)
	cmd.Flags().BoolVar(&o.skipSignatureValidation, "skip-signature-validation", false, lang.CmdPackageFlagSkipSignatureValidation)

	return cmd
}

func (o *packageInspectOptions) preRun(_ *cobra.Command, _ []string) {
	// If --insecure was provided, set --skip-signature-validation to match
	if config.CommonOptions.Insecure {
		o.skipSignatureValidation = true
	}
}

func (o *packageInspectOptions) run(cmd *cobra.Command, args []string) error {
	ctx := cmd.Context()
	logger.From(ctx).Warn("Direct usage of inspect is deprecated and will be removed in a future release. Inspect is now a parent command. Use 'zarf package inspect definition|sbom|images' instead.")

	if o.listImages && o.sbomOutputDir != "" {
		return fmt.Errorf("cannot use --sbom-out and --list-images at the same time")
	}

	if o.sbomOutputDir != "" {
		sbomOpts := packageInspectSBOMOptions{
			skipSignatureValidation: o.skipSignatureValidation,
			outputDir:               o.sbomOutputDir,
			ociConcurrency:          o.ociConcurrency,
			publicKeyPath:           o.publicKeyPath,
		}
		return sbomOpts.run(cmd, args)
	}

	if o.listImages {
		imagesOpts := packageInspectImagesOptions{
			skipSignatureValidation: o.skipSignatureValidation,
			ociConcurrency:          o.ociConcurrency,
			publicKeyPath:           o.publicKeyPath,
		}
		return imagesOpts.run(cmd, args)
	}

	definitionOpts := packageInspectDefinitionOptions{
		skipSignatureValidation: o.skipSignatureValidation,
		ociConcurrency:          o.ociConcurrency,
		publicKeyPath:           o.publicKeyPath,
	}
	return definitionOpts.run(cmd, args)
}

type packageInspectValuesFilesOptions struct {
	skipSignatureValidation bool
	components              string
	kubeVersion             string
	setVariables            map[string]string
	outputWriter            io.Writer
	ociConcurrency          int
	publicKeyPath           string
}

func newPackageInspectValuesFilesOptions() *packageInspectValuesFilesOptions {
	return &packageInspectValuesFilesOptions{
		outputWriter: OutputWriter,
	}
}

func newPackageInspectValuesFilesCommand(v *viper.Viper) *cobra.Command {
	o := newPackageInspectValuesFilesOptions()
	cmd := &cobra.Command{
		Use:   "values-files [ PACKAGE ]",
		Short: "Creates, templates, and outputs the values-files to be sent to each chart",
		Long:  "Creates, templates, and outputs the values-files to be sent to each chart. Does not consider values files builtin to charts",
		Args:  cobra.MaximumNArgs(1),
		RunE: func(cmd *cobra.Command, args []string) error {
			ctx := cmd.Context()
			return o.run(ctx, args)
		},
	}

	cmd.Flags().IntVar(&o.ociConcurrency, "oci-concurrency", v.GetInt(VPkgOCIConcurrency), lang.CmdPackageFlagConcurrency)
	cmd.Flags().StringVarP(&o.publicKeyPath, "key", "k", v.GetString(VPkgPublicKey), lang.CmdPackageFlagFlagPublicKey)
	cmd.Flags().BoolVar(&o.skipSignatureValidation, "skip-signature-validation", o.skipSignatureValidation, lang.CmdPackageFlagSkipSignatureValidation)
	cmd.Flags().StringVar(&o.components, "components", "", "comma separated list of components to show values files for")
	cmd.Flags().StringVar(&o.kubeVersion, "kube-version", "", lang.CmdDevFlagKubeVersion)
	cmd.Flags().StringToStringVar(&o.setVariables, "set", v.GetStringMapString(VPkgDeploySet), lang.CmdPackageDeployFlagSet)

	return cmd
}

func (o *packageInspectValuesFilesOptions) run(ctx context.Context, args []string) (err error) {
	src, err := choosePackage(ctx, args)
	if err != nil {
		return err
	}
	v := getViper()

	// Merge SetVariables and config variables.
	o.setVariables = helpers.TransformAndMergeMap(v.GetStringMapString(VPkgDeploySet), o.setVariables, strings.ToUpper)

	cachePath, err := getCachePath(ctx)
	if err != nil {
		return err
	}

	loadOpts := packager.LoadOptions{
		Architecture:            config.GetArch(),
		PublicKeyPath:           o.publicKeyPath,
		SkipSignatureValidation: o.skipSignatureValidation,
		LayersSelector:          zoci.ComponentLayers,
		Filter:                  filters.BySelectState(o.components),
		OCIConcurrency:          o.ociConcurrency,
		RemoteOptions:           defaultRemoteOptions(),
		CachePath:               cachePath,
	}
	pkgLayout, err := packager.LoadPackage(ctx, src, loadOpts)
	if err != nil {
		return err
	}
	defer func() {
		err = errors.Join(err, pkgLayout.Cleanup())
	}()

	resourceOpts := packager.InspectPackageResourcesOptions{
		SetVariables:  o.setVariables,
		KubeVersion:   o.kubeVersion,
		IsInteractive: true,
	}
	resources, err := packager.InspectPackageResources(ctx, pkgLayout, resourceOpts)
	if err != nil {
		return err
	}
	resources = slices.DeleteFunc(resources, func(r packager.Resource) bool {
		return r.ResourceType != packager.ValuesFileResource
	})
	if len(resources) == 0 {
		return fmt.Errorf("0 values files found")
	}
	for _, resource := range resources {
		fmt.Fprintf(o.outputWriter, "# associated chart: %s\n", resource.Name)
		fmt.Fprintf(o.outputWriter, "%s---\n", resource.Content)
	}
	return nil
}

type packageInspectManifestsOptions struct {
	skipSignatureValidation bool
	components              string
	kubeVersion             string
	setVariables            map[string]string
	outputWriter            io.Writer
	ociConcurrency          int
	publicKeyPath           string
}

func newPackageInspectManifestsOptions() *packageInspectManifestsOptions {
	return &packageInspectManifestsOptions{
		outputWriter: OutputWriter,
	}
}

func newPackageInspectShowManifestsCommand(v *viper.Viper) *cobra.Command {
	o := newPackageInspectManifestsOptions()
	cmd := &cobra.Command{
		Use:   "manifests [ PACKAGE ]",
		Short: "Template and output all manifests and charts in a package",
		Args:  cobra.MaximumNArgs(1),
		RunE: func(cmd *cobra.Command, args []string) error {
			ctx := cmd.Context()
			return o.run(ctx, args)
		},
	}

	cmd.Flags().IntVar(&o.ociConcurrency, "oci-concurrency", v.GetInt(VPkgOCIConcurrency), lang.CmdPackageFlagConcurrency)
	cmd.Flags().StringVarP(&o.publicKeyPath, "key", "k", v.GetString(VPkgPublicKey), lang.CmdPackageFlagFlagPublicKey)
	cmd.Flags().BoolVar(&o.skipSignatureValidation, "skip-signature-validation", o.skipSignatureValidation, lang.CmdPackageFlagSkipSignatureValidation)
	cmd.Flags().StringVar(&o.components, "components", "", "comma separated list of components to show manifests for")
	cmd.Flags().StringVar(&o.kubeVersion, "kube-version", "", lang.CmdDevFlagKubeVersion)
	cmd.Flags().StringToStringVar(&o.setVariables, "set", v.GetStringMapString(VPkgDeploySet), lang.CmdPackageDeployFlagSet)

	return cmd
}

func (o *packageInspectManifestsOptions) run(ctx context.Context, args []string) (err error) {
	src, err := choosePackage(ctx, args)
	if err != nil {
		return err
	}
	v := getViper()

	// Merge SetVariables and config variables.
	o.setVariables = helpers.TransformAndMergeMap(v.GetStringMapString(VPkgDeploySet), o.setVariables, strings.ToUpper)

	cachePath, err := getCachePath(ctx)
	if err != nil {
		return err
	}

	loadOpts := packager.LoadOptions{
		Architecture:            config.GetArch(),
		PublicKeyPath:           o.publicKeyPath,
		SkipSignatureValidation: o.skipSignatureValidation,
		LayersSelector:          zoci.ComponentLayers,
		Filter:                  filters.BySelectState(o.components),
		OCIConcurrency:          o.ociConcurrency,
		RemoteOptions:           defaultRemoteOptions(),
		CachePath:               cachePath,
	}
	pkgLayout, err := packager.LoadPackage(ctx, src, loadOpts)
	if err != nil {
		return err
	}
	defer func() {
		err = errors.Join(err, pkgLayout.Cleanup())
	}()

	resourceOpts := packager.InspectPackageResourcesOptions{
		SetVariables:  o.setVariables,
		KubeVersion:   o.kubeVersion,
		IsInteractive: true,
	}

	resources, err := packager.InspectPackageResources(ctx, pkgLayout, resourceOpts)
	if err != nil {
		return err
	}
	resources = slices.DeleteFunc(resources, func(r packager.Resource) bool {
		return r.ResourceType == packager.ValuesFileResource
	})
	if len(resources) == 0 {
		return fmt.Errorf("0 manifests found")
	}
	for _, resource := range resources {
		fmt.Fprintf(o.outputWriter, "#type: %s\n", resource.ResourceType)
		// Helm charts already provide a comment on the source when templated
		if resource.ResourceType == packager.ManifestResource {
			fmt.Fprintf(o.outputWriter, "#source: %s\n", resource.Name)
		}
		fmt.Fprintf(o.outputWriter, "%s---\n", resource.Content)
	}
	return nil
}

// packageInspectSBOMOptions holds the command-line options for 'package inspect sbom' sub-command.
type packageInspectSBOMOptions struct {
	skipSignatureValidation bool
	outputDir               string
	ociConcurrency          int
	publicKeyPath           string
}

func newPackageInspectSBOMOptions() *packageInspectSBOMOptions {
	return &packageInspectSBOMOptions{
		outputDir:               "",
		skipSignatureValidation: false,
	}
}

// newPackageInspectSBOMCommand creates the `package inspect sbom` sub-command.
func newPackageInspectSBOMCommand(v *viper.Viper) *cobra.Command {
	o := newPackageInspectSBOMOptions()
	cmd := &cobra.Command{
		Use:   "sbom [ PACKAGE ]",
		Short: "Output the package SBOM (Software Bill Of Materials) to the specified directory",
		Args:  cobra.MaximumNArgs(1),
		RunE:  o.run,
	}

	cmd.Flags().IntVar(&o.ociConcurrency, "oci-concurrency", v.GetInt(VPkgOCIConcurrency), lang.CmdPackageFlagConcurrency)
	cmd.Flags().StringVarP(&o.publicKeyPath, "key", "k", v.GetString(VPkgPublicKey), lang.CmdPackageFlagFlagPublicKey)
	cmd.Flags().BoolVar(&o.skipSignatureValidation, "skip-signature-validation", o.skipSignatureValidation, lang.CmdPackageFlagSkipSignatureValidation)
	cmd.Flags().StringVar(&o.outputDir, "output", o.outputDir, lang.CmdPackageCreateFlagSbomOut)

	return cmd
}

// run performs the execution of 'package inspect sbom' sub-command.
func (o *packageInspectSBOMOptions) run(cmd *cobra.Command, args []string) (err error) {
	ctx := cmd.Context()
	src, err := choosePackage(ctx, args)
	if err != nil {
		return err
	}

	cachePath, err := getCachePath(ctx)
	if err != nil {
		return err
	}

	loadOpts := packager.LoadOptions{
		Architecture:            config.GetArch(),
		PublicKeyPath:           o.publicKeyPath,
		SkipSignatureValidation: o.skipSignatureValidation,
		LayersSelector:          zoci.SbomLayers,
		Filter:                  filters.Empty(),
		OCIConcurrency:          o.ociConcurrency,
		RemoteOptions:           defaultRemoteOptions(),
		CachePath:               cachePath,
	}
	pkgLayout, err := packager.LoadPackage(ctx, src, loadOpts)
	if err != nil {
		return fmt.Errorf("unable to load the package: %w", err)
	}

	defer func() {
		err = errors.Join(err, pkgLayout.Cleanup())
	}()
	outputPath := filepath.Join(o.outputDir, pkgLayout.Pkg.Metadata.Name)
	err = pkgLayout.GetSBOM(ctx, outputPath)
	if err != nil {
		return fmt.Errorf("could not get SBOM: %w", err)
	}
	sbomPath, err := filepath.Abs(outputPath)
	if err != nil {
		logger.From(ctx).Warn("SBOM successfully extracted, couldn't get output path", "error", err)
		return nil
	}
	logger.From(ctx).Info("SBOM successfully extracted", "path", sbomPath)
	return nil
}

type packageInspectImagesOptions struct {
	namespaceOverride       string
	skipSignatureValidation bool
	ociConcurrency          int
	publicKeyPath           string
}

func newPackageInspectImagesOptions() *packageInspectImagesOptions {
	return &packageInspectImagesOptions{
		skipSignatureValidation: false,
	}
}

func newPackageInspectImagesCommand(v *viper.Viper) *cobra.Command {
	o := newPackageInspectImagesOptions()
	cmd := &cobra.Command{
		Use:   "images [ PACKAGE_SOURCE ]",
		Short: "List all container images contained in the package",
		Args:  cobra.MaximumNArgs(1),
		RunE:  o.run,
	}

	cmd.Flags().IntVar(&o.ociConcurrency, "oci-concurrency", v.GetInt(VPkgOCIConcurrency), lang.CmdPackageFlagConcurrency)
	cmd.Flags().StringVarP(&o.publicKeyPath, "key", "k", v.GetString(VPkgPublicKey), lang.CmdPackageFlagFlagPublicKey)
	cmd.Flags().StringVarP(&o.namespaceOverride, "namespace", "n", o.namespaceOverride, lang.CmdPackageInspectFlagNamespace)
	cmd.Flags().BoolVar(&o.skipSignatureValidation, "skip-signature-validation", o.skipSignatureValidation, lang.CmdPackageFlagSkipSignatureValidation)

	return cmd
}

func (o *packageInspectImagesOptions) run(cmd *cobra.Command, args []string) error {
	ctx := cmd.Context()

	src, err := choosePackage(ctx, args)
	if err != nil {
		return err
	}

	cachePath, err := getCachePath(ctx)
	if err != nil {
		return err
	}

	cluster, _ := cluster.New(ctx) //nolint: errcheck // package source may or may not be a cluster
	loadOpts := packager.LoadOptions{
		SkipSignatureValidation: o.skipSignatureValidation,
		Architecture:            config.GetArch(),
		Filter:                  filters.Empty(),
		PublicKeyPath:           o.publicKeyPath,
		OCIConcurrency:          o.ociConcurrency,
		RemoteOptions:           defaultRemoteOptions(),
		CachePath:               cachePath,
	}
	pkg, err := packager.GetPackageFromSourceOrCluster(ctx, cluster, src, o.namespaceOverride, loadOpts)
	if err != nil {
		return fmt.Errorf("unable to load the package: %w", err)
	}

	images := make([]string, 0)
	for _, component := range pkg.Components {
		images = append(images, component.Images...)
	}
	images = helpers.Unique(images)
	if len(images) == 0 {
		return fmt.Errorf("no images found in package")
	}

	for _, image := range images {
		fmt.Println("-", image)
	}
	return nil
}

type packageInspectDefinitionOptions struct {
	namespaceOverride       string
	skipSignatureValidation bool
	ociConcurrency          int
	publicKeyPath           string
}

func newPackageInspectDefinitionOptions() *packageInspectDefinitionOptions {
	return &packageInspectDefinitionOptions{
		skipSignatureValidation: false,
	}
}

func newPackageInspectDefinitionCommand(v *viper.Viper) *cobra.Command {
	o := newPackageInspectDefinitionOptions()
	cmd := &cobra.Command{
		Use:   "definition [ PACKAGE_SOURCE ]",
		Short: "Displays the 'zarf.yaml' definition for the specified package",
		Args:  cobra.MaximumNArgs(1),
		RunE:  o.run,
	}

	cmd.Flags().IntVar(&o.ociConcurrency, "oci-concurrency", v.GetInt(VPkgOCIConcurrency), lang.CmdPackageFlagConcurrency)
	cmd.Flags().StringVarP(&o.publicKeyPath, "key", "k", v.GetString(VPkgPublicKey), lang.CmdPackageFlagFlagPublicKey)
	cmd.Flags().StringVarP(&o.namespaceOverride, "namespace", "n", o.namespaceOverride, lang.CmdPackageInspectFlagNamespace)
	cmd.Flags().BoolVar(&o.skipSignatureValidation, "skip-signature-validation", o.skipSignatureValidation, lang.CmdPackageFlagSkipSignatureValidation)

	return cmd
}

func (o *packageInspectDefinitionOptions) run(cmd *cobra.Command, args []string) error {
	ctx := cmd.Context()

	src, err := choosePackage(ctx, args)
	if err != nil {
		return err
	}

	cachePath, err := getCachePath(ctx)
	if err != nil {
		return err
	}

	cluster, _ := cluster.New(ctx) //nolint: errcheck // package source may or may not be a cluster
	loadOpts := packager.LoadOptions{
		SkipSignatureValidation: o.skipSignatureValidation,
		Architecture:            config.GetArch(),
		Filter:                  filters.Empty(),
		PublicKeyPath:           o.publicKeyPath,
		OCIConcurrency:          o.ociConcurrency,
		RemoteOptions:           defaultRemoteOptions(),
		CachePath:               cachePath,
	}
	pkg, err := packager.GetPackageFromSourceOrCluster(ctx, cluster, src, o.namespaceOverride, loadOpts)
	if err != nil {
		return fmt.Errorf("unable to load the package: %w", err)
	}

	err = utils.ColorPrintYAML(pkg, nil, false)
	if err != nil {
		return err
	}
	return nil
}

type packageListOptions struct {
	outputFormat outputFormat
	outputWriter io.Writer
	cluster      *cluster.Cluster
}

func newPackageListOptions() *packageListOptions {
	return &packageListOptions{
		outputFormat: outputTable,
		// TODO accept output writer as a parameter to the root Zarf command and pass it through here
		outputWriter: OutputWriter,
	}
}

func newPackageListCommand() *cobra.Command {
	o := newPackageListOptions()

	cmd := &cobra.Command{
		Use:     "list",
		Aliases: []string{"l", "ls"},
		Short:   lang.CmdPackageListShort,
		RunE: func(cmd *cobra.Command, _ []string) error {
			ctx := cmd.Context()
			err := o.complete(ctx)
			if err != nil {
				return err
			}
			return o.run(ctx)
		},
	}

	cmd.Flags().VarP(&o.outputFormat, "output-format", "o", "Prints the output in the specified format. Valid options: table, json, yaml")

	return cmd
}

func (o *packageListOptions) complete(ctx context.Context) error {
	timeoutCtx, cancel := context.WithTimeout(ctx, cluster.DefaultTimeout)
	defer cancel()
	c, err := cluster.NewWithWait(timeoutCtx)
	if err != nil {
		return err
	}
	o.cluster = c
	return nil
}

// packageListInfo represents the package information for output.
type packageListInfo struct {
	Package           string   `json:"package"`
	NamespaceOverride string   `json:"namespaceOverride"`
	Version           string   `json:"version"`
	Components        []string `json:"components"`
}

func (o *packageListOptions) run(ctx context.Context) error {
	deployedZarfPackages, err := o.cluster.GetDeployedZarfPackages(ctx)
	if err != nil && len(deployedZarfPackages) == 0 {
		return fmt.Errorf("unable to get the packages deployed to the cluster: %w", err)
	}

	var packageList []packageListInfo
	for _, pkg := range deployedZarfPackages {
		var components []string
		for _, component := range pkg.DeployedComponents {
			components = append(components, component.Name)
		}
		packageList = append(packageList, packageListInfo{
			Package:           pkg.Name,
			NamespaceOverride: pkg.NamespaceOverride,
			Version:           pkg.Data.Metadata.Version,
			Components:        components,
		})
	}

	switch o.outputFormat {
	case outputJSON:
		output, err := json.MarshalIndent(packageList, "", "  ")
		if err != nil {
			return err
		}
		fmt.Fprintln(o.outputWriter, string(output))
	case outputYAML:
		output, err := goyaml.Marshal(packageList)
		if err != nil {
			return err
		}
		fmt.Fprint(o.outputWriter, string(output))
	case outputTable:
		header := []string{"Package", "Namespace Override", "Version", "Components"}
		var packageData [][]string
		for _, info := range packageList {
			packageData = append(packageData, []string{
				info.Package, info.NamespaceOverride, info.Version, fmt.Sprintf("%v", info.Components),
			})
		}
		message.TableWithWriter(o.outputWriter, header, packageData)
	default:
		return fmt.Errorf("unsupported output format: %s", o.outputFormat)
	}
	return nil
}

type packageRemoveOptions struct {
	namespaceOverride       string
	confirm                 bool
	optionalComponents      string
	skipSignatureValidation bool
	ociConcurrency          int
	publicKeyPath           string
}

func newPackageRemoveCommand(v *viper.Viper) *cobra.Command {
	o := &packageRemoveOptions{}

	cmd := &cobra.Command{
		Use:               "remove { PACKAGE_SOURCE | PACKAGE_NAME } --confirm",
		Aliases:           []string{"u", "rm"},
		Args:              cobra.MaximumNArgs(1),
		Short:             lang.CmdPackageRemoveShort,
		Long:              lang.CmdPackageRemoveLong,
		PreRun:            o.preRun,
		RunE:              o.run,
		ValidArgsFunction: getPackageCompletionArgs,
	}

	cmd.Flags().IntVar(&o.ociConcurrency, "oci-concurrency", v.GetInt(VPkgOCIConcurrency), lang.CmdPackageFlagConcurrency)
	cmd.Flags().StringVarP(&o.publicKeyPath, "key", "k", v.GetString(VPkgPublicKey), lang.CmdPackageFlagFlagPublicKey)
	cmd.Flags().BoolVarP(&o.confirm, "confirm", "c", false, lang.CmdPackageRemoveFlagConfirm)
	cmd.Flags().StringVar(&o.optionalComponents, "components", v.GetString(VPkgDeployComponents), lang.CmdPackageRemoveFlagComponents)
	cmd.Flags().StringVarP(&o.namespaceOverride, "namespace", "n", v.GetString(VPkgDeployNamespace), lang.CmdPackageRemoveFlagNamespace)
	cmd.Flags().BoolVar(&o.skipSignatureValidation, "skip-signature-validation", false, lang.CmdPackageFlagSkipSignatureValidation)

	return cmd
}

func (o *packageRemoveOptions) preRun(_ *cobra.Command, _ []string) {
	// If --insecure was provided, set --skip-signature-validation to match
	if config.CommonOptions.Insecure {
		o.skipSignatureValidation = true
	}
}

func (o *packageRemoveOptions) run(cmd *cobra.Command, args []string) error {
	ctx := cmd.Context()
	packageSource, err := choosePackage(ctx, args)
	if err != nil {
		return err
	}
	filter := filters.Combine(
		filters.ByLocalOS(runtime.GOOS),
		filters.BySelectState(o.optionalComponents),
	)
	cachePath, err := getCachePath(ctx)
	if err != nil {
		return err
	}
	c, _ := cluster.New(ctx) //nolint:errcheck
	loadOpts := packager.LoadOptions{
		SkipSignatureValidation: o.skipSignatureValidation,
		Architecture:            config.GetArch(),
		Filter:                  filter,
		PublicKeyPath:           o.publicKeyPath,
		OCIConcurrency:          o.ociConcurrency,
		RemoteOptions:           defaultRemoteOptions(),
		CachePath:               cachePath,
	}
	pkg, err := packager.GetPackageFromSourceOrCluster(ctx, c, packageSource, o.namespaceOverride, loadOpts)
	if err != nil {
		return fmt.Errorf("unable to load the package: %w", err)
	}
	removeOpt := packager.RemoveOptions{
		Cluster:           c,
		Timeout:           config.ZarfDefaultTimeout,
		NamespaceOverride: o.namespaceOverride,
	}
	logger.From(ctx).Info("loaded package for removal", "name", pkg.Metadata.Name)
	err = utils.ColorPrintYAML(pkg, nil, false)
	if err != nil {
		return fmt.Errorf("unable to print package definition: %w", err)
	}
	if !o.confirm {
		prompt := &survey.Confirm{
			Message: "Remove this Zarf package?",
		}
		var confirm bool
		if err := survey.AskOne(prompt, &confirm); err != nil || !confirm {
			return fmt.Errorf("package remove cancelled")
		}
	}

	err = packager.Remove(ctx, pkg, removeOpt)
	if err != nil {
		return err
	}
	return nil
}

type packagePublishOptions struct {
	flavor                  string
	retries                 int
	signingKeyPath          string
	signingKeyPassword      string
	skipSignatureValidation bool
	confirm                 bool
	ociConcurrency          int
	publicKeyPath           string
}

func newPackagePublishCommand(v *viper.Viper) *cobra.Command {
	o := &packagePublishOptions{}

	cmd := &cobra.Command{
		Use:     "publish { PACKAGE_SOURCE | SKELETON DIRECTORY } REPOSITORY",
		Short:   lang.CmdPackagePublishShort,
		Example: lang.CmdPackagePublishExample,
		Args:    cobra.ExactArgs(2),
		PreRun:  o.preRun,
		RunE:    o.run,
	}

	cmd.Flags().IntVar(&o.ociConcurrency, "oci-concurrency", v.GetInt(VPkgOCIConcurrency), lang.CmdPackageFlagConcurrency)
	cmd.Flags().StringVarP(&o.publicKeyPath, "key", "k", v.GetString(VPkgPublicKey), lang.CmdPackageFlagFlagPublicKey)
	cmd.Flags().StringVar(&o.signingKeyPath, "signing-key", v.GetString(VPkgPublishSigningKey), lang.CmdPackagePublishFlagSigningKey)
	cmd.Flags().StringVar(&o.signingKeyPassword, "signing-key-pass", v.GetString(VPkgPublishSigningKeyPassword), lang.CmdPackagePublishFlagSigningKeyPassword)
	cmd.Flags().BoolVar(&o.skipSignatureValidation, "skip-signature-validation", false, lang.CmdPackageFlagSkipSignatureValidation)
	cmd.Flags().StringVarP(&o.flavor, "flavor", "f", v.GetString(VPkgCreateFlavor), lang.CmdPackagePublishFlagFlavor)
	cmd.Flags().IntVar(&o.retries, "retries", v.GetInt(VPkgPublishRetries), lang.CmdPackageFlagRetries)
	cmd.Flags().BoolVarP(&o.confirm, "confirm", "c", false, lang.CmdPackagePublishFlagConfirm)

	return cmd
}

func (o *packagePublishOptions) preRun(_ *cobra.Command, _ []string) {
	// If --insecure was provided, set --skip-signature-validation to match
	if config.CommonOptions.Insecure {
		o.skipSignatureValidation = true
	}
}

func (o *packagePublishOptions) run(cmd *cobra.Command, args []string) error {
	packageSource := args[0]
	ctx := cmd.Context()
	l := logger.From(ctx)

	if !helpers.IsOCIURL(args[1]) {
		return errors.New("registry must be prefixed with 'oci://'")
	}

	// Destination Repository
	parts := strings.Split(strings.TrimPrefix(args[1], helpers.OCIURLPrefix), "/")
	dstRef := registry.Reference{
		Registry:   parts[0],
		Repository: strings.Join(parts[1:], "/"),
	}
	err := dstRef.ValidateRegistry()
	if err != nil {
		return err
	}

	cachePath, err := getCachePath(ctx)
	if err != nil {
		return err
	}

	// Skeleton package - call PublishSkeleton
	if helpers.IsDir(packageSource) {
		skeletonOpts := packager.PublishSkeletonOptions{
			OCIConcurrency:     o.ociConcurrency,
			SigningKeyPath:     o.signingKeyPath,
			SigningKeyPassword: o.signingKeyPassword,
			Retries:            o.retries,
			RemoteOptions:      defaultRemoteOptions(),
			CachePath:          cachePath,
			Flavor:             o.flavor,
		}
		_, err = packager.PublishSkeleton(ctx, packageSource, dstRef, skeletonOpts)
		return err
	}

	if helpers.IsOCIURL(packageSource) && o.signingKeyPath == "" {
		ociOpts := packager.PublishFromOCIOptions{
			OCIConcurrency: o.ociConcurrency,
			Architecture:   config.GetArch(),
			RemoteOptions:  defaultRemoteOptions(),
			Retries:        o.retries,
		}

		// source registry reference
		trimmed := strings.TrimPrefix(packageSource, helpers.OCIURLPrefix)
		srcRef, err := registry.ParseReference(trimmed)
		if err != nil {
			return err
		}

		// Grab the package name and append it to the ref.repository to ensure package name and tag/digest match
		srcRepoParts := strings.Split(srcRef.Repository, "/")
		srcPackageName := srcRepoParts[len(srcRepoParts)-1]

		dstRef.Repository = path.Join(dstRef.Repository, srcPackageName)
		dstRef.Reference = srcRef.Reference

		return packager.PublishFromOCI(ctx, srcRef, dstRef, ociOpts)
	}

	if helpers.IsOCIURL(packageSource) && o.signingKeyPath != "" {
		l.Info("pulling source package locally to sign", "reference", packageSource)
		tmpdir, err := utils.MakeTempDir(config.CommonOptions.TempDirectory)
		if err != nil {
			return err
		}
		defer func() {
			err = errors.Join(err, os.RemoveAll(tmpdir))
		}()

		packagePath, err := packager.Pull(ctx, packageSource, tmpdir, packager.PullOptions{
			SkipSignatureValidation: o.skipSignatureValidation,
			PublicKeyPath:           o.publicKeyPath,
			Architecture:            config.GetArch(),
			OCIConcurrency:          o.ociConcurrency,
			RemoteOptions:           defaultRemoteOptions(),
			CachePath:               cachePath,
		})
		if err != nil {
			return fmt.Errorf("failed to pull package: %w", err)
		}
		packageSource = packagePath
	}

	loadOpt := packager.LoadOptions{
		PublicKeyPath:           o.publicKeyPath,
		SkipSignatureValidation: o.skipSignatureValidation,
		Filter:                  filters.Empty(),
		Architecture:            config.GetArch(),
		OCIConcurrency:          o.ociConcurrency,
		RemoteOptions:           defaultRemoteOptions(),
		CachePath:               cachePath,
	}
	pkgLayout, err := packager.LoadPackage(ctx, packageSource, loadOpt)
	if err != nil {
		return fmt.Errorf("unable to load package: %w", err)
	}
	defer func() {
		err = errors.Join(err, pkgLayout.Cleanup())
	}()

	publishPackageOpts := packager.PublishPackageOptions{
		OCIConcurrency:     o.ociConcurrency,
		SigningKeyPath:     o.signingKeyPath,
		SigningKeyPassword: o.signingKeyPassword,
		Retries:            o.retries,
		RemoteOptions:      defaultRemoteOptions(),
	}

	_, err = packager.PublishPackage(ctx, pkgLayout, dstRef, publishPackageOpts)
	return err
}

type packagePullOptions struct {
	shasum                  string
	outputDirectory         string
	skipSignatureValidation bool
	ociConcurrency          int
	publicKeyPath           string
}

func newPackagePullCommand(v *viper.Viper) *cobra.Command {
	o := &packagePullOptions{}

	cmd := &cobra.Command{
		Use:     "pull PACKAGE_SOURCE",
		Short:   lang.CmdPackagePullShort,
		Example: lang.CmdPackagePullExample,
		Args:    cobra.ExactArgs(1),
		RunE:    o.run,
	}

	cmd.Flags().IntVar(&o.ociConcurrency, "oci-concurrency", v.GetInt(VPkgOCIConcurrency), lang.CmdPackageFlagConcurrency)
	cmd.Flags().StringVarP(&o.publicKeyPath, "key", "k", v.GetString(VPkgPublicKey), lang.CmdPackageFlagFlagPublicKey)
	cmd.Flags().StringVar(&o.shasum, "shasum", "", lang.CmdPackagePullFlagShasum)
	cmd.Flags().StringVarP(&o.outputDirectory, "output-directory", "o", v.GetString(VPkgPullOutputDir), lang.CmdPackagePullFlagOutputDirectory)
	cmd.Flags().BoolVar(&o.skipSignatureValidation, "skip-signature-validation", false, lang.CmdPackageFlagSkipSignatureValidation)

	return cmd
}

func (o *packagePullOptions) run(cmd *cobra.Command, args []string) error {
	srcURL := args[0]
	outputDir := o.outputDirectory
	ctx := cmd.Context()
	if outputDir == "" {
		wd, err := os.Getwd()
		if err != nil {
			return err
		}
		outputDir = wd
	}
	cachePath, err := getCachePath(ctx)
	if err != nil {
		return err
	}
	packagePath, err := packager.Pull(ctx, srcURL, outputDir, packager.PullOptions{
		SHASum:                  o.shasum,
		SkipSignatureValidation: o.skipSignatureValidation,
		PublicKeyPath:           o.publicKeyPath,
		Architecture:            config.GetArch(),
		OCIConcurrency:          o.ociConcurrency,
		RemoteOptions:           defaultRemoteOptions(),
		CachePath:               cachePath,
	})
	if err != nil {
		return err
	}
	logger.From(cmd.Context()).Info("package downloaded successful", "path", packagePath)
	return nil
}

func choosePackage(ctx context.Context, args []string) (string, error) {
	if len(args) > 0 {
		return args[0], nil
	}
	l := logger.From(ctx)
	var path string
	prompt := &survey.Input{
		Message: lang.CmdPackageChoose,
		Suggest: func(toComplete string) []string {
			tarPath := config.ZarfPackagePrefix + toComplete + "*.tar"
			files, err := filepath.Glob(tarPath)
			if err != nil {
				l.Debug("unable to glob", "tarPath", tarPath, "error", err)
			}

			zstPath := config.ZarfPackagePrefix + toComplete + "*.tar.zst"
			zstFiles, err := filepath.Glob(zstPath)
			if err != nil {
				l.Debug("unable to glob", "zstPath", zstPath, "error", err)
			}

			splitPath := config.ZarfPackagePrefix + toComplete + "*.part000"
			splitFiles, err := filepath.Glob(splitPath)
			if err != nil {
				l.Debug("unable to glob", "splitPath", splitPath, "error", err)
			}

			files = append(files, zstFiles...)
			files = append(files, splitFiles...)
			return files
		},
	}

	if err := survey.AskOne(prompt, &path, survey.WithValidator(survey.Required)); err != nil {
		return "", fmt.Errorf("package path selection canceled: %w", err)
	}

	return path, nil
}

func getPackageCompletionArgs(cmd *cobra.Command, _ []string, _ string) ([]string, cobra.ShellCompDirective) {
	var pkgCandidates []string

	c, err := cluster.New(cmd.Context())
	if err != nil {
		return pkgCandidates, cobra.ShellCompDirectiveDefault
	}

	ctx := cmd.Context()

	deployedZarfPackages, err := c.GetDeployedZarfPackages(ctx)
	if err != nil {
		logger.From(cmd.Context()).Debug("unable to get deployed zarf packages for package completion args", "error", err)
	}
	// Populate list of package names
	for _, pkg := range deployedZarfPackages {
		pkgCandidates = append(pkgCandidates, pkg.Name)
	}

	return pkgCandidates, cobra.ShellCompDirectiveDefault
}<|MERGE_RESOLUTION|>--- conflicted
+++ resolved
@@ -24,10 +24,7 @@
 	goyaml "github.com/goccy/go-yaml"
 	"github.com/spf13/cobra"
 	"github.com/spf13/viper"
-<<<<<<< HEAD
-=======
 	"github.com/zarf-dev/zarf/src/internal/packager/images"
->>>>>>> d2741ac4
 	"github.com/zarf-dev/zarf/src/internal/value"
 	"github.com/zarf-dev/zarf/src/pkg/packager"
 	"oras.land/oras-go/v2/registry"
@@ -232,23 +229,18 @@
 }
 
 type packageDeployOptions struct {
-<<<<<<< HEAD
-	namespaceOverride string
-	valuesFiles       []string
-=======
 	valuesFiles             []string
+	setVariables            map[string]string
 	namespaceOverride       string
 	confirm                 bool
 	adoptExistingResources  bool
 	timeout                 time.Duration
 	retries                 int
-	setVariables            map[string]string
 	optionalComponents      string
 	shasum                  string
 	skipSignatureValidation bool
 	ociConcurrency          int
 	publicKeyPath           string
->>>>>>> d2741ac4
 }
 
 func newPackageDeployCommand(v *viper.Viper) *cobra.Command {
@@ -273,19 +265,11 @@
 	cmd.Flags().BoolVar(&o.adoptExistingResources, "adopt-existing-resources", false, lang.CmdPackageDeployFlagAdoptExistingResources)
 	cmd.Flags().DurationVar(&o.timeout, "timeout", v.GetDuration(VPkgDeployTimeout), lang.CmdPackageDeployFlagTimeout)
 
-<<<<<<< HEAD
-	cmd.Flags().IntVar(&pkgConfig.PkgOpts.Retries, "retries", v.GetInt(VPkgRetries), lang.CmdPackageFlagRetries)
-	cmd.Flags().StringToStringVar(&pkgConfig.PkgOpts.SetVariables, "set", v.GetStringMapString(VPkgDeploySet), lang.CmdPackageDeployFlagSet)
-	cmd.Flags().StringSliceVarP(&o.valuesFiles, "values", "v", v.GetStringSlice(VPkgDeployValues), lang.CmdPackageDeployFlagValuesFiles)
-	cmd.Flags().StringVar(&pkgConfig.PkgOpts.OptionalComponents, "components", v.GetString(VPkgDeployComponents), lang.CmdPackageDeployFlagComponents)
-	cmd.Flags().StringVar(&pkgConfig.PkgOpts.Shasum, "shasum", v.GetString(VPkgDeployShasum), lang.CmdPackageDeployFlagShasum)
-=======
 	cmd.Flags().StringSliceVarP(&o.valuesFiles, "values", "v", GetStringSlice(v, VPkgDeployValues), lang.CmdPackageDeployFlagValuesFiles)
 	cmd.Flags().IntVar(&o.retries, "retries", v.GetInt(VPkgRetries), lang.CmdPackageFlagRetries)
 	cmd.Flags().StringToStringVar(&o.setVariables, "set", v.GetStringMapString(VPkgDeploySet), lang.CmdPackageDeployFlagSet)
 	cmd.Flags().StringVar(&o.optionalComponents, "components", v.GetString(VPkgDeployComponents), lang.CmdPackageDeployFlagComponents)
 	cmd.Flags().StringVar(&o.shasum, "shasum", v.GetString(VPkgDeployShasum), lang.CmdPackageDeployFlagShasum)
->>>>>>> d2741ac4
 	cmd.Flags().StringVarP(&o.namespaceOverride, "namespace", "n", v.GetString(VPkgDeployNamespace), lang.CmdPackageDeployFlagNamespace)
 	cmd.Flags().BoolVar(&o.skipSignatureValidation, "skip-signature-validation", false, lang.CmdPackageFlagSkipSignatureValidation)
 
@@ -307,22 +291,8 @@
 	}
 
 	v := getViper()
-<<<<<<< HEAD
-
-	// Merge SetVariables and config variables.
-	pkgConfig.PkgOpts.SetVariables = helpers.TransformAndMergeMap(
-		v.GetStringMapString(VPkgDeploySet), pkgConfig.PkgOpts.SetVariables, strings.ToUpper)
-=======
 	o.setVariables = helpers.TransformAndMergeMap(
 		v.GetStringMapString(VPkgDeploySet), o.setVariables, strings.ToUpper)
-
-	// Load files supplied by --values / -v or a user's zarf-config.{yaml,toml}
-	// REVIEW: Should we also load valuesFiles supplied via URL on the CLI?
-	values, err := value.ParseFiles(ctx, o.valuesFiles, value.ParseFilesOptions{})
-	if err != nil {
-		return err
-	}
->>>>>>> d2741ac4
 
 	// Load files supplied by --values / -v or a user's zarf-config.{yaml,toml}
 	// REVIEW: Should we also load valuesFiles supplied via URL on the CLI?
@@ -355,21 +325,12 @@
 	}()
 
 	deployOpts := packager.DeployOptions{
-<<<<<<< HEAD
-		AdoptExistingResources: pkgConfig.DeployOpts.AdoptExistingResources,
-		Timeout:                pkgConfig.DeployOpts.Timeout,
-		Retries:                pkgConfig.PkgOpts.Retries,
-		OCIConcurrency:         config.CommonOptions.OCIConcurrency,
-		SetVariables:           pkgConfig.PkgOpts.SetVariables,
-		Values:                 values,
-=======
 		Values:                 values,
 		AdoptExistingResources: o.adoptExistingResources,
 		Timeout:                o.timeout,
 		Retries:                o.retries,
 		OCIConcurrency:         o.ociConcurrency,
 		SetVariables:           o.setVariables,
->>>>>>> d2741ac4
 		NamespaceOverride:      o.namespaceOverride,
 		RemoteOptions:          defaultRemoteOptions(),
 		IsInteractive:          !o.confirm,
