--- conflicted
+++ resolved
@@ -38,11 +38,8 @@
 	"github.com/zarf-dev/zarf/src/pkg/packager"
 	"github.com/zarf-dev/zarf/src/pkg/state"
 	"github.com/zarf-dev/zarf/src/pkg/utils"
-<<<<<<< HEAD
-=======
 	"github.com/zarf-dev/zarf/src/pkg/zoci"
 	"github.com/zarf-dev/zarf/src/types"
->>>>>>> b31c0bd3
 )
 
 func newPackageCommand() *cobra.Command {
@@ -293,8 +290,7 @@
 	return nil
 }
 
-<<<<<<< HEAD
-func deploy(ctx context.Context, pkgLayout *layout2.PackageLayout, opts packager2.DeployOpts) ([]state.DeployedComponent, error) {
+func deploy(ctx context.Context, pkgLayout *layout2.PackageLayout, opts packager2.DeployOptions) ([]types.DeployedComponent, error) {
 	// Update component namespaces here prior to confirmation when overriding
 	if opts.NamespaceOverride != "" {
 		nsCount := pkgLayout.Pkg.GetUniqueNamespaceCount()
@@ -303,9 +299,6 @@
 		}
 		pkgLayout.Pkg.SetPackageNamespace(opts.NamespaceOverride)
 	}
-=======
-func deploy(ctx context.Context, pkgLayout *layout2.PackageLayout, opts packager2.DeployOptions) ([]types.DeployedComponent, error) {
->>>>>>> b31c0bd3
 	err := confirmDeploy(ctx, pkgLayout, pkgConfig.PkgOpts.SetVariables)
 	if err != nil {
 		return nil, err
@@ -1134,12 +1127,9 @@
 		Architecture:            config.GetArch(),
 		Filter:                  filter,
 		PublicKeyPath:           pkgConfig.PkgOpts.PublicKeyPath,
-<<<<<<< HEAD
 		NamespaceOverride:       o.namespace,
 		Timeout:                 config.ZarfDefaultTimeout,
-=======
 		OCIConcurrency:          config.CommonOptions.OCIConcurrency,
->>>>>>> b31c0bd3
 		RemoteOptions:           defaultRemoteOptions(),
 	}
 	pkg, err := packager2.GetPackageFromSourceOrCluster(ctx, c, packageSource, loadOpts)
