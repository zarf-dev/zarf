// SPDX-License-Identifier: Apache-2.0
// SPDX-FileCopyrightText: 2021-Present The Zarf Authors

// Package cmd contains the CLI commands for Zarf.
package cmd

import (
	"context"
	"encoding/json"
	"errors"
	"fmt"
	"io"
	"os"
	"path"
	"path/filepath"
	"regexp"
	"runtime"
	"slices"
	"strings"

	"github.com/AlecAivazis/survey/v2"
	"github.com/defenseunicorns/pkg/helpers/v2"
	goyaml "github.com/goccy/go-yaml"
	"github.com/spf13/cobra"
	"github.com/spf13/viper"
	"github.com/zarf-dev/zarf/src/pkg/packager"
	"oras.land/oras-go/v2/registry"

	"github.com/zarf-dev/zarf/src/api/v1alpha1"
	"github.com/zarf-dev/zarf/src/config"
	"github.com/zarf-dev/zarf/src/config/lang"
	"github.com/zarf-dev/zarf/src/pkg/cluster"
	"github.com/zarf-dev/zarf/src/pkg/lint"
	"github.com/zarf-dev/zarf/src/pkg/logger"
	"github.com/zarf-dev/zarf/src/pkg/message"
	"github.com/zarf-dev/zarf/src/pkg/packager/filters"
	"github.com/zarf-dev/zarf/src/pkg/packager/layout"
	"github.com/zarf-dev/zarf/src/pkg/state"
	"github.com/zarf-dev/zarf/src/pkg/utils"
	"github.com/zarf-dev/zarf/src/pkg/zoci"
)

func newPackageCommand() *cobra.Command {
	cmd := &cobra.Command{
		Use:     "package",
		Aliases: []string{"p"},
		Short:   lang.CmdPackageShort,
	}

	v := getViper()

	persistentFlags := cmd.PersistentFlags()
	persistentFlags.IntVar(&config.CommonOptions.OCIConcurrency, "oci-concurrency", v.GetInt(VPkgOCIConcurrency), lang.CmdPackageFlagConcurrency)
	persistentFlags.StringVarP(&pkgConfig.PkgOpts.PublicKeyPath, "key", "k", v.GetString(VPkgPublicKey), lang.CmdPackageFlagFlagPublicKey)

	cmd.AddCommand(newPackageCreateCommand(v))
	cmd.AddCommand(newPackageDeployCommand(v))
	cmd.AddCommand(newPackageMirrorResourcesCommand(v))
	cmd.AddCommand(newPackageInspectCommand())
	cmd.AddCommand(newPackageRemoveCommand(v))
	cmd.AddCommand(newPackageListCommand())
	cmd.AddCommand(newPackagePublishCommand(v))
	cmd.AddCommand(newPackagePullCommand(v))

	return cmd
}

type packageCreateOptions struct {
	confirm                 bool
	output                  string
	differentialPackagePath string
	setVariables            map[string]string
	sbom                    bool
	sbomOutput              string
	skipSBOM                bool
	maxPackageSizeMB        int
	registryOverrides       map[string]string
	signingKeyPath          string
	signingKeyPassword      string
	flavor                  string
}

func newPackageCreateCommand(v *viper.Viper) *cobra.Command {
	o := &packageCreateOptions{}

	cmd := &cobra.Command{
		Use:     "create [ DIRECTORY ]",
		Aliases: []string{"c"},
		Args:    cobra.MaximumNArgs(1),
		Short:   lang.CmdPackageCreateShort,
		Long:    lang.CmdPackageCreateLong,
		RunE: func(cmd *cobra.Command, args []string) error {
			ctx := cmd.Context()
			return o.run(ctx, args)
		},
	}

	// Always require confirm flag (no viper)
	cmd.Flags().BoolVar(&o.confirm, "confirm", false, lang.CmdPackageCreateFlagConfirm)

	outputDirectory := v.GetString("package.create.output_directory")
	output := v.GetString(VPkgCreateOutput)
	if outputDirectory != "" && output == "" {
		v.Set(VPkgCreateOutput, outputDirectory)
	}
	cmd.Flags().StringVar(&o.output, "output-directory", v.GetString("package.create.output_directory"), lang.CmdPackageCreateFlagOutput)
	cmd.Flags().StringVarP(&o.output, "output", "o", v.GetString(VPkgCreateOutput), lang.CmdPackageCreateFlagOutput)

	cmd.Flags().StringVar(&o.differentialPackagePath, "differential", v.GetString(VPkgCreateDifferential), lang.CmdPackageCreateFlagDifferential)
	cmd.Flags().StringToStringVar(&o.setVariables, "set", v.GetStringMapString(VPkgCreateSet), lang.CmdPackageCreateFlagSet)
	cmd.Flags().BoolVarP(&o.sbom, "sbom", "s", v.GetBool(VPkgCreateSbom), lang.CmdPackageCreateFlagSbom)
	cmd.Flags().StringVar(&o.sbomOutput, "sbom-out", v.GetString(VPkgCreateSbomOutput), lang.CmdPackageCreateFlagSbomOut)
	cmd.Flags().BoolVar(&o.skipSBOM, "skip-sbom", v.GetBool(VPkgCreateSkipSbom), lang.CmdPackageCreateFlagSkipSbom)
	cmd.Flags().IntVarP(&o.maxPackageSizeMB, "max-package-size", "m", v.GetInt(VPkgCreateMaxPackageSize), lang.CmdPackageCreateFlagMaxPackageSize)
	cmd.Flags().StringToStringVar(&o.registryOverrides, "registry-override", v.GetStringMapString(VPkgCreateRegistryOverride), lang.CmdPackageCreateFlagRegistryOverride)
	cmd.Flags().StringVarP(&o.flavor, "flavor", "f", v.GetString(VPkgCreateFlavor), lang.CmdPackageCreateFlagFlavor)

	cmd.Flags().StringVar(&o.signingKeyPath, "signing-key", v.GetString(VPkgCreateSigningKey), lang.CmdPackageCreateFlagSigningKey)
	cmd.Flags().StringVar(&o.signingKeyPassword, "signing-key-pass", v.GetString(VPkgCreateSigningKeyPassword), lang.CmdPackageCreateFlagSigningKeyPassword)

	cmd.Flags().StringVarP(&o.signingKeyPath, "key", "k", v.GetString(VPkgCreateSigningKey), lang.CmdPackageCreateFlagDeprecatedKey)
	cmd.Flags().StringVar(&o.signingKeyPassword, "key-pass", v.GetString(VPkgCreateSigningKeyPassword), lang.CmdPackageCreateFlagDeprecatedKeyPassword)

	cmd.Flags().IntVar(&pkgConfig.PkgOpts.Retries, "retries", v.GetInt(VPkgRetries), lang.CmdPackageFlagRetries)
	err := cmd.Flags().MarkDeprecated("retries", "retries does not have any impact on package creation")
	if err != nil {
		logger.Default().Debug("unable to mark flag retries as deprecated", "error", err)
	}

	errOD := cmd.Flags().MarkHidden("output-directory")
	if errOD != nil {
		logger.Default().Debug("unable to mark flag output-directory", "error", errOD)
	}
	errKey := cmd.Flags().MarkHidden("key")
	if errKey != nil {
		logger.Default().Debug("unable to mark flag key", "error", errKey)
	}
	errKP := cmd.Flags().MarkHidden("key-pass")
	if errKP != nil {
		logger.Default().Debug("unable to mark flag key-pass", "error", errKP)
	}

	return cmd
}

func (o *packageCreateOptions) run(ctx context.Context, args []string) error {
	// TODO pass confirm through the system rather than keeping it as a global
	config.CommonOptions.Confirm = o.confirm
	l := logger.From(ctx)
	baseDir := setBaseDirectory(args)

	var isCleanPathRegex = regexp.MustCompile(`^[a-zA-Z0-9\_\-\/\.\~\\:]+$`)
	if !isCleanPathRegex.MatchString(config.CommonOptions.CachePath) {
		l.Warn("invalid characters in Zarf cache path, using default", "cfg", config.ZarfDefaultCachePath, "default", config.ZarfDefaultCachePath)
		config.CommonOptions.CachePath = config.ZarfDefaultCachePath
	}

	v := getViper()
	o.setVariables = helpers.TransformAndMergeMap(v.GetStringMapString(VPkgCreateSet), o.setVariables, strings.ToUpper)

	opt := packager.CreateOptions{
		Flavor:                  o.flavor,
		RegistryOverrides:       o.registryOverrides,
		SigningKeyPath:          o.signingKeyPath,
		SigningKeyPassword:      o.signingKeyPassword,
		SetVariables:            o.setVariables,
		MaxPackageSizeMB:        o.maxPackageSizeMB,
		SBOMOut:                 o.sbomOutput,
		SkipSBOM:                o.skipSBOM,
		OCIConcurrency:          config.CommonOptions.OCIConcurrency,
		DifferentialPackagePath: o.differentialPackagePath,
		RemoteOptions:           defaultRemoteOptions(),
	}
	err := packager.Create(ctx, baseDir, o.output, opt)
	// NOTE(mkcp): LintErrors are rendered with a table
	var lintErr *lint.LintError
	if errors.As(err, &lintErr) {
		PrintFindings(ctx, lintErr)
	}
	if err != nil {
		return fmt.Errorf("failed to create package: %w", err)
	}
	return nil
}

type packageDeployOptions struct {
	namespaceOverride string
}

func newPackageDeployCommand(v *viper.Viper) *cobra.Command {
	o := &packageDeployOptions{}

	cmd := &cobra.Command{
		Use:     "deploy [ PACKAGE_SOURCE ]",
		Aliases: []string{"d"},
		Short:   lang.CmdPackageDeployShort,
		Long:    lang.CmdPackageDeployLong,
		Args:    cobra.MaximumNArgs(1),
		PreRun:  o.preRun,
		RunE:    o.run,
	}

	// Always require confirm flag (no viper)
	cmd.Flags().BoolVar(&config.CommonOptions.Confirm, "confirm", false, lang.CmdPackageDeployFlagConfirm)

	// Always require adopt-existing-resources flag (no viper)
	cmd.Flags().BoolVar(&pkgConfig.DeployOpts.AdoptExistingResources, "adopt-existing-resources", false, lang.CmdPackageDeployFlagAdoptExistingResources)
	cmd.Flags().DurationVar(&pkgConfig.DeployOpts.Timeout, "timeout", v.GetDuration(VPkgDeployTimeout), lang.CmdPackageDeployFlagTimeout)

	cmd.Flags().IntVar(&pkgConfig.PkgOpts.Retries, "retries", v.GetInt(VPkgRetries), lang.CmdPackageFlagRetries)
	cmd.Flags().StringToStringVar(&pkgConfig.PkgOpts.SetVariables, "set", v.GetStringMapString(VPkgDeploySet), lang.CmdPackageDeployFlagSet)
	cmd.Flags().StringVar(&pkgConfig.PkgOpts.OptionalComponents, "components", v.GetString(VPkgDeployComponents), lang.CmdPackageDeployFlagComponents)
	cmd.Flags().StringVar(&pkgConfig.PkgOpts.Shasum, "shasum", v.GetString(VPkgDeployShasum), lang.CmdPackageDeployFlagShasum)
	cmd.Flags().StringVar(&pkgConfig.PkgOpts.SGetKeyPath, "sget", v.GetString(VPkgDeploySget), lang.CmdPackageDeployFlagSget)
	cmd.Flags().StringVarP(&o.namespaceOverride, "namespace", "n", v.GetString(VPkgDeployNamespace), lang.CmdPackageDeployFlagNamespace)
	cmd.Flags().BoolVar(&pkgConfig.PkgOpts.SkipSignatureValidation, "skip-signature-validation", false, lang.CmdPackageFlagSkipSignatureValidation)

	err := cmd.Flags().MarkHidden("sget")
	if err != nil {
		logger.Default().Debug("unable to mark flag sget", "error", err)
	}

	return cmd
}

func (o *packageDeployOptions) preRun(_ *cobra.Command, _ []string) {
	// If --insecure was provided, set --skip-signature-validation to match
	if config.CommonOptions.Insecure {
		pkgConfig.PkgOpts.SkipSignatureValidation = true
	}
}

func (o *packageDeployOptions) run(cmd *cobra.Command, args []string) (err error) {
	ctx := cmd.Context()
	packageSource, err := choosePackage(ctx, args)
	if err != nil {
		return err
	}

	v := getViper()
	pkgConfig.PkgOpts.SetVariables = helpers.TransformAndMergeMap(
		v.GetStringMapString(VPkgDeploySet), pkgConfig.PkgOpts.SetVariables, strings.ToUpper)

	loadOpt := packager.LoadOptions{
		Shasum:                  pkgConfig.PkgOpts.Shasum,
		PublicKeyPath:           pkgConfig.PkgOpts.PublicKeyPath,
		SkipSignatureValidation: pkgConfig.PkgOpts.SkipSignatureValidation,
		Filter:                  filters.Empty(),
		Architecture:            config.GetArch(),
		OCIConcurrency:          config.CommonOptions.OCIConcurrency,
		RemoteOptions:           defaultRemoteOptions(),
	}
	pkgLayout, err := packager.LoadPackage(ctx, packageSource, loadOpt)
	if err != nil {
		return fmt.Errorf("unable to load package: %w", err)
	}
	defer func() {
		err = errors.Join(err, pkgLayout.Cleanup())
	}()

	deployOpts := packager.DeployOptions{
		AdoptExistingResources: pkgConfig.DeployOpts.AdoptExistingResources,
		Timeout:                pkgConfig.DeployOpts.Timeout,
		Retries:                pkgConfig.PkgOpts.Retries,
		OCIConcurrency:         config.CommonOptions.OCIConcurrency,
		SetVariables:           pkgConfig.PkgOpts.SetVariables,
		NamespaceOverride:      o.namespaceOverride,
		RemoteOptions:          defaultRemoteOptions(),
	}

	deployedComponents, err := deploy(ctx, pkgLayout, deployOpts)
	if err != nil {
		return err
	}

	if pkgLayout.Pkg.IsInitConfig() {
		return nil
	}
	connectStrings := state.ConnectStrings{}
	for _, comp := range deployedComponents {
		for _, chart := range comp.InstalledCharts {
			for k, v := range chart.ConnectStrings {
				connectStrings[k] = v
			}
		}
	}
	printConnectStringTable(connectStrings)
	return nil
}

<<<<<<< HEAD
func deploy(ctx context.Context, pkgLayout *layout2.PackageLayout, opts packager2.DeployOptions) ([]state.DeployedComponent, error) {
	// Intentionally duplicate the deploy override logic here to allow us to render the updated package in confirm below
	if opts.NamespaceOverride != "" {
		if err := packager2.OverridePackageNamespace(pkgLayout.Pkg, opts.NamespaceOverride); err != nil {
			return nil, err
		}
	}
=======
func deploy(ctx context.Context, pkgLayout *layout.PackageLayout, opts packager.DeployOptions) ([]types.DeployedComponent, error) {
>>>>>>> ae04a31f
	err := confirmDeploy(ctx, pkgLayout, pkgConfig.PkgOpts.SetVariables)
	if err != nil {
		return nil, err
	}

	// filter after confirmation to allow users to view the entire package interactively
	filter := filters.Combine(
		filters.ByLocalOS(runtime.GOOS),
		filters.ForDeploy(pkgConfig.PkgOpts.OptionalComponents, !config.CommonOptions.Confirm),
	)

	pkgLayout.Pkg.Components, err = filter.Apply(pkgLayout.Pkg)
	if err != nil {
		return nil, err
	}

	deployedComponents, err := packager.Deploy(ctx, pkgLayout, opts)
	if err != nil {
		return nil, fmt.Errorf("failed to deploy package: %w", err)
	}

	return deployedComponents, nil
}

func confirmDeploy(ctx context.Context, pkgLayout *layout.PackageLayout, setVariables map[string]string) (err error) {
	l := logger.From(ctx)

	err = utils.ColorPrintYAML(pkgLayout.Pkg, getPackageYAMLHints(pkgLayout.Pkg, setVariables), true)
	if err != nil {
		return fmt.Errorf("unable to print package definition: %w", err)
	}

	if pkgLayout.Pkg.IsSBOMAble() && !pkgLayout.ContainsSBOM() {
		l.Warn("this package does NOT contain an SBOM. If you require an SBOM, the package must be built without the --skip-sbom flag")
	}
	if pkgLayout.ContainsSBOM() && !config.CommonOptions.Confirm {
		cwd, err := os.Getwd()
		if err != nil {
			return err
		}
		SBOMPath := filepath.Join(cwd, "zarf-sbom")
		err = pkgLayout.GetSBOM(ctx, SBOMPath)
		if err != nil {
			return err
		}
		defer func() {
			err = errors.Join(err, os.RemoveAll(SBOMPath))
		}()
		l.Info("this package has SBOMs available for review in a temporary directory", "directory", SBOMPath)
	}

	if config.CommonOptions.Confirm {
		return nil
	}

	prompt := &survey.Confirm{
		Message: "deploy this Zarf package?",
	}
	var confirm bool
	if err := survey.AskOne(prompt, &confirm); err != nil || !confirm {
		return fmt.Errorf("deployment cancelled")
	}

	return nil
}

func getPackageYAMLHints(pkg v1alpha1.ZarfPackage, setVariables map[string]string) map[string]string {
	hints := map[string]string{}

	for _, variable := range pkg.Variables {
		value, present := setVariables[variable.Name]
		if !present {
			value = fmt.Sprintf("'%s' (default)", helpers.Truncate(variable.Default, 20, false))
		} else {
			value = fmt.Sprintf("'%s'", helpers.Truncate(value, 20, false))
		}
		if variable.Sensitive {
			value = "'**sanitized**'"
		}
		hints = utils.AddRootListHint(hints, "name", variable.Name, fmt.Sprintf("currently set to %s", value))
	}

	hints = utils.AddRootHint(hints, "metadata", "information about this package\n")
	hints = utils.AddRootHint(hints, "build", "info about the machine, zarf version, and user that created this package\n")
	hints = utils.AddRootHint(hints, "components", "components selected for this operation")
	hints = utils.AddRootHint(hints, "constants", "static values set by the package author")
	hints = utils.AddRootHint(hints, "variables", "deployment-specific values that are set on each package deployment")

	return hints
}

type packageMirrorResourcesOptions struct {
	mirrorImages bool
	mirrorRepos  bool
}

func newPackageMirrorResourcesCommand(v *viper.Viper) *cobra.Command {
	o := &packageMirrorResourcesOptions{}

	cmd := &cobra.Command{
		Use:     "mirror-resources [ PACKAGE_SOURCE ]",
		Aliases: []string{"mr"},
		Short:   lang.CmdPackageMirrorShort,
		Long:    lang.CmdPackageMirrorLong,
		Example: lang.CmdPackageMirrorExample,
		Args:    cobra.MaximumNArgs(1),
		PreRun:  o.preRun,
		RunE:    o.run,
	}

	// Init package variable defaults that are non-zero values
	// NOTE: these are not in setDefaults so that zarf tools update-creds does not erroneously update values back to the default
	v.SetDefault(VInitGitPushUser, state.ZarfGitPushUser)
	v.SetDefault(VInitRegistryPushUser, state.ZarfRegistryPushUser)

	// Always require confirm flag (no viper)
	cmd.Flags().BoolVar(&config.CommonOptions.Confirm, "confirm", false, lang.CmdPackageDeployFlagConfirm)

	cmd.Flags().StringVar(&pkgConfig.PkgOpts.Shasum, "shasum", "", lang.CmdPackagePullFlagShasum)
	cmd.Flags().BoolVar(&pkgConfig.MirrorOpts.NoImgChecksum, "no-img-checksum", false, lang.CmdPackageMirrorFlagNoChecksum)
	cmd.Flags().BoolVar(&pkgConfig.PkgOpts.SkipSignatureValidation, "skip-signature-validation", false, lang.CmdPackageFlagSkipSignatureValidation)

	cmd.Flags().IntVar(&pkgConfig.PkgOpts.Retries, "retries", v.GetInt(VPkgRetries), lang.CmdPackageFlagRetries)
	cmd.Flags().StringVar(&pkgConfig.PkgOpts.OptionalComponents, "components", v.GetString(VPkgDeployComponents), lang.CmdPackageMirrorFlagComponents)

	// Flags for using an external Git server
	cmd.Flags().StringVar(&pkgConfig.InitOpts.GitServer.Address, "git-url", v.GetString(VInitGitURL), lang.CmdInitFlagGitURL)
	cmd.Flags().StringVar(&pkgConfig.InitOpts.GitServer.PushUsername, "git-push-username", v.GetString(VInitGitPushUser), lang.CmdInitFlagGitPushUser)
	cmd.Flags().StringVar(&pkgConfig.InitOpts.GitServer.PushPassword, "git-push-password", v.GetString(VInitGitPushPass), lang.CmdInitFlagGitPushPass)

	// Flags for using an external registry
	cmd.Flags().StringVar(&pkgConfig.InitOpts.RegistryInfo.Address, "registry-url", v.GetString(VInitRegistryURL), lang.CmdInitFlagRegURL)
	cmd.Flags().StringVar(&pkgConfig.InitOpts.RegistryInfo.PushUsername, "registry-push-username", v.GetString(VInitRegistryPushUser), lang.CmdInitFlagRegPushUser)
	cmd.Flags().StringVar(&pkgConfig.InitOpts.RegistryInfo.PushPassword, "registry-push-password", v.GetString(VInitRegistryPushPass), lang.CmdInitFlagRegPushPass)

	// Flags for specifying which resources to mirror
	cmd.Flags().BoolVar(&o.mirrorImages, "images", false, "mirror only the images")
	cmd.Flags().BoolVar(&o.mirrorRepos, "repos", false, "mirror only the git repositories")
	cmd.MarkFlagsMutuallyExclusive("images", "repos")

	return cmd
}

func (o *packageMirrorResourcesOptions) preRun(_ *cobra.Command, _ []string) {
	// If --insecure was provided, set --skip-signature-validation to match
	if config.CommonOptions.Insecure {
		pkgConfig.PkgOpts.SkipSignatureValidation = true
	}

	// post flag validation - perform both if neither were set
	if !o.mirrorImages && !o.mirrorRepos {
		o.mirrorImages = true
		o.mirrorRepos = true
	}
}

func (o *packageMirrorResourcesOptions) run(cmd *cobra.Command, args []string) (err error) {
	ctx := cmd.Context()

	src, err := choosePackage(ctx, args)
	if err != nil {
		return err
	}
	filter := filters.Combine(
		filters.ByLocalOS(runtime.GOOS),
		filters.BySelectState(pkgConfig.PkgOpts.OptionalComponents),
	)

	loadOpt := packager.LoadOptions{
		Shasum:                  pkgConfig.PkgOpts.Shasum,
		PublicKeyPath:           pkgConfig.PkgOpts.PublicKeyPath,
		SkipSignatureValidation: pkgConfig.PkgOpts.SkipSignatureValidation,
		Filter:                  filter,
		Architecture:            config.GetArch(),
		OCIConcurrency:          config.CommonOptions.OCIConcurrency,
		RemoteOptions:           defaultRemoteOptions(),
	}
	pkgLayout, err := packager.LoadPackage(ctx, src, loadOpt)
	if err != nil {
		return err
	}
	defer func() {
		// Cleanup package files
		err = errors.Join(err, pkgLayout.Cleanup())
	}()

	images, repos := 0, 0
	// Let's count the images and repos in the package
	for _, component := range pkgLayout.Pkg.Components {
		images += len(component.Images)
		repos += len(component.Repos)
	}
	logger.From(ctx).Debug("package contains images and repos", "images", images, "repos", repos)

	// We don't yet know if the targets are internal or external
	c, _ := cluster.New(ctx) //nolint:errcheck

	if images == 0 && o.mirrorImages {
		logger.From(ctx).Warn("no images found in package to mirror")
	}

	if o.mirrorImages && images > 0 {
		logger.From(ctx).Info("mirroring images", "images", images)
		if pkgConfig.InitOpts.RegistryInfo.Address == "" {
			// if empty flag & zarf state available - execute
			// otherwise return error
			if c == nil {
				return fmt.Errorf("no cluster connection detected - unable to obtain state")
			}
			state, err := c.LoadState(ctx)
			if err != nil {
				return fmt.Errorf("no registry URL provided and no zarf state found")
			}
			logger.From(ctx).Debug("no registry URL provided, using zarf state", "address", state.RegistryInfo.Address)
			pkgConfig.InitOpts.RegistryInfo = state.RegistryInfo
		}
		mirrorOpt := packager.ImagePushOptions{
			Cluster:         c,
			NoImageChecksum: pkgConfig.MirrorOpts.NoImgChecksum,
			Retries:         pkgConfig.PkgOpts.Retries,
			OCIConcurrency:  config.CommonOptions.OCIConcurrency,
			RemoteOptions:   defaultRemoteOptions(),
		}
		err = packager.PushImagesToRegistry(ctx, pkgLayout, pkgConfig.InitOpts.RegistryInfo, mirrorOpt)
		if err != nil {
			return err
		}
	}

	if repos == 0 && o.mirrorRepos {
		logger.From(ctx).Warn("no git repositories found in package to mirror")
	}

	if o.mirrorRepos && repos > 0 {
		logger.From(ctx).Info("mirroring repos", "repos", repos)
		if pkgConfig.InitOpts.GitServer.Address == "" {
			if c == nil {
				return fmt.Errorf("no cluster connection detected - unable to obtain state")
			}
			state, err := c.LoadState(ctx)
			if err != nil {
				return fmt.Errorf("no git URL provided and no zarf state found")
			}
			logger.From(ctx).Debug("no git URL provided, using zarf state", "address", state.GitServer.Address)
			pkgConfig.InitOpts.GitServer = state.GitServer
		}

		mirrorOpt := packager.RepoPushOptions{
			Cluster: c,
			Retries: pkgConfig.PkgOpts.Retries,
		}
		err = packager.PushReposToRepository(ctx, pkgLayout, pkgConfig.InitOpts.GitServer, mirrorOpt)
		if err != nil {
			return err
		}
	}
	return nil
}

type packageInspectOptions struct{}

func newPackageInspectCommand() *cobra.Command {
	o := &packageInspectOptions{}
	cmd := &cobra.Command{
		Use:     "inspect [ PACKAGE_SOURCE ]",
		Aliases: []string{"i"},
		Short:   lang.CmdPackageInspectShort,
		Long:    lang.CmdPackageInspectLong,
		Args:    cobra.MaximumNArgs(1),
		PreRun:  o.preRun,
		RunE:    o.run,
	}

	cmd.AddCommand(newPackageInspectSBOMCommand())
	cmd.AddCommand(newPackageInspectImagesCommand())
	cmd.AddCommand(newPackageInspectShowManifestsCommand())
	cmd.AddCommand(newPackageInspectDefinitionCommand())
	cmd.AddCommand(newPackageInspectValuesFilesCommand())

	cmd.Flags().StringVar(&pkgConfig.InspectOpts.SBOMOutputDir, "sbom-out", "", lang.CmdPackageInspectFlagSbomOut)
	cmd.Flags().BoolVar(&pkgConfig.InspectOpts.ListImages, "list-images", false, lang.CmdPackageInspectFlagListImages)
	cmd.Flags().BoolVar(&pkgConfig.PkgOpts.SkipSignatureValidation, "skip-signature-validation", false, lang.CmdPackageFlagSkipSignatureValidation)

	return cmd
}

func (o *packageInspectOptions) preRun(_ *cobra.Command, _ []string) {
	// If --insecure was provided, set --skip-signature-validation to match
	if config.CommonOptions.Insecure {
		pkgConfig.PkgOpts.SkipSignatureValidation = true
	}
}

func (o *packageInspectOptions) run(cmd *cobra.Command, args []string) error {
	ctx := cmd.Context()
	logger.From(ctx).Warn("Direct usage of inspect is deprecated and will be removed in a future release. Inspect is now a parent command. Use 'zarf package inspect definition|sbom|images' instead.")

	if pkgConfig.InspectOpts.ListImages && pkgConfig.InspectOpts.SBOMOutputDir != "" {
		return fmt.Errorf("cannot use --sbom-out and --list-images at the same time")
	}

	if pkgConfig.InspectOpts.SBOMOutputDir != "" {
		sbomOpts := packageInspectSBOMOptions{
			skipSignatureValidation: pkgConfig.PkgOpts.SkipSignatureValidation,
			outputDir:               pkgConfig.InspectOpts.SBOMOutputDir,
		}
		return sbomOpts.run(cmd, args)
	}

	if pkgConfig.InspectOpts.ListImages {
		imagesOpts := packageInspectImagesOptions{
			skipSignatureValidation: pkgConfig.PkgOpts.SkipSignatureValidation,
		}
		return imagesOpts.run(cmd, args)
	}

	definitionOpts := packageInspectDefinitionOptions{
		skipSignatureValidation: pkgConfig.PkgOpts.SkipSignatureValidation,
	}
	return definitionOpts.run(cmd, args)
}

type packageInspectValuesFilesOptions struct {
	skipSignatureValidation bool
	components              string
	kubeVersion             string
	setVariables            map[string]string
	outputWriter            io.Writer
}

func newPackageInspectValuesFilesOptions() *packageInspectValuesFilesOptions {
	return &packageInspectValuesFilesOptions{
		outputWriter: OutputWriter,
	}
}

func newPackageInspectValuesFilesCommand() *cobra.Command {
	o := newPackageInspectValuesFilesOptions()
	cmd := &cobra.Command{
		Use:   "values-files [ PACKAGE ]",
		Short: "Creates, templates, and outputs the values-files to be sent to each chart",
		Long:  "Creates, templates, and outputs the values-files to be sent to each chart. Does not consider values files builtin to charts",
		Args:  cobra.MaximumNArgs(1),
		RunE: func(cmd *cobra.Command, args []string) error {
			ctx := cmd.Context()
			return o.run(ctx, args)
		},
	}

	cmd.Flags().BoolVar(&o.skipSignatureValidation, "skip-signature-validation", o.skipSignatureValidation, lang.CmdPackageFlagSkipSignatureValidation)
	cmd.Flags().StringVar(&o.components, "components", "", "comma separated list of components to show values files for")
	cmd.Flags().StringVar(&o.kubeVersion, "kube-version", "", lang.CmdDevFlagKubeVersion)
	cmd.Flags().StringToStringVar(&o.setVariables, "set", v.GetStringMapString(VPkgDeploySet), lang.CmdPackageDeployFlagSet)

	return cmd
}

func (o *packageInspectValuesFilesOptions) run(ctx context.Context, args []string) (err error) {
	src, err := choosePackage(ctx, args)
	if err != nil {
		return err
	}
	v := getViper()
	o.setVariables = helpers.TransformAndMergeMap(v.GetStringMapString(VPkgDeploySet), o.setVariables, strings.ToUpper)

	loadOpts := packager.LoadOptions{
		Architecture:            config.GetArch(),
		PublicKeyPath:           pkgConfig.PkgOpts.PublicKeyPath,
		SkipSignatureValidation: o.skipSignatureValidation,
		LayersSelector:          zoci.ComponentLayers,
		Filter:                  filters.BySelectState(o.components),
		OCIConcurrency:          config.CommonOptions.OCIConcurrency,
		RemoteOptions:           defaultRemoteOptions(),
	}
	pkgLayout, err := packager.LoadPackage(ctx, src, loadOpts)
	if err != nil {
		return err
	}
	defer func() {
		err = errors.Join(err, pkgLayout.Cleanup())
	}()

	resourceOpts := packager.InspectPackageResourcesOptions{
		SetVariables: o.setVariables,
		KubeVersion:  o.kubeVersion,
	}
	resources, err := packager.InspectPackageResources(ctx, pkgLayout, resourceOpts)
	if err != nil {
		return err
	}
	resources = slices.DeleteFunc(resources, func(r packager.Resource) bool {
		return r.ResourceType != packager.ValuesFileResource
	})
	if len(resources) == 0 {
		return fmt.Errorf("0 values files found")
	}
	for _, resource := range resources {
		fmt.Fprintf(o.outputWriter, "# associated chart: %s\n", resource.Name)
		fmt.Fprintf(o.outputWriter, "%s---\n", resource.Content)
	}
	return nil
}

type packageInspectManifestsOptions struct {
	skipSignatureValidation bool
	components              string
	kubeVersion             string
	setVariables            map[string]string
	outputWriter            io.Writer
}

func newPackageInspectManifestsOptions() *packageInspectManifestsOptions {
	return &packageInspectManifestsOptions{
		outputWriter: OutputWriter,
	}
}

func newPackageInspectShowManifestsCommand() *cobra.Command {
	o := newPackageInspectManifestsOptions()
	cmd := &cobra.Command{
		Use:   "manifests [ PACKAGE ]",
		Short: "Template and output all manifests and charts in a package",
		Args:  cobra.MaximumNArgs(1),
		RunE: func(cmd *cobra.Command, args []string) error {
			ctx := cmd.Context()
			return o.run(ctx, args)
		},
	}

	cmd.Flags().BoolVar(&o.skipSignatureValidation, "skip-signature-validation", o.skipSignatureValidation, lang.CmdPackageFlagSkipSignatureValidation)
	cmd.Flags().StringVar(&o.components, "components", "", "comma separated list of components to show manifests for")
	cmd.Flags().StringVar(&o.kubeVersion, "kube-version", "", lang.CmdDevFlagKubeVersion)
	cmd.Flags().StringToStringVar(&o.setVariables, "set", v.GetStringMapString(VPkgDeploySet), lang.CmdPackageDeployFlagSet)

	return cmd
}

func (o *packageInspectManifestsOptions) run(ctx context.Context, args []string) (err error) {
	src, err := choosePackage(ctx, args)
	if err != nil {
		return err
	}
	v := getViper()
	o.setVariables = helpers.TransformAndMergeMap(v.GetStringMapString(VPkgDeploySet), o.setVariables, strings.ToUpper)

	loadOpts := packager.LoadOptions{
		Architecture:            config.GetArch(),
		PublicKeyPath:           pkgConfig.PkgOpts.PublicKeyPath,
		SkipSignatureValidation: o.skipSignatureValidation,
		LayersSelector:          zoci.ComponentLayers,
		Filter:                  filters.BySelectState(o.components),
		OCIConcurrency:          config.CommonOptions.OCIConcurrency,
		RemoteOptions:           defaultRemoteOptions(),
	}
	pkgLayout, err := packager.LoadPackage(ctx, src, loadOpts)
	if err != nil {
		return err
	}
	defer func() {
		err = errors.Join(err, pkgLayout.Cleanup())
	}()

	resourceOpts := packager.InspectPackageResourcesOptions{
		SetVariables: o.setVariables,
		KubeVersion:  o.kubeVersion,
	}

	resources, err := packager.InspectPackageResources(ctx, pkgLayout, resourceOpts)
	if err != nil {
		return err
	}
	resources = slices.DeleteFunc(resources, func(r packager.Resource) bool {
		return r.ResourceType == packager.ValuesFileResource
	})
	if len(resources) == 0 {
		return fmt.Errorf("0 manifests found")
	}
	for _, resource := range resources {
		fmt.Fprintf(o.outputWriter, "#type: %s\n", resource.ResourceType)
		// Helm charts already provide a comment on the source when templated
		if resource.ResourceType == packager.ManifestResource {
			fmt.Fprintf(o.outputWriter, "#source: %s\n", resource.Name)
		}
		fmt.Fprintf(o.outputWriter, "%s---\n", resource.Content)
	}
	return nil
}

// packageInspectSBOMOptions holds the command-line options for 'package inspect sbom' sub-command.
type packageInspectSBOMOptions struct {
	skipSignatureValidation bool
	outputDir               string
}

func newPackageInspectSBOMOptions() *packageInspectSBOMOptions {
	return &packageInspectSBOMOptions{
		outputDir:               "",
		skipSignatureValidation: false,
	}
}

// newPackageInspectSBOMCommand creates the `package inspect sbom` sub-command.
func newPackageInspectSBOMCommand() *cobra.Command {
	o := newPackageInspectSBOMOptions()
	cmd := &cobra.Command{
		Use:   "sbom [ PACKAGE ]",
		Short: "Output the package SBOM (Software Bill Of Materials) to the specified directory",
		Args:  cobra.MaximumNArgs(1),
		RunE:  o.run,
	}

	cmd.Flags().BoolVar(&o.skipSignatureValidation, "skip-signature-validation", o.skipSignatureValidation, lang.CmdPackageFlagSkipSignatureValidation)
	cmd.Flags().StringVar(&o.outputDir, "output", o.outputDir, lang.CmdPackageCreateFlagSbomOut)

	return cmd
}

// run performs the execution of 'package inspect sbom' sub-command.
func (o *packageInspectSBOMOptions) run(cmd *cobra.Command, args []string) (err error) {
	ctx := cmd.Context()
	src, err := choosePackage(ctx, args)
	if err != nil {
		return err
	}
	loadOpts := packager.LoadOptions{
		Architecture:            config.GetArch(),
		PublicKeyPath:           pkgConfig.PkgOpts.PublicKeyPath,
		SkipSignatureValidation: o.skipSignatureValidation,
		LayersSelector:          zoci.SbomLayers,
		Filter:                  filters.Empty(),
		OCIConcurrency:          config.CommonOptions.OCIConcurrency,
		RemoteOptions:           defaultRemoteOptions(),
	}
	pkgLayout, err := packager.LoadPackage(ctx, src, loadOpts)
	if err != nil {
		return fmt.Errorf("unable to load the package: %w", err)
	}

	defer func() {
		err = errors.Join(err, pkgLayout.Cleanup())
	}()
	outputPath := filepath.Join(o.outputDir, pkgLayout.Pkg.Metadata.Name)
	err = pkgLayout.GetSBOM(ctx, outputPath)
	if err != nil {
		return fmt.Errorf("could not get SBOM: %w", err)
	}
	sbomPath, err := filepath.Abs(outputPath)
	if err != nil {
		logger.From(ctx).Warn("SBOM successfully extracted, couldn't get output path", "error", err)
		return nil
	}
	logger.From(ctx).Info("SBOM successfully extracted", "path", sbomPath)
	return nil
}

type packageInspectImagesOptions struct {
	namespaceOverride       string
	skipSignatureValidation bool
}

func newPackageInspectImagesOptions() *packageInspectImagesOptions {
	return &packageInspectImagesOptions{
		skipSignatureValidation: false,
	}
}

func newPackageInspectImagesCommand() *cobra.Command {
	o := newPackageInspectImagesOptions()
	cmd := &cobra.Command{
		Use:   "images [ PACKAGE_SOURCE ]",
		Short: "List all container images contained in the package",
		Args:  cobra.MaximumNArgs(1),
		RunE:  o.run,
	}

	cmd.Flags().StringVarP(&o.namespaceOverride, "namespace", "n", o.namespaceOverride, lang.CmdPackageInspectFlagNamespace)
	cmd.Flags().BoolVar(&o.skipSignatureValidation, "skip-signature-validation", o.skipSignatureValidation, lang.CmdPackageFlagSkipSignatureValidation)

	return cmd
}

func (o *packageInspectImagesOptions) run(cmd *cobra.Command, args []string) error {
	ctx := cmd.Context()

	src, err := choosePackage(ctx, args)
	if err != nil {
		return err
	}

	cluster, _ := cluster.New(ctx) //nolint: errcheck // package source may or may not be a cluster
	loadOpts := packager.LoadOptions{
		SkipSignatureValidation: o.skipSignatureValidation,
		Architecture:            config.GetArch(),
		Filter:                  filters.Empty(),
		PublicKeyPath:           pkgConfig.PkgOpts.PublicKeyPath,
		OCIConcurrency:          config.CommonOptions.OCIConcurrency,
		RemoteOptions:           defaultRemoteOptions(),
	}
<<<<<<< HEAD
	pkg, err := packager2.GetPackageFromSourceOrCluster(ctx, cluster, src, o.namespaceOverride, loadOpts)
=======
	pkg, err := packager.GetPackageFromSourceOrCluster(ctx, cluster, src, loadOpts)
>>>>>>> ae04a31f
	if err != nil {
		return fmt.Errorf("unable to load the package: %w", err)
	}

	images := make([]string, 0)
	for _, component := range pkg.Components {
		images = append(images, component.Images...)
	}
	images = helpers.Unique(images)
	if len(images) == 0 {
		return fmt.Errorf("no images found in package")
	}

	for _, image := range images {
		fmt.Println("-", image)
	}
	return nil
}

type packageInspectDefinitionOptions struct {
	namespaceOverride       string
	skipSignatureValidation bool
}

func newPackageInspectDefinitionOptions() *packageInspectDefinitionOptions {
	return &packageInspectDefinitionOptions{
		skipSignatureValidation: false,
	}
}

func newPackageInspectDefinitionCommand() *cobra.Command {
	o := newPackageInspectDefinitionOptions()
	cmd := &cobra.Command{
		Use:   "definition [ PACKAGE_SOURCE ]",
		Short: "Displays the 'zarf.yaml' definition for the specified package",
		Args:  cobra.MaximumNArgs(1),
		RunE:  o.run,
	}

	cmd.Flags().StringVarP(&o.namespaceOverride, "namespace", "n", o.namespaceOverride, lang.CmdPackageInspectFlagNamespace)
	cmd.Flags().BoolVar(&o.skipSignatureValidation, "skip-signature-validation", o.skipSignatureValidation, lang.CmdPackageFlagSkipSignatureValidation)

	return cmd
}

func (o *packageInspectDefinitionOptions) run(cmd *cobra.Command, args []string) error {
	ctx := cmd.Context()

	src, err := choosePackage(ctx, args)
	if err != nil {
		return err
	}

	cluster, _ := cluster.New(ctx) //nolint: errcheck // package source may or may not be a cluster
	loadOpts := packager.LoadOptions{
		SkipSignatureValidation: o.skipSignatureValidation,
		Architecture:            config.GetArch(),
		Filter:                  filters.Empty(),
		PublicKeyPath:           pkgConfig.PkgOpts.PublicKeyPath,
		OCIConcurrency:          config.CommonOptions.OCIConcurrency,
		RemoteOptions:           defaultRemoteOptions(),
	}
<<<<<<< HEAD
	pkg, err := packager2.GetPackageFromSourceOrCluster(ctx, cluster, src, o.namespaceOverride, loadOpts)
=======
	pkg, err := packager.GetPackageFromSourceOrCluster(ctx, cluster, src, loadOpts)
>>>>>>> ae04a31f
	if err != nil {
		return fmt.Errorf("unable to load the package: %w", err)
	}

	err = utils.ColorPrintYAML(pkg, nil, false)
	if err != nil {
		return err
	}
	return nil
}

type packageListOptions struct {
	outputFormat outputFormat
	outputWriter io.Writer
	cluster      *cluster.Cluster
}

func newPackageListOptions() *packageListOptions {
	return &packageListOptions{
		outputFormat: outputTable,
		// TODO accept output writer as a parameter to the root Zarf command and pass it through here
		outputWriter: OutputWriter,
	}
}

func newPackageListCommand() *cobra.Command {
	o := newPackageListOptions()

	cmd := &cobra.Command{
		Use:     "list",
		Aliases: []string{"l", "ls"},
		Short:   lang.CmdPackageListShort,
		RunE: func(cmd *cobra.Command, _ []string) error {
			ctx := cmd.Context()
			err := o.complete(ctx)
			if err != nil {
				return err
			}
			return o.run(ctx)
		},
	}

	cmd.Flags().VarP(&o.outputFormat, "output-format", "o", "Prints the output in the specified format. Valid options: table, json, yaml")

	return cmd
}

func (o *packageListOptions) complete(ctx context.Context) error {
	timeoutCtx, cancel := context.WithTimeout(ctx, cluster.DefaultTimeout)
	defer cancel()
	c, err := cluster.NewWithWait(timeoutCtx)
	if err != nil {
		return err
	}
	o.cluster = c
	return nil
}

// packageListInfo represents the package information for output.
type packageListInfo struct {
	Package           string   `json:"package"`
	NamespaceOverride string   `json:"namespaceOverride"`
	Version           string   `json:"version"`
	Components        []string `json:"components"`
}

func (o *packageListOptions) run(ctx context.Context) error {
	deployedZarfPackages, err := o.cluster.GetDeployedZarfPackages(ctx)
	if err != nil && len(deployedZarfPackages) == 0 {
		return fmt.Errorf("unable to get the packages deployed to the cluster: %w", err)
	}

	var packageList []packageListInfo
	for _, pkg := range deployedZarfPackages {
		var components []string
		for _, component := range pkg.DeployedComponents {
			components = append(components, component.Name)
		}
		packageList = append(packageList, packageListInfo{
			Package:           pkg.Name,
			NamespaceOverride: pkg.NamespaceOverride,
			Version:           pkg.Data.Metadata.Version,
			Components:        components,
		})
	}

	switch o.outputFormat {
	case outputJSON:
		output, err := json.MarshalIndent(packageList, "", "  ")
		if err != nil {
			return err
		}
		fmt.Fprintln(o.outputWriter, string(output))
	case outputYAML:
		output, err := goyaml.Marshal(packageList)
		if err != nil {
			return err
		}
		fmt.Fprint(o.outputWriter, string(output))
	case outputTable:
		header := []string{"Package", "Namespace Override", "Version", "Components"}
		var packageData [][]string
		for _, info := range packageList {
			packageData = append(packageData, []string{
				info.Package, info.NamespaceOverride, info.Version, fmt.Sprintf("%v", info.Components),
			})
		}
		message.TableWithWriter(o.outputWriter, header, packageData)
	default:
		return fmt.Errorf("unsupported output format: %s", o.outputFormat)
	}
	return nil
}

type packageRemoveOptions struct {
	namespaceOverride string
}

func newPackageRemoveCommand(v *viper.Viper) *cobra.Command {
	o := &packageRemoveOptions{}

	cmd := &cobra.Command{
		Use:               "remove { PACKAGE_SOURCE | PACKAGE_NAME } --confirm",
		Aliases:           []string{"u", "rm"},
		Args:              cobra.MaximumNArgs(1),
		Short:             lang.CmdPackageRemoveShort,
		Long:              lang.CmdPackageRemoveLong,
		PreRun:            o.preRun,
		RunE:              o.run,
		ValidArgsFunction: getPackageCompletionArgs,
	}

	cmd.Flags().BoolVar(&config.CommonOptions.Confirm, "confirm", false, lang.CmdPackageRemoveFlagConfirm)
	_ = cmd.MarkFlagRequired("confirm")
	cmd.Flags().StringVar(&pkgConfig.PkgOpts.OptionalComponents, "components", v.GetString(VPkgDeployComponents), lang.CmdPackageRemoveFlagComponents)
	cmd.Flags().StringVarP(&o.namespaceOverride, "namespace", "n", v.GetString(VPkgDeployNamespace), lang.CmdPackageRemoveFlagNamespace)
	cmd.Flags().BoolVar(&pkgConfig.PkgOpts.SkipSignatureValidation, "skip-signature-validation", false, lang.CmdPackageFlagSkipSignatureValidation)

	return cmd
}

func (o *packageRemoveOptions) preRun(_ *cobra.Command, _ []string) {
	// If --insecure was provided, set --skip-signature-validation to match
	if config.CommonOptions.Insecure {
		pkgConfig.PkgOpts.SkipSignatureValidation = true
	}
}

func (o *packageRemoveOptions) run(cmd *cobra.Command, args []string) error {
	ctx := cmd.Context()
	packageSource, err := choosePackage(ctx, args)
	if err != nil {
		return err
	}
	filter := filters.Combine(
		filters.ByLocalOS(runtime.GOOS),
		filters.BySelectState(pkgConfig.PkgOpts.OptionalComponents),
	)
	c, _ := cluster.New(ctx) //nolint:errcheck
	loadOpts := packager.LoadOptions{
		SkipSignatureValidation: pkgConfig.PkgOpts.SkipSignatureValidation,
		Architecture:            config.GetArch(),
		Filter:                  filter,
		PublicKeyPath:           pkgConfig.PkgOpts.PublicKeyPath,
		OCIConcurrency:          config.CommonOptions.OCIConcurrency,
		RemoteOptions:           defaultRemoteOptions(),
	}
<<<<<<< HEAD
	pkg, err := packager2.GetPackageFromSourceOrCluster(ctx, c, packageSource, o.namespaceOverride, loadOpts)
	if err != nil {
		return fmt.Errorf("unable to load the package: %w", err)
	}
	removeOpt := packager2.RemoveOptions{
		Cluster:           c,
		Timeout:           config.ZarfDefaultTimeout,
		NamespaceOverride: o.namespaceOverride,
=======
	pkg, err := packager.GetPackageFromSourceOrCluster(ctx, c, packageSource, loadOpts)
	if err != nil {
		return fmt.Errorf("unable to load the package: %w", err)
	}
	removeOpt := packager.RemoveOptions{
		Cluster: c,
		Timeout: config.ZarfDefaultTimeout,
>>>>>>> ae04a31f
	}
	err = packager.Remove(ctx, pkg, removeOpt)
	if err != nil {
		return err
	}
	return nil
}

type packagePublishOptions struct{}

func newPackagePublishCommand(v *viper.Viper) *cobra.Command {
	o := &packagePublishOptions{}

	cmd := &cobra.Command{
		Use:     "publish { PACKAGE_SOURCE | SKELETON DIRECTORY } REPOSITORY",
		Short:   lang.CmdPackagePublishShort,
		Example: lang.CmdPackagePublishExample,
		Args:    cobra.ExactArgs(2),
		PreRun:  o.preRun,
		RunE:    o.run,
	}

	cmd.Flags().StringVar(&pkgConfig.PublishOpts.SigningKeyPath, "signing-key", v.GetString(VPkgPublishSigningKey), lang.CmdPackagePublishFlagSigningKey)
	cmd.Flags().StringVar(&pkgConfig.PublishOpts.SigningKeyPassword, "signing-key-pass", v.GetString(VPkgPublishSigningKeyPassword), lang.CmdPackagePublishFlagSigningKeyPassword)
	cmd.Flags().BoolVar(&pkgConfig.PkgOpts.SkipSignatureValidation, "skip-signature-validation", false, lang.CmdPackageFlagSkipSignatureValidation)
	cmd.Flags().BoolVar(&config.CommonOptions.Confirm, "confirm", false, lang.CmdPackagePublishFlagConfirm)

	return cmd
}

func (o *packagePublishOptions) preRun(_ *cobra.Command, _ []string) {
	// If --insecure was provided, set --skip-signature-validation to match
	if config.CommonOptions.Insecure {
		pkgConfig.PkgOpts.SkipSignatureValidation = true
	}
}

func (o *packagePublishOptions) run(cmd *cobra.Command, args []string) error {
	packageSource := args[0]
	ctx := cmd.Context()
	l := logger.From(ctx)

	if !helpers.IsOCIURL(args[1]) {
		return errors.New("registry must be prefixed with 'oci://'")
	}

	// Destination Repository
	parts := strings.Split(strings.TrimPrefix(args[1], helpers.OCIURLPrefix), "/")
	dstRef := registry.Reference{
		Registry:   parts[0],
		Repository: strings.Join(parts[1:], "/"),
	}
	err := dstRef.ValidateRegistry()
	if err != nil {
		return err
	}

	// Skeleton package - call PublishSkeleton
	if helpers.IsDir(packageSource) {
		skeletonOpts := packager.PublishSkeletonOptions{
			Concurrency:        config.CommonOptions.OCIConcurrency,
			SigningKeyPath:     pkgConfig.PublishOpts.SigningKeyPath,
			SigningKeyPassword: pkgConfig.PublishOpts.SigningKeyPassword,
			RemoteOptions:      defaultRemoteOptions(),
		}
		return packager.PublishSkeleton(ctx, packageSource, dstRef, skeletonOpts)
	}

	if helpers.IsOCIURL(packageSource) && pkgConfig.PublishOpts.SigningKeyPath == "" {
		ociOpts := packager.PublishFromOCIOptions{
			Concurrency:   config.CommonOptions.OCIConcurrency,
			Architecture:  config.GetArch(),
			RemoteOptions: defaultRemoteOptions(),
		}

		// source registry reference
		trimmed := strings.TrimPrefix(packageSource, helpers.OCIURLPrefix)
		srcRef, err := registry.ParseReference(trimmed)
		if err != nil {
			return err
		}

		// Grab the package name and append it to the ref.repository to ensure package name and tag/digest match
		srcRepoParts := strings.Split(srcRef.Repository, "/")
		srcPackageName := srcRepoParts[len(srcRepoParts)-1]

		dstRef.Repository = path.Join(dstRef.Repository, srcPackageName)
		dstRef.Reference = srcRef.Reference

		return packager.PublishFromOCI(ctx, srcRef, dstRef, ociOpts)
	}

	if helpers.IsOCIURL(packageSource) && pkgConfig.PublishOpts.SigningKeyPath != "" {
		l.Info("pulling source package locally to sign", "reference", packageSource)
		tmpdir, err := utils.MakeTempDir(config.CommonOptions.TempDirectory)
		if err != nil {
			return err
		}
		defer func() {
			err = errors.Join(err, os.RemoveAll(tmpdir))
		}()
		packagePath, err := packager.Pull(ctx, packageSource, tmpdir, packager.PullOptions{
			SkipSignatureValidation: pkgConfig.PkgOpts.SkipSignatureValidation,
			PublicKeyPath:           pkgConfig.PkgOpts.PublicKeyPath,
			Architecture:            config.GetArch(),
			OCIConcurrency:          config.CommonOptions.OCIConcurrency,
			RemoteOptions:           defaultRemoteOptions(),
		})
		if err != nil {
			return fmt.Errorf("failed to pull package: %w", err)
		}
		packageSource = packagePath
	}

	loadOpt := packager.LoadOptions{
		Shasum:                  pkgConfig.PkgOpts.Shasum,
		PublicKeyPath:           pkgConfig.PkgOpts.PublicKeyPath,
		SkipSignatureValidation: pkgConfig.PkgOpts.SkipSignatureValidation,
		Filter:                  filters.Empty(),
		Architecture:            config.GetArch(),
		OCIConcurrency:          config.CommonOptions.OCIConcurrency,
		RemoteOptions:           defaultRemoteOptions(),
	}
	pkgLayout, err := packager.LoadPackage(ctx, packageSource, loadOpt)
	if err != nil {
		return fmt.Errorf("unable to load package: %w", err)
	}
	defer func() {
		err = errors.Join(err, pkgLayout.Cleanup())
	}()

	publishPackageOpts := packager.PublishPackageOptions{
		Concurrency:        config.CommonOptions.OCIConcurrency,
		SigningKeyPath:     pkgConfig.PublishOpts.SigningKeyPath,
		SigningKeyPassword: pkgConfig.PublishOpts.SigningKeyPassword,
		RemoteOptions:      defaultRemoteOptions(),
	}

	return packager.PublishPackage(ctx, pkgLayout, dstRef, publishPackageOpts)
}

type packagePullOptions struct{}

func newPackagePullCommand(v *viper.Viper) *cobra.Command {
	o := &packagePullOptions{}

	cmd := &cobra.Command{
		Use:     "pull PACKAGE_SOURCE",
		Short:   lang.CmdPackagePullShort,
		Example: lang.CmdPackagePullExample,
		Args:    cobra.ExactArgs(1),
		RunE:    o.run,
	}

	cmd.Flags().StringVar(&pkgConfig.PkgOpts.Shasum, "shasum", "", lang.CmdPackagePullFlagShasum)
	cmd.Flags().StringVarP(&pkgConfig.PullOpts.OutputDirectory, "output-directory", "o", v.GetString(VPkgPullOutputDir), lang.CmdPackagePullFlagOutputDirectory)
	cmd.Flags().BoolVar(&pkgConfig.PkgOpts.SkipSignatureValidation, "skip-signature-validation", false, lang.CmdPackageFlagSkipSignatureValidation)

	return cmd
}

func (o *packagePullOptions) run(cmd *cobra.Command, args []string) error {
	srcURL := args[0]
	outputDir := pkgConfig.PullOpts.OutputDirectory
	if outputDir == "" {
		wd, err := os.Getwd()
		if err != nil {
			return err
		}
		outputDir = wd
	}
	packagePath, err := packager.Pull(cmd.Context(), srcURL, outputDir, packager.PullOptions{
		SHASum:                  pkgConfig.PkgOpts.Shasum,
		SkipSignatureValidation: pkgConfig.PkgOpts.SkipSignatureValidation,
		PublicKeyPath:           pkgConfig.PkgOpts.PublicKeyPath,
		Architecture:            config.GetArch(),
		OCIConcurrency:          config.CommonOptions.OCIConcurrency,
		RemoteOptions:           defaultRemoteOptions(),
	})
	if err != nil {
		return err
	}
	logger.From(cmd.Context()).Info("package downloaded successful", "path", packagePath)
	return nil
}

func choosePackage(ctx context.Context, args []string) (string, error) {
	if len(args) > 0 {
		return args[0], nil
	}
	l := logger.From(ctx)
	var path string
	prompt := &survey.Input{
		Message: lang.CmdPackageChoose,
		Suggest: func(toComplete string) []string {
			tarPath := config.ZarfPackagePrefix + toComplete + "*.tar"
			files, err := filepath.Glob(tarPath)
			if err != nil {
				l.Debug("unable to glob", "tarPath", tarPath, "error", err)
			}

			zstPath := config.ZarfPackagePrefix + toComplete + "*.tar.zst"
			zstFiles, err := filepath.Glob(zstPath)
			if err != nil {
				l.Debug("unable to glob", "zstPath", zstPath, "error", err)
			}

			splitPath := config.ZarfPackagePrefix + toComplete + "*.part000"
			splitFiles, err := filepath.Glob(splitPath)
			if err != nil {
				l.Debug("unable to glob", "splitPath", splitPath, "error", err)
			}

			files = append(files, zstFiles...)
			files = append(files, splitFiles...)
			return files
		},
	}

	if err := survey.AskOne(prompt, &path, survey.WithValidator(survey.Required)); err != nil {
		return "", fmt.Errorf("package path selection canceled: %w", err)
	}

	return path, nil
}

func getPackageCompletionArgs(cmd *cobra.Command, _ []string, _ string) ([]string, cobra.ShellCompDirective) {
	var pkgCandidates []string

	c, err := cluster.New(cmd.Context())
	if err != nil {
		return pkgCandidates, cobra.ShellCompDirectiveDefault
	}

	ctx := cmd.Context()

	deployedZarfPackages, err := c.GetDeployedZarfPackages(ctx)
	if err != nil {
		logger.From(cmd.Context()).Debug("unable to get deployed zarf packages for package completion args", "error", err)
	}
	// Populate list of package names
	for _, pkg := range deployedZarfPackages {
		pkgCandidates = append(pkgCandidates, pkg.Name)
	}

	return pkgCandidates, cobra.ShellCompDirectiveDefault
}<|MERGE_RESOLUTION|>--- conflicted
+++ resolved
@@ -288,17 +288,13 @@
 	return nil
 }
 
-<<<<<<< HEAD
-func deploy(ctx context.Context, pkgLayout *layout2.PackageLayout, opts packager2.DeployOptions) ([]state.DeployedComponent, error) {
+func deploy(ctx context.Context, pkgLayout *layout.PackageLayout, opts packager.DeployOptions) ([]state.DeployedComponent, error) {
 	// Intentionally duplicate the deploy override logic here to allow us to render the updated package in confirm below
 	if opts.NamespaceOverride != "" {
-		if err := packager2.OverridePackageNamespace(pkgLayout.Pkg, opts.NamespaceOverride); err != nil {
+		if err := packager.OverridePackageNamespace(pkgLayout.Pkg, opts.NamespaceOverride); err != nil {
 			return nil, err
 		}
 	}
-=======
-func deploy(ctx context.Context, pkgLayout *layout.PackageLayout, opts packager.DeployOptions) ([]types.DeployedComponent, error) {
->>>>>>> ae04a31f
 	err := confirmDeploy(ctx, pkgLayout, pkgConfig.PkgOpts.SetVariables)
 	if err != nil {
 		return nil, err
@@ -897,11 +893,7 @@
 		OCIConcurrency:          config.CommonOptions.OCIConcurrency,
 		RemoteOptions:           defaultRemoteOptions(),
 	}
-<<<<<<< HEAD
-	pkg, err := packager2.GetPackageFromSourceOrCluster(ctx, cluster, src, o.namespaceOverride, loadOpts)
-=======
-	pkg, err := packager.GetPackageFromSourceOrCluster(ctx, cluster, src, loadOpts)
->>>>>>> ae04a31f
+	pkg, err := packager.GetPackageFromSourceOrCluster(ctx, cluster, src, o.namespaceOverride, loadOpts)
 	if err != nil {
 		return fmt.Errorf("unable to load the package: %w", err)
 	}
@@ -964,11 +956,7 @@
 		OCIConcurrency:          config.CommonOptions.OCIConcurrency,
 		RemoteOptions:           defaultRemoteOptions(),
 	}
-<<<<<<< HEAD
-	pkg, err := packager2.GetPackageFromSourceOrCluster(ctx, cluster, src, o.namespaceOverride, loadOpts)
-=======
-	pkg, err := packager.GetPackageFromSourceOrCluster(ctx, cluster, src, loadOpts)
->>>>>>> ae04a31f
+	pkg, err := packager.GetPackageFromSourceOrCluster(ctx, cluster, src, o.namespaceOverride, loadOpts)
 	if err != nil {
 		return fmt.Errorf("unable to load the package: %w", err)
 	}
@@ -1136,24 +1124,14 @@
 		OCIConcurrency:          config.CommonOptions.OCIConcurrency,
 		RemoteOptions:           defaultRemoteOptions(),
 	}
-<<<<<<< HEAD
-	pkg, err := packager2.GetPackageFromSourceOrCluster(ctx, c, packageSource, o.namespaceOverride, loadOpts)
+	pkg, err := packager.GetPackageFromSourceOrCluster(ctx, c, packageSource, o.namespaceOverride, loadOpts)
 	if err != nil {
 		return fmt.Errorf("unable to load the package: %w", err)
 	}
-	removeOpt := packager2.RemoveOptions{
+	removeOpt := packager.RemoveOptions{
 		Cluster:           c,
 		Timeout:           config.ZarfDefaultTimeout,
 		NamespaceOverride: o.namespaceOverride,
-=======
-	pkg, err := packager.GetPackageFromSourceOrCluster(ctx, c, packageSource, loadOpts)
-	if err != nil {
-		return fmt.Errorf("unable to load the package: %w", err)
-	}
-	removeOpt := packager.RemoveOptions{
-		Cluster: c,
-		Timeout: config.ZarfDefaultTimeout,
->>>>>>> ae04a31f
 	}
 	err = packager.Remove(ctx, pkg, removeOpt)
 	if err != nil {
