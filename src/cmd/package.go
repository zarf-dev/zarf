// SPDX-License-Identifier: Apache-2.0
// SPDX-FileCopyrightText: 2021-Present The Zarf Authors

// Package cmd contains the CLI commands for Zarf.
package cmd

import (
	"context"
	"encoding/json"
	"errors"
	"fmt"
	"io"
	"os"
	"path"
	"path/filepath"
	"regexp"
	"runtime"
	"slices"
	"strings"

	"github.com/AlecAivazis/survey/v2"
	"github.com/defenseunicorns/pkg/helpers/v2"
	goyaml "github.com/goccy/go-yaml"
	"github.com/spf13/cobra"
	"github.com/spf13/viper"
	layout2 "github.com/zarf-dev/zarf/src/internal/packager2/layout"
	"oras.land/oras-go/v2/registry"

	"github.com/zarf-dev/zarf/src/api/v1alpha1"
	"github.com/zarf-dev/zarf/src/config"
	"github.com/zarf-dev/zarf/src/config/lang"
	"github.com/zarf-dev/zarf/src/internal/packager2"
	"github.com/zarf-dev/zarf/src/internal/packager2/filters"
	"github.com/zarf-dev/zarf/src/pkg/cluster"
	"github.com/zarf-dev/zarf/src/pkg/lint"
	"github.com/zarf-dev/zarf/src/pkg/logger"
	"github.com/zarf-dev/zarf/src/pkg/message"
	"github.com/zarf-dev/zarf/src/pkg/packager"
	"github.com/zarf-dev/zarf/src/pkg/state"
	"github.com/zarf-dev/zarf/src/pkg/utils"
	"github.com/zarf-dev/zarf/src/types"
)

func newPackageCommand() *cobra.Command {
	cmd := &cobra.Command{
		Use:     "package",
		Aliases: []string{"p"},
		Short:   lang.CmdPackageShort,
	}

	v := getViper()

	persistentFlags := cmd.PersistentFlags()
	persistentFlags.IntVar(&config.CommonOptions.OCIConcurrency, "oci-concurrency", v.GetInt(VPkgOCIConcurrency), lang.CmdPackageFlagConcurrency)
	persistentFlags.StringVarP(&pkgConfig.PkgOpts.PublicKeyPath, "key", "k", v.GetString(VPkgPublicKey), lang.CmdPackageFlagFlagPublicKey)

	cmd.AddCommand(newPackageCreateCommand(v))
	cmd.AddCommand(newPackageDeployCommand(v))
	cmd.AddCommand(newPackageMirrorResourcesCommand(v))
	cmd.AddCommand(newPackageInspectCommand())
	cmd.AddCommand(newPackageRemoveCommand(v))
	cmd.AddCommand(newPackageListCommand())
	cmd.AddCommand(newPackagePublishCommand(v))
	cmd.AddCommand(newPackagePullCommand(v))

	return cmd
}

type packageCreateOptions struct {
	confirm                 bool
	output                  string
	differentialPackagePath string
	setVariables            map[string]string
	sbom                    bool
	sbomOutput              string
	skipSBOM                bool
	maxPackageSizeMB        int
	registryOverrides       map[string]string
	signingKeyPath          string
	signingKeyPassword      string
	flavor                  string
}

func newPackageCreateCommand(v *viper.Viper) *cobra.Command {
	o := &packageCreateOptions{}

	cmd := &cobra.Command{
		Use:     "create [ DIRECTORY ]",
		Aliases: []string{"c"},
		Args:    cobra.MaximumNArgs(1),
		Short:   lang.CmdPackageCreateShort,
		Long:    lang.CmdPackageCreateLong,
		RunE: func(cmd *cobra.Command, args []string) error {
			ctx := cmd.Context()
			return o.run(ctx, args)
		},
	}

	// Always require confirm flag (no viper)
	cmd.Flags().BoolVar(&o.confirm, "confirm", false, lang.CmdPackageCreateFlagConfirm)

	outputDirectory := v.GetString("package.create.output_directory")
	output := v.GetString(VPkgCreateOutput)
	if outputDirectory != "" && output == "" {
		v.Set(VPkgCreateOutput, outputDirectory)
	}
	cmd.Flags().StringVar(&o.output, "output-directory", v.GetString("package.create.output_directory"), lang.CmdPackageCreateFlagOutput)
	cmd.Flags().StringVarP(&o.output, "output", "o", v.GetString(VPkgCreateOutput), lang.CmdPackageCreateFlagOutput)

	cmd.Flags().StringVar(&o.differentialPackagePath, "differential", v.GetString(VPkgCreateDifferential), lang.CmdPackageCreateFlagDifferential)
	cmd.Flags().StringToStringVar(&o.setVariables, "set", v.GetStringMapString(VPkgCreateSet), lang.CmdPackageCreateFlagSet)
	cmd.Flags().BoolVarP(&o.sbom, "sbom", "s", v.GetBool(VPkgCreateSbom), lang.CmdPackageCreateFlagSbom)
	cmd.Flags().StringVar(&o.sbomOutput, "sbom-out", v.GetString(VPkgCreateSbomOutput), lang.CmdPackageCreateFlagSbomOut)
	cmd.Flags().BoolVar(&o.skipSBOM, "skip-sbom", v.GetBool(VPkgCreateSkipSbom), lang.CmdPackageCreateFlagSkipSbom)
	cmd.Flags().IntVarP(&o.maxPackageSizeMB, "max-package-size", "m", v.GetInt(VPkgCreateMaxPackageSize), lang.CmdPackageCreateFlagMaxPackageSize)
	cmd.Flags().StringToStringVar(&o.registryOverrides, "registry-override", v.GetStringMapString(VPkgCreateRegistryOverride), lang.CmdPackageCreateFlagRegistryOverride)
	cmd.Flags().StringVarP(&o.flavor, "flavor", "f", v.GetString(VPkgCreateFlavor), lang.CmdPackageCreateFlagFlavor)

	cmd.Flags().StringVar(&o.signingKeyPath, "signing-key", v.GetString(VPkgCreateSigningKey), lang.CmdPackageCreateFlagSigningKey)
	cmd.Flags().StringVar(&o.signingKeyPassword, "signing-key-pass", v.GetString(VPkgCreateSigningKeyPassword), lang.CmdPackageCreateFlagSigningKeyPassword)

	cmd.Flags().StringVarP(&o.signingKeyPath, "key", "k", v.GetString(VPkgCreateSigningKey), lang.CmdPackageCreateFlagDeprecatedKey)
	cmd.Flags().StringVar(&o.signingKeyPassword, "key-pass", v.GetString(VPkgCreateSigningKeyPassword), lang.CmdPackageCreateFlagDeprecatedKeyPassword)

	cmd.Flags().IntVar(&pkgConfig.PkgOpts.Retries, "retries", v.GetInt(VPkgRetries), lang.CmdPackageFlagRetries)
	err := cmd.Flags().MarkDeprecated("retries", "retries does not have any impact on package creation")
	if err != nil {
		logger.Default().Debug("unable to mark flag retries as deprecated", "error", err)
	}

	errOD := cmd.Flags().MarkHidden("output-directory")
	if errOD != nil {
		logger.Default().Debug("unable to mark flag output-directory", "error", errOD)
	}
	errKey := cmd.Flags().MarkHidden("key")
	if errKey != nil {
		logger.Default().Debug("unable to mark flag key", "error", errKey)
	}
	errKP := cmd.Flags().MarkHidden("key-pass")
	if errKP != nil {
		logger.Default().Debug("unable to mark flag key-pass", "error", errKP)
	}

	return cmd
}

func (o *packageCreateOptions) run(ctx context.Context, args []string) error {
	// TODO pass confirm through the system rather than keeping it as a global
	config.CommonOptions.Confirm = o.confirm
	l := logger.From(ctx)
	baseDir := setBaseDirectory(args)

	var isCleanPathRegex = regexp.MustCompile(`^[a-zA-Z0-9\_\-\/\.\~\\:]+$`)
	if !isCleanPathRegex.MatchString(config.CommonOptions.CachePath) {
		l.Warn("invalid characters in Zarf cache path, using default", "cfg", config.ZarfDefaultCachePath, "default", config.ZarfDefaultCachePath)
		config.CommonOptions.CachePath = config.ZarfDefaultCachePath
	}

	v := getViper()
	o.setVariables = helpers.TransformAndMergeMap(v.GetStringMapString(VPkgCreateSet), o.setVariables, strings.ToUpper)

	opt := packager2.CreateOptions{
		Flavor:                  o.flavor,
		RegistryOverrides:       o.registryOverrides,
		SigningKeyPath:          o.signingKeyPath,
		SigningKeyPassword:      o.signingKeyPassword,
		SetVariables:            o.setVariables,
		MaxPackageSizeMB:        o.maxPackageSizeMB,
		SBOMOut:                 o.sbomOutput,
		SkipSBOM:                o.skipSBOM,
		OCIConcurrency:          config.CommonOptions.OCIConcurrency,
		DifferentialPackagePath: o.differentialPackagePath,
		RemoteOptions:           defaultRemoteOptions(),
	}
	err := packager2.Create(ctx, baseDir, o.output, opt)
	// NOTE(mkcp): LintErrors are rendered with a table
	var lintErr *lint.LintError
	if errors.As(err, &lintErr) {
		PrintFindings(ctx, lintErr)
	}
	if err != nil {
		return fmt.Errorf("failed to create package: %w", err)
	}
	return nil
}

type packageDeployOptions struct {
	namespace string
}

func newPackageDeployCommand(v *viper.Viper) *cobra.Command {
	o := &packageDeployOptions{}

	cmd := &cobra.Command{
		Use:     "deploy [ PACKAGE_SOURCE ]",
		Aliases: []string{"d"},
		Short:   lang.CmdPackageDeployShort,
		Long:    lang.CmdPackageDeployLong,
		Args:    cobra.MaximumNArgs(1),
		PreRun:  o.preRun,
		RunE:    o.run,
	}

	// Always require confirm flag (no viper)
	cmd.Flags().BoolVar(&config.CommonOptions.Confirm, "confirm", false, lang.CmdPackageDeployFlagConfirm)

	// Always require adopt-existing-resources flag (no viper)
	cmd.Flags().BoolVar(&pkgConfig.DeployOpts.AdoptExistingResources, "adopt-existing-resources", false, lang.CmdPackageDeployFlagAdoptExistingResources)
	cmd.Flags().DurationVar(&pkgConfig.DeployOpts.Timeout, "timeout", v.GetDuration(VPkgDeployTimeout), lang.CmdPackageDeployFlagTimeout)

	cmd.Flags().IntVar(&pkgConfig.PkgOpts.Retries, "retries", v.GetInt(VPkgRetries), lang.CmdPackageFlagRetries)
	cmd.Flags().StringToStringVar(&pkgConfig.PkgOpts.SetVariables, "set", v.GetStringMapString(VPkgDeploySet), lang.CmdPackageDeployFlagSet)
	cmd.Flags().StringVar(&pkgConfig.PkgOpts.OptionalComponents, "components", v.GetString(VPkgDeployComponents), lang.CmdPackageDeployFlagComponents)
	cmd.Flags().StringVar(&pkgConfig.PkgOpts.Shasum, "shasum", v.GetString(VPkgDeployShasum), lang.CmdPackageDeployFlagShasum)
	cmd.Flags().StringVar(&pkgConfig.PkgOpts.SGetKeyPath, "sget", v.GetString(VPkgDeploySget), lang.CmdPackageDeployFlagSget)
	cmd.Flags().StringVar(&o.namespace, "namespace", v.GetString(VPkgDeployNamespace), lang.CmdPackageDeployFlagNamespace)
	cmd.Flags().BoolVar(&pkgConfig.PkgOpts.SkipSignatureValidation, "skip-signature-validation", false, lang.CmdPackageFlagSkipSignatureValidation)

	err := cmd.Flags().MarkHidden("sget")
	if err != nil {
		logger.Default().Debug("unable to mark flag sget", "error", err)
	}

	return cmd
}

func (o *packageDeployOptions) preRun(_ *cobra.Command, _ []string) {
	// If --insecure was provided, set --skip-signature-validation to match
	if config.CommonOptions.Insecure {
		pkgConfig.PkgOpts.SkipSignatureValidation = true
	}
}

func (o *packageDeployOptions) run(cmd *cobra.Command, args []string) (err error) {
	ctx := cmd.Context()
	packageSource, err := choosePackage(ctx, args)
	if err != nil {
		return err
	}

	v := getViper()
	pkgConfig.PkgOpts.SetVariables = helpers.TransformAndMergeMap(
		v.GetStringMapString(VPkgDeploySet), pkgConfig.PkgOpts.SetVariables, strings.ToUpper)

	loadOpt := packager2.LoadOptions{
		Shasum:                  pkgConfig.PkgOpts.Shasum,
		PublicKeyPath:           pkgConfig.PkgOpts.PublicKeyPath,
		SkipSignatureValidation: pkgConfig.PkgOpts.SkipSignatureValidation,
		Filter:                  filters.Empty(),
		Architecture:            config.GetArch(),
		OCIConcurrency:          config.CommonOptions.OCIConcurrency,
		RemoteOptions:           defaultRemoteOptions(),
	}
	pkgLayout, err := packager2.LoadPackage(ctx, packageSource, loadOpt)
	if err != nil {
		return fmt.Errorf("unable to load package: %w", err)
	}
	defer func() {
		err = errors.Join(err, pkgLayout.Cleanup())
	}()

	deployOpts := packager2.DeployOpts{
		AdoptExistingResources: pkgConfig.DeployOpts.AdoptExistingResources,
		Timeout:                pkgConfig.DeployOpts.Timeout,
		Retries:                pkgConfig.PkgOpts.Retries,
		OCIConcurrency:         config.CommonOptions.OCIConcurrency,
		SetVariables:           pkgConfig.PkgOpts.SetVariables,
<<<<<<< HEAD
		Namespace:              o.namespace,
=======
		RemoteOptions:          defaultRemoteOptions(),
>>>>>>> 59540ed7
	}

	deployedComponents, err := deploy(ctx, pkgLayout, deployOpts)
	if err != nil {
		return err
	}

	if pkgLayout.Pkg.IsInitConfig() {
		return nil
	}
	connectStrings := state.ConnectStrings{}
	for _, comp := range deployedComponents {
		for _, chart := range comp.InstalledCharts {
			for k, v := range chart.ConnectStrings {
				connectStrings[k] = v
			}
		}
	}
	message.PrintConnectStringTable(connectStrings)
	return nil
}

func deploy(ctx context.Context, pkgLayout *layout2.PackageLayout, opts packager2.DeployOpts) ([]state.DeployedComponent, error) {
	// Update component namespaces here prior to confirmation when overriding
	if opts.Namespace != "" {
		nsCount := pkgLayout.Pkg.GetUniqueNamespaceCount()
		if nsCount > 1 {
			return nil, fmt.Errorf("package contains %d namespaces, cannot override namespace to %s", nsCount, opts.Namespace)
		}
		pkgLayout.Pkg.SetPackageNamespace(opts.Namespace)
	}
	err := confirmDeploy(ctx, pkgLayout, pkgConfig.PkgOpts.SetVariables)
	if err != nil {
		return nil, err
	}

	// filter after confirmation to allow users to view the entire package interactively
	filter := filters.Combine(
		filters.ByLocalOS(runtime.GOOS),
		filters.ForDeploy(pkgConfig.PkgOpts.OptionalComponents, !config.CommonOptions.Confirm),
	)

	pkgLayout.Pkg.Components, err = filter.Apply(pkgLayout.Pkg)
	if err != nil {
		return nil, err
	}

	deployedComponents, err := packager2.Deploy(ctx, pkgLayout, opts)
	if err != nil {
		return nil, fmt.Errorf("failed to deploy package: %w", err)
	}

	return deployedComponents, nil
}

func confirmDeploy(ctx context.Context, pkgLayout *layout2.PackageLayout, setVariables map[string]string) (err error) {
	l := logger.From(ctx)

	err = utils.ColorPrintYAML(pkgLayout.Pkg, getPackageYAMLHints(pkgLayout.Pkg, setVariables), true)
	if err != nil {
		return fmt.Errorf("unable to print package definition: %w", err)
	}

	if pkgLayout.Pkg.IsSBOMAble() && !pkgLayout.ContainsSBOM() {
		l.Warn("this package does NOT contain an SBOM. If you require an SBOM, the package must be built without the --skip-sbom flag")
	}
	if pkgLayout.ContainsSBOM() && !config.CommonOptions.Confirm {
		cwd, err := os.Getwd()
		if err != nil {
			return err
		}
		SBOMPath := filepath.Join(cwd, "zarf-sbom")
		err = pkgLayout.GetSBOM(ctx, SBOMPath)
		if err != nil {
			return err
		}
		defer func() {
			err = errors.Join(err, os.RemoveAll(SBOMPath))
		}()
		l.Info("this package has SBOMs available for review in a temporary directory", "directory", SBOMPath)
	}

	if config.CommonOptions.Confirm {
		return nil
	}

	prompt := &survey.Confirm{
		Message: "deploy this Zarf package?",
	}
	var confirm bool
	if err := survey.AskOne(prompt, &confirm); err != nil || !confirm {
		return fmt.Errorf("deployment cancelled")
	}

	return nil
}

func getPackageYAMLHints(pkg v1alpha1.ZarfPackage, setVariables map[string]string) map[string]string {
	hints := map[string]string{}

	for _, variable := range pkg.Variables {
		value, present := setVariables[variable.Name]
		if !present {
			value = fmt.Sprintf("'%s' (default)", helpers.Truncate(variable.Default, 20, false))
		} else {
			value = fmt.Sprintf("'%s'", helpers.Truncate(value, 20, false))
		}
		if variable.Sensitive {
			value = "'**sanitized**'"
		}
		hints = utils.AddRootListHint(hints, "name", variable.Name, fmt.Sprintf("currently set to %s", value))
	}

	hints = utils.AddRootHint(hints, "metadata", "information about this package\n")
	hints = utils.AddRootHint(hints, "build", "info about the machine, zarf version, and user that created this package\n")
	hints = utils.AddRootHint(hints, "components", "components selected for this operation")
	hints = utils.AddRootHint(hints, "constants", "static values set by the package author")
	hints = utils.AddRootHint(hints, "variables", "deployment-specific values that are set on each package deployment")

	return hints
}

type packageMirrorResourcesOptions struct {
	mirrorImages bool
	mirrorRepos  bool
}

func newPackageMirrorResourcesCommand(v *viper.Viper) *cobra.Command {
	o := &packageMirrorResourcesOptions{}

	cmd := &cobra.Command{
		Use:     "mirror-resources [ PACKAGE_SOURCE ]",
		Aliases: []string{"mr"},
		Short:   lang.CmdPackageMirrorShort,
		Long:    lang.CmdPackageMirrorLong,
		Example: lang.CmdPackageMirrorExample,
		Args:    cobra.MaximumNArgs(1),
		PreRun:  o.preRun,
		RunE:    o.run,
	}

	// Init package variable defaults that are non-zero values
	// NOTE: these are not in setDefaults so that zarf tools update-creds does not erroneously update values back to the default
	v.SetDefault(VInitGitPushUser, types.ZarfGitPushUser)
	v.SetDefault(VInitRegistryPushUser, types.ZarfRegistryPushUser)

	// Always require confirm flag (no viper)
	cmd.Flags().BoolVar(&config.CommonOptions.Confirm, "confirm", false, lang.CmdPackageDeployFlagConfirm)

	cmd.Flags().StringVar(&pkgConfig.PkgOpts.Shasum, "shasum", "", lang.CmdPackagePullFlagShasum)
	cmd.Flags().BoolVar(&pkgConfig.MirrorOpts.NoImgChecksum, "no-img-checksum", false, lang.CmdPackageMirrorFlagNoChecksum)
	cmd.Flags().BoolVar(&pkgConfig.PkgOpts.SkipSignatureValidation, "skip-signature-validation", false, lang.CmdPackageFlagSkipSignatureValidation)

	cmd.Flags().IntVar(&pkgConfig.PkgOpts.Retries, "retries", v.GetInt(VPkgRetries), lang.CmdPackageFlagRetries)
	cmd.Flags().StringVar(&pkgConfig.PkgOpts.OptionalComponents, "components", v.GetString(VPkgDeployComponents), lang.CmdPackageMirrorFlagComponents)

	// Flags for using an external Git server
	cmd.Flags().StringVar(&pkgConfig.InitOpts.GitServer.Address, "git-url", v.GetString(VInitGitURL), lang.CmdInitFlagGitURL)
	cmd.Flags().StringVar(&pkgConfig.InitOpts.GitServer.PushUsername, "git-push-username", v.GetString(VInitGitPushUser), lang.CmdInitFlagGitPushUser)
	cmd.Flags().StringVar(&pkgConfig.InitOpts.GitServer.PushPassword, "git-push-password", v.GetString(VInitGitPushPass), lang.CmdInitFlagGitPushPass)

	// Flags for using an external registry
	cmd.Flags().StringVar(&pkgConfig.InitOpts.RegistryInfo.Address, "registry-url", v.GetString(VInitRegistryURL), lang.CmdInitFlagRegURL)
	cmd.Flags().StringVar(&pkgConfig.InitOpts.RegistryInfo.PushUsername, "registry-push-username", v.GetString(VInitRegistryPushUser), lang.CmdInitFlagRegPushUser)
	cmd.Flags().StringVar(&pkgConfig.InitOpts.RegistryInfo.PushPassword, "registry-push-password", v.GetString(VInitRegistryPushPass), lang.CmdInitFlagRegPushPass)

	// Flags for specifying which resources to mirror
	cmd.Flags().BoolVar(&o.mirrorImages, "images", false, "mirror only the images")
	cmd.Flags().BoolVar(&o.mirrorRepos, "repos", false, "mirror only the git repositories")
	cmd.MarkFlagsMutuallyExclusive("images", "repos")

	return cmd
}

func (o *packageMirrorResourcesOptions) preRun(_ *cobra.Command, _ []string) {
	// If --insecure was provided, set --skip-signature-validation to match
	if config.CommonOptions.Insecure {
		pkgConfig.PkgOpts.SkipSignatureValidation = true
	}

	// post flag validation - perform both if neither were set
	if !o.mirrorImages && !o.mirrorRepos {
		o.mirrorImages = true
		o.mirrorRepos = true
	}
}

func (o *packageMirrorResourcesOptions) run(cmd *cobra.Command, args []string) (err error) {
	ctx := cmd.Context()

	src, err := choosePackage(ctx, args)
	if err != nil {
		return err
	}
	filter := filters.Combine(
		filters.ByLocalOS(runtime.GOOS),
		filters.BySelectState(pkgConfig.PkgOpts.OptionalComponents),
	)

	loadOpt := packager2.LoadOptions{
		Shasum:                  pkgConfig.PkgOpts.Shasum,
		PublicKeyPath:           pkgConfig.PkgOpts.PublicKeyPath,
		SkipSignatureValidation: pkgConfig.PkgOpts.SkipSignatureValidation,
		Filter:                  filter,
		Architecture:            config.GetArch(),
		OCIConcurrency:          config.CommonOptions.OCIConcurrency,
		RemoteOptions:           defaultRemoteOptions(),
	}
	pkgLayout, err := packager2.LoadPackage(ctx, src, loadOpt)
	if err != nil {
		return err
	}
	defer func() {
		// Cleanup package files
		err = errors.Join(err, pkgLayout.Cleanup())
	}()

	images, repos := 0, 0
	// Let's count the images and repos in the package
	for _, component := range pkgLayout.Pkg.Components {
		images += len(component.Images)
		repos += len(component.Repos)
	}
	logger.From(ctx).Debug("package contains images and repos", "images", images, "repos", repos)

	// We don't yet know if the targets are internal or external
	c, _ := cluster.New(ctx) //nolint:errcheck

	if images == 0 && o.mirrorImages {
		logger.From(ctx).Warn("no images found in package to mirror")
	}

	if o.mirrorImages && images > 0 {
		logger.From(ctx).Info("mirroring images", "images", images)
		if pkgConfig.InitOpts.RegistryInfo.Address == "" {
			// if empty flag & zarf state available - execute
			// otherwise return error
			if c == nil {
				return fmt.Errorf("no cluster connection detected - unable to obtain state")
			}
			state, err := c.LoadState(ctx)
			if err != nil {
				return fmt.Errorf("no registry URL provided and no zarf state found")
			}
			logger.From(ctx).Debug("no registry URL provided, using zarf state", "address", state.RegistryInfo.Address)
			pkgConfig.InitOpts.RegistryInfo = state.RegistryInfo
		}
		mirrorOpt := packager2.MirrorOptions{
			Cluster:         c,
			PkgLayout:       pkgLayout,
			RegistryInfo:    pkgConfig.InitOpts.RegistryInfo,
			NoImageChecksum: pkgConfig.MirrorOpts.NoImgChecksum,
			Retries:         pkgConfig.PkgOpts.Retries,
			OCIConcurrency:  config.CommonOptions.OCIConcurrency,
			RemoteOptions:   defaultRemoteOptions(),
		}
		err = packager2.MirrorImages(ctx, mirrorOpt)
		if err != nil {
			return err
		}
	}

	if repos == 0 && o.mirrorRepos {
		logger.From(ctx).Warn("no git repositories found in package to mirror")
	}

	if o.mirrorRepos && repos > 0 {
		logger.From(ctx).Info("mirroring repos", "repos", repos)
		if pkgConfig.InitOpts.GitServer.Address == "" {
			if c == nil {
				return fmt.Errorf("no cluster connection detected - unable to obtain state")
			}
			state, err := c.LoadState(ctx)
			if err != nil {
				return fmt.Errorf("no git URL provided and no zarf state found")
			}
			logger.From(ctx).Debug("no git URL provided, using zarf state", "address", state.GitServer.Address)
			pkgConfig.InitOpts.GitServer = state.GitServer
		}

		mirrorOpt := packager2.MirrorOptions{
			Cluster:         c,
			PkgLayout:       pkgLayout,
			GitInfo:         pkgConfig.InitOpts.GitServer,
			NoImageChecksum: pkgConfig.MirrorOpts.NoImgChecksum,
			Retries:         pkgConfig.PkgOpts.Retries,
			OCIConcurrency:  config.CommonOptions.OCIConcurrency,
			RemoteOptions:   defaultRemoteOptions(),
		}
		err = packager2.MirrorRepos(ctx, mirrorOpt)
		if err != nil {
			return err
		}
	}
	return nil
}

type packageInspectOptions struct{}

func newPackageInspectCommand() *cobra.Command {
	o := &packageInspectOptions{}
	cmd := &cobra.Command{
		Use:     "inspect [ PACKAGE_SOURCE ]",
		Aliases: []string{"i"},
		Short:   lang.CmdPackageInspectShort,
		Long:    lang.CmdPackageInspectLong,
		Args:    cobra.MaximumNArgs(1),
		PreRun:  o.preRun,
		RunE:    o.run,
	}

	cmd.AddCommand(newPackageInspectSBOMCommand())
	cmd.AddCommand(newPackageInspectImagesCommand())
	cmd.AddCommand(newPackageInspectShowManifestsCommand())
	cmd.AddCommand(newPackageInspectDefinitionCommand())
	cmd.AddCommand(newPackageInspectValuesFilesCommand())

	cmd.Flags().StringVar(&pkgConfig.InspectOpts.SBOMOutputDir, "sbom-out", "", lang.CmdPackageInspectFlagSbomOut)
	cmd.Flags().BoolVar(&pkgConfig.InspectOpts.ListImages, "list-images", false, lang.CmdPackageInspectFlagListImages)
	cmd.Flags().BoolVar(&pkgConfig.PkgOpts.SkipSignatureValidation, "skip-signature-validation", false, lang.CmdPackageFlagSkipSignatureValidation)

	return cmd
}

func (o *packageInspectOptions) preRun(_ *cobra.Command, _ []string) {
	// If --insecure was provided, set --skip-signature-validation to match
	if config.CommonOptions.Insecure {
		pkgConfig.PkgOpts.SkipSignatureValidation = true
	}
}

func (o *packageInspectOptions) run(cmd *cobra.Command, args []string) error {
	ctx := cmd.Context()
	logger.From(ctx).Warn("Direct usage of inspect is deprecated and will be removed in a future release. Inspect is now a parent command. Use 'zarf package inspect definition|sbom|images' instead.")

	if pkgConfig.InspectOpts.ListImages && pkgConfig.InspectOpts.SBOMOutputDir != "" {
		return fmt.Errorf("cannot use --sbom-out and --list-images at the same time")
	}

	if pkgConfig.InspectOpts.SBOMOutputDir != "" {
		sbomOpts := packageInspectSBOMOptions{
			skipSignatureValidation: pkgConfig.PkgOpts.SkipSignatureValidation,
			outputDir:               pkgConfig.InspectOpts.SBOMOutputDir,
		}
		return sbomOpts.run(cmd, args)
	}

	if pkgConfig.InspectOpts.ListImages {
		imagesOpts := packageInspectImagesOptions{
			skipSignatureValidation: pkgConfig.PkgOpts.SkipSignatureValidation,
		}
		return imagesOpts.run(cmd, args)
	}

	definitionOpts := packageInspectDefinitionOptions{
		skipSignatureValidation: pkgConfig.PkgOpts.SkipSignatureValidation,
	}
	return definitionOpts.run(cmd, args)
}

type packageInspectValuesFilesOpts struct {
	skipSignatureValidation bool
	components              string
	kubeVersion             string
	setVariables            map[string]string
	outputWriter            io.Writer
}

func newPackageInspectValuesFilesOptions() *packageInspectValuesFilesOpts {
	return &packageInspectValuesFilesOpts{
		outputWriter: message.OutputWriter,
	}
}

func newPackageInspectValuesFilesCommand() *cobra.Command {
	o := newPackageInspectValuesFilesOptions()
	cmd := &cobra.Command{
		Use:   "values-files [ PACKAGE ]",
		Short: "Creates, templates, and outputs the values-files to be sent to each chart",
		Long:  "Creates, templates, and outputs the values-files to be sent to each chart. Does not consider values files builtin to charts",
		Args:  cobra.MaximumNArgs(1),
		RunE: func(cmd *cobra.Command, args []string) error {
			ctx := cmd.Context()
			return o.run(ctx, args)
		},
	}

	cmd.Flags().BoolVar(&o.skipSignatureValidation, "skip-signature-validation", o.skipSignatureValidation, lang.CmdPackageFlagSkipSignatureValidation)
	cmd.Flags().StringVar(&o.components, "components", "", "comma separated list of components to show values files for")
	cmd.Flags().StringVar(&o.kubeVersion, "kube-version", "", lang.CmdDevFlagKubeVersion)
	cmd.Flags().StringToStringVar(&o.setVariables, "set", v.GetStringMapString(VPkgDeploySet), lang.CmdPackageDeployFlagSet)

	return cmd
}

func (o *packageInspectValuesFilesOpts) run(ctx context.Context, args []string) (err error) {
	src, err := choosePackage(ctx, args)
	if err != nil {
		return err
	}
	v := getViper()
	o.setVariables = helpers.TransformAndMergeMap(v.GetStringMapString(VPkgDeploySet), o.setVariables, strings.ToUpper)

	resourceOpts := packager2.InspectPackageResourcesOptions{
		SkipSignatureValidation: o.skipSignatureValidation,
		Components:              o.components,
		Architecture:            config.GetArch(),
		PublicKeyPath:           pkgConfig.PkgOpts.PublicKeyPath,
		SetVariables:            o.setVariables,
		KubeVersion:             o.kubeVersion,
		OCIConcurrency:          config.CommonOptions.OCIConcurrency,
		RemoteOptions:           defaultRemoteOptions(),
	}

	resources, err := packager2.InspectPackageResources(ctx, src, resourceOpts)
	if err != nil {
		return err
	}
	resources = slices.DeleteFunc(resources, func(r packager2.Resource) bool {
		return r.ResourceType != packager2.ValuesFileResource
	})
	if len(resources) == 0 {
		return fmt.Errorf("0 values files found")
	}
	for _, resource := range resources {
		fmt.Fprintf(o.outputWriter, "# associated chart: %s\n", resource.Name)
		fmt.Fprintf(o.outputWriter, "%s---\n", resource.Content)
	}
	return nil
}

type packageInspectManifestsOpts struct {
	skipSignatureValidation bool
	components              string
	kubeVersion             string
	setVariables            map[string]string
	outputWriter            io.Writer
}

func newPackageInspectManifestsOptions() *packageInspectManifestsOpts {
	return &packageInspectManifestsOpts{
		outputWriter: message.OutputWriter,
	}
}

func newPackageInspectShowManifestsCommand() *cobra.Command {
	o := newPackageInspectManifestsOptions()
	cmd := &cobra.Command{
		Use:   "manifests [ PACKAGE ]",
		Short: "Template and output all manifests and charts in a package",
		Args:  cobra.MaximumNArgs(1),
		RunE: func(cmd *cobra.Command, args []string) error {
			ctx := cmd.Context()
			return o.run(ctx, args)
		},
	}

	cmd.Flags().BoolVar(&o.skipSignatureValidation, "skip-signature-validation", o.skipSignatureValidation, lang.CmdPackageFlagSkipSignatureValidation)
	cmd.Flags().StringVar(&o.components, "components", "", "comma separated list of components to show manifests for")
	cmd.Flags().StringVar(&o.kubeVersion, "kube-version", "", lang.CmdDevFlagKubeVersion)
	cmd.Flags().StringToStringVar(&o.setVariables, "set", v.GetStringMapString(VPkgDeploySet), lang.CmdPackageDeployFlagSet)

	return cmd
}

func (o *packageInspectManifestsOpts) run(ctx context.Context, args []string) (err error) {
	src, err := choosePackage(ctx, args)
	if err != nil {
		return err
	}
	v := getViper()
	o.setVariables = helpers.TransformAndMergeMap(v.GetStringMapString(VPkgDeploySet), o.setVariables, strings.ToUpper)

	resourceOpts := packager2.InspectPackageResourcesOptions{
		SkipSignatureValidation: o.skipSignatureValidation,
		Architecture:            config.GetArch(),
		PublicKeyPath:           pkgConfig.PkgOpts.PublicKeyPath,
		SetVariables:            o.setVariables,
		KubeVersion:             o.kubeVersion,
		Components:              o.components,
		OCIConcurrency:          config.CommonOptions.OCIConcurrency,
		RemoteOptions:           defaultRemoteOptions(),
	}

	resources, err := packager2.InspectPackageResources(ctx, src, resourceOpts)
	if err != nil {
		return err
	}
	resources = slices.DeleteFunc(resources, func(r packager2.Resource) bool {
		return r.ResourceType == packager2.ValuesFileResource
	})
	if len(resources) == 0 {
		return fmt.Errorf("0 manifests found")
	}
	for _, resource := range resources {
		fmt.Fprintf(o.outputWriter, "#type: %s\n", resource.ResourceType)
		// Helm charts already provide a comment on the source when templated
		if resource.ResourceType == packager2.ManifestResource {
			fmt.Fprintf(o.outputWriter, "#source: %s\n", resource.Name)
		}
		fmt.Fprintf(o.outputWriter, "%s---\n", resource.Content)
	}
	return nil
}

// packageInspectSBOMOptions holds the command-line options for 'package inspect sbom' sub-command.
type packageInspectSBOMOptions struct {
	skipSignatureValidation bool
	outputDir               string
}

func newPackageInspectSBOMOptions() *packageInspectSBOMOptions {
	return &packageInspectSBOMOptions{
		outputDir:               "",
		skipSignatureValidation: false,
	}
}

// newPackageInspectSBOMCommand creates the `package inspect sbom` sub-command.
func newPackageInspectSBOMCommand() *cobra.Command {
	o := newPackageInspectSBOMOptions()
	cmd := &cobra.Command{
		Use:   "sbom [ PACKAGE ]",
		Short: "Output the package SBOM (Software Bill Of Materials) to the specified directory",
		Args:  cobra.MaximumNArgs(1),
		RunE:  o.run,
	}

	cmd.Flags().BoolVar(&o.skipSignatureValidation, "skip-signature-validation", o.skipSignatureValidation, lang.CmdPackageFlagSkipSignatureValidation)
	cmd.Flags().StringVar(&o.outputDir, "output", o.outputDir, lang.CmdPackageCreateFlagSbomOut)

	return cmd
}

// run performs the execution of 'package inspect sbom' sub-command.
func (o *packageInspectSBOMOptions) run(cmd *cobra.Command, args []string) (err error) {
	ctx := cmd.Context()
	src, err := choosePackage(ctx, args)
	if err != nil {
		return err
	}

	inspectOptions := packager2.InspectPackageSbomsOptions{
		SkipSignatureValidation: o.skipSignatureValidation,
		OutputDir:               o.outputDir,
		PublicKeyPath:           pkgConfig.PkgOpts.PublicKeyPath,
		Architecture:            config.GetArch(),
		OCIConcurrency:          config.CommonOptions.OCIConcurrency,
		RemoteOptions:           defaultRemoteOptions(),
	}

	path, err := packager2.InspectPackageSBOM(ctx, src, inspectOptions)
	if err != nil {
		return err
	}
	outputPath, err := filepath.Abs(path)
	if err != nil {
		logger.From(ctx).Warn("SBOM successfully extracted, couldn't get output path", "error", err)
		return nil
	}
	logger.From(ctx).Info("SBOM successfully extracted", "path", outputPath)
	return nil
}

type packageInspectImagesOptions struct {
	skipSignatureValidation bool
}

func newPackageInspectImagesOptions() *packageInspectImagesOptions {
	return &packageInspectImagesOptions{
		skipSignatureValidation: false,
	}
}

func newPackageInspectImagesCommand() *cobra.Command {
	o := newPackageInspectImagesOptions()
	cmd := &cobra.Command{
		Use:   "images [ PACKAGE_SOURCE ]",
		Short: "List all container images contained in the package",
		Args:  cobra.MaximumNArgs(1),
		RunE:  o.run,
	}

	cmd.Flags().BoolVar(&o.skipSignatureValidation, "skip-signature-validation", o.skipSignatureValidation, lang.CmdPackageFlagSkipSignatureValidation)

	return cmd
}

func (o *packageInspectImagesOptions) run(cmd *cobra.Command, args []string) error {
	ctx := cmd.Context()

	src, err := choosePackage(ctx, args)
	if err != nil {
		return err
	}

	inspectImageOpts := packager2.InspectPackageImagesOptions{
		Architecture:            config.GetArch(),
		SkipSignatureValidation: o.skipSignatureValidation,
		PublicKeyPath:           pkgConfig.PkgOpts.PublicKeyPath,
		OCIConcurrency:          config.CommonOptions.OCIConcurrency,
		RemoteOptions:           defaultRemoteOptions(),
	}

	images, err := packager2.InspectPackageImages(ctx, src, inspectImageOpts)
	if err != nil {
		return err
	}
	for _, image := range images {
		fmt.Println("-", image)
	}
	return nil
}

type packageInspectDefinitionOptions struct {
	skipSignatureValidation bool
}

func newPackageInspectDefinitionOptions() *packageInspectDefinitionOptions {
	return &packageInspectDefinitionOptions{
		skipSignatureValidation: false,
	}
}

func newPackageInspectDefinitionCommand() *cobra.Command {
	o := newPackageInspectDefinitionOptions()
	cmd := &cobra.Command{
		Use:   "definition [ PACKAGE_SOURCE ]",
		Short: "Displays the 'zarf.yaml' definition for the specified package",
		Args:  cobra.MaximumNArgs(1),
		RunE:  o.run,
	}

	cmd.Flags().BoolVar(&o.skipSignatureValidation, "skip-signature-validation", o.skipSignatureValidation, lang.CmdPackageFlagSkipSignatureValidation)

	return cmd
}

func (o *packageInspectDefinitionOptions) run(cmd *cobra.Command, args []string) error {
	ctx := cmd.Context()

	src, err := choosePackage(ctx, args)
	if err != nil {
		return err
	}

	defOpts := packager2.InspectPackageDefinitionOptions{
		Architecture:            config.GetArch(),
		SkipSignatureValidation: o.skipSignatureValidation,
		PublicKeyPath:           pkgConfig.PkgOpts.PublicKeyPath,
		OCIConcurrency:          config.CommonOptions.OCIConcurrency,
		RemoteOptions:           defaultRemoteOptions(),
	}

	pkg, err := packager2.InspectPackageDefinition(ctx, src, defOpts)
	if err != nil {
		return err
	}

	err = utils.ColorPrintYAML(pkg, nil, false)
	if err != nil {
		return err
	}
	return nil
}

type packageListOptions struct {
	outputFormat outputFormat
	outputWriter io.Writer
	cluster      *cluster.Cluster
}

func newPackageListOptions() *packageListOptions {
	return &packageListOptions{
		outputFormat: outputTable,
		// TODO accept output writer as a parameter to the root Zarf command and pass it through here
		outputWriter: message.OutputWriter,
	}
}

func newPackageListCommand() *cobra.Command {
	o := newPackageListOptions()

	cmd := &cobra.Command{
		Use:     "list",
		Aliases: []string{"l", "ls"},
		Short:   lang.CmdPackageListShort,
		RunE: func(cmd *cobra.Command, _ []string) error {
			ctx := cmd.Context()
			err := o.complete(ctx)
			if err != nil {
				return err
			}
			return o.run(ctx)
		},
	}

	cmd.Flags().VarP(&o.outputFormat, "output-format", "o", "Prints the output in the specified format. Valid options: table, json, yaml")

	return cmd
}

func (o *packageListOptions) complete(ctx context.Context) error {
	timeoutCtx, cancel := context.WithTimeout(ctx, cluster.DefaultTimeout)
	defer cancel()
	c, err := cluster.NewWithWait(timeoutCtx)
	if err != nil {
		return err
	}
	o.cluster = c
	return nil
}

// packageListInfo represents the package information for output.
type packageListInfo struct {
	Package           string   `json:"package"`
	NamespaceOverride string   `json:"namespaceOverride"`
	Version           string   `json:"version"`
	Components        []string `json:"components"`
}

func (o *packageListOptions) run(ctx context.Context) error {
	deployedZarfPackages, err := o.cluster.GetDeployedZarfPackages(ctx)
	if err != nil && len(deployedZarfPackages) == 0 {
		return fmt.Errorf("unable to get the packages deployed to the cluster: %w", err)
	}

	var packageList []packageListInfo
	for _, pkg := range deployedZarfPackages {
		var components []string
		for _, component := range pkg.DeployedComponents {
			components = append(components, component.Name)
		}
		packageList = append(packageList, packageListInfo{
			Package:           pkg.Name,
			NamespaceOverride: pkg.NamespaceOverride,
			Version:           pkg.Data.Metadata.Version,
			Components:        components,
		})
	}

	switch o.outputFormat {
	case outputJSON:
		output, err := json.MarshalIndent(packageList, "", "  ")
		if err != nil {
			return err
		}
		fmt.Fprintln(o.outputWriter, string(output))
	case outputYAML:
		output, err := goyaml.Marshal(packageList)
		if err != nil {
			return err
		}
		fmt.Fprint(o.outputWriter, string(output))
	case outputTable:
		header := []string{"Package", "Namespace Override", "Version", "Components"}
		var packageData [][]string
		for _, info := range packageList {
			packageData = append(packageData, []string{
				info.Package, info.NamespaceOverride, info.Version, fmt.Sprintf("%v", info.Components),
			})
		}
		message.TableWithWriter(o.outputWriter, header, packageData)
	default:
		return fmt.Errorf("unsupported output format: %s", o.outputFormat)
	}
	return nil
}

type packageRemoveOptions struct {
	namespace string
}

func newPackageRemoveCommand(v *viper.Viper) *cobra.Command {
	o := &packageRemoveOptions{}

	cmd := &cobra.Command{
		Use:               "remove { PACKAGE_SOURCE | PACKAGE_NAME } --confirm",
		Aliases:           []string{"u", "rm"},
		Args:              cobra.MaximumNArgs(1),
		Short:             lang.CmdPackageRemoveShort,
		Long:              lang.CmdPackageRemoveLong,
		PreRun:            o.preRun,
		RunE:              o.run,
		ValidArgsFunction: getPackageCompletionArgs,
	}

	cmd.Flags().BoolVar(&config.CommonOptions.Confirm, "confirm", false, lang.CmdPackageRemoveFlagConfirm)
	_ = cmd.MarkFlagRequired("confirm")
	cmd.Flags().StringVar(&pkgConfig.PkgOpts.OptionalComponents, "components", v.GetString(VPkgDeployComponents), lang.CmdPackageRemoveFlagComponents)
	cmd.Flags().StringVar(&o.namespace, "namespace", v.GetString(VPkgDeployNamespace), lang.CmdPackageRemoveFlagNamespace)
	cmd.Flags().BoolVar(&pkgConfig.PkgOpts.SkipSignatureValidation, "skip-signature-validation", false, lang.CmdPackageFlagSkipSignatureValidation)

	return cmd
}

func (o *packageRemoveOptions) preRun(_ *cobra.Command, _ []string) {
	// If --insecure was provided, set --skip-signature-validation to match
	if config.CommonOptions.Insecure {
		pkgConfig.PkgOpts.SkipSignatureValidation = true
	}
}

func (o *packageRemoveOptions) run(cmd *cobra.Command, args []string) error {
	ctx := cmd.Context()
	packageSource, err := choosePackage(ctx, args)
	if err != nil {
		return err
	}
	filter := filters.Combine(
		filters.ByLocalOS(runtime.GOOS),
		filters.BySelectState(pkgConfig.PkgOpts.OptionalComponents),
	)
	c, _ := cluster.New(ctx) //nolint:errcheck
	removeOpt := packager2.RemoveOptions{
		Cluster:                 c,
		Filter:                  filter,
		Architecture:            config.GetArch(),
		SkipSignatureValidation: pkgConfig.PkgOpts.SkipSignatureValidation,
		PublicKeyPath:           pkgConfig.PkgOpts.PublicKeyPath,
<<<<<<< HEAD
		Namespace:               o.namespace,
=======
		Timeout:                 config.ZarfDefaultTimeout,
		RemoteOptions:           defaultRemoteOptions(),
>>>>>>> 59540ed7
	}
	err = packager2.Remove(ctx, packageSource, removeOpt)
	if err != nil {
		return err
	}
	return nil
}

type packagePublishOptions struct{}

func newPackagePublishCommand(v *viper.Viper) *cobra.Command {
	o := &packagePublishOptions{}

	cmd := &cobra.Command{
		Use:     "publish { PACKAGE_SOURCE | SKELETON DIRECTORY } REPOSITORY",
		Short:   lang.CmdPackagePublishShort,
		Example: lang.CmdPackagePublishExample,
		Args:    cobra.ExactArgs(2),
		PreRun:  o.preRun,
		RunE:    o.run,
	}

	cmd.Flags().StringVar(&pkgConfig.PublishOpts.SigningKeyPath, "signing-key", v.GetString(VPkgPublishSigningKey), lang.CmdPackagePublishFlagSigningKey)
	cmd.Flags().StringVar(&pkgConfig.PublishOpts.SigningKeyPassword, "signing-key-pass", v.GetString(VPkgPublishSigningKeyPassword), lang.CmdPackagePublishFlagSigningKeyPassword)
	cmd.Flags().BoolVar(&pkgConfig.PkgOpts.SkipSignatureValidation, "skip-signature-validation", false, lang.CmdPackageFlagSkipSignatureValidation)
	cmd.Flags().BoolVar(&config.CommonOptions.Confirm, "confirm", false, lang.CmdPackagePublishFlagConfirm)

	return cmd
}

func (o *packagePublishOptions) preRun(_ *cobra.Command, _ []string) {
	// If --insecure was provided, set --skip-signature-validation to match
	if config.CommonOptions.Insecure {
		pkgConfig.PkgOpts.SkipSignatureValidation = true
	}
}

func (o *packagePublishOptions) run(cmd *cobra.Command, args []string) error {
	packageSource := args[0]
	ctx := cmd.Context()
	l := logger.From(ctx)

	if !helpers.IsOCIURL(args[1]) {
		return errors.New("registry must be prefixed with 'oci://'")
	}

	// Destination Repository
	parts := strings.Split(strings.TrimPrefix(args[1], helpers.OCIURLPrefix), "/")
	dstRef := registry.Reference{
		Registry:   parts[0],
		Repository: strings.Join(parts[1:], "/"),
	}
	err := dstRef.ValidateRegistry()
	if err != nil {
		return err
	}

	// Skeleton package - call PublishSkeleton
	if helpers.IsDir(packageSource) {
		skeletonOpts := packager2.PublishSkeletonOpts{
			Concurrency:        config.CommonOptions.OCIConcurrency,
			SigningKeyPath:     pkgConfig.PublishOpts.SigningKeyPath,
			SigningKeyPassword: pkgConfig.PublishOpts.SigningKeyPassword,
			RemoteOptions:      defaultRemoteOptions(),
		}
		return packager2.PublishSkeleton(ctx, packageSource, dstRef, skeletonOpts)
	}

	if helpers.IsOCIURL(packageSource) && pkgConfig.PublishOpts.SigningKeyPath == "" {
		ociOpts := packager2.PublishFromOCIOpts{
			Concurrency:             config.CommonOptions.OCIConcurrency,
			SkipSignatureValidation: pkgConfig.PkgOpts.SkipSignatureValidation,
			PublicKeyPath:           pkgConfig.PkgOpts.PublicKeyPath,
			Architecture:            config.GetArch(),
			RemoteOptions:           defaultRemoteOptions(),
		}

		// source registry reference
		trimmed := strings.TrimPrefix(packageSource, helpers.OCIURLPrefix)
		srcRef, err := registry.ParseReference(trimmed)
		if err != nil {
			return err
		}

		// Grab the package name and append it to the ref.repository to ensure package name and tag/digest match
		srcRepoParts := strings.Split(srcRef.Repository, "/")
		srcPackageName := srcRepoParts[len(srcRepoParts)-1]

		dstRef.Repository = path.Join(dstRef.Repository, srcPackageName)
		dstRef.Reference = srcRef.Reference

		return packager2.PublishFromOCI(ctx, srcRef, dstRef, ociOpts)
	}

	if helpers.IsOCIURL(packageSource) && pkgConfig.PublishOpts.SigningKeyPath != "" {
		l.Info("pulling source package locally to sign", "reference", packageSource)
		tmpdir, err := utils.MakeTempDir(config.CommonOptions.TempDirectory)
		if err != nil {
			return err
		}
		defer func() {
			err = errors.Join(err, os.RemoveAll(tmpdir))
		}()
		packagePath, err := packager.Pull(ctx, packageSource, tmpdir, packager.PullOptions{
			SkipSignatureValidation: pkgConfig.PkgOpts.SkipSignatureValidation,
			PublicKeyPath:           pkgConfig.PkgOpts.PublicKeyPath,
			Architecture:            config.GetArch(),
			OCIConcurrency:          config.CommonOptions.OCIConcurrency,
			RemoteOptions:           defaultRemoteOptions(),
		})
		if err != nil {
			return fmt.Errorf("failed to pull package: %w", err)
		}
		packageSource = packagePath
	}

	publishPackageOpts := packager2.PublishPackageOpts{
		Concurrency:             config.CommonOptions.OCIConcurrency,
		SigningKeyPath:          pkgConfig.PublishOpts.SigningKeyPath,
		SigningKeyPassword:      pkgConfig.PublishOpts.SigningKeyPassword,
		SkipSignatureValidation: pkgConfig.PkgOpts.SkipSignatureValidation,
		PublicKeyPath:           pkgConfig.PkgOpts.PublicKeyPath,
		Architecture:            config.GetArch(),
		RemoteOptions:           defaultRemoteOptions(),
	}

	return packager2.PublishPackage(ctx, packageSource, dstRef, publishPackageOpts)
}

type packagePullOptions struct{}

func newPackagePullCommand(v *viper.Viper) *cobra.Command {
	o := &packagePullOptions{}

	cmd := &cobra.Command{
		Use:     "pull PACKAGE_SOURCE",
		Short:   lang.CmdPackagePullShort,
		Example: lang.CmdPackagePullExample,
		Args:    cobra.ExactArgs(1),
		RunE:    o.run,
	}

	cmd.Flags().StringVar(&pkgConfig.PkgOpts.Shasum, "shasum", "", lang.CmdPackagePullFlagShasum)
	cmd.Flags().StringVarP(&pkgConfig.PullOpts.OutputDirectory, "output-directory", "o", v.GetString(VPkgPullOutputDir), lang.CmdPackagePullFlagOutputDirectory)
	cmd.Flags().BoolVar(&pkgConfig.PkgOpts.SkipSignatureValidation, "skip-signature-validation", false, lang.CmdPackageFlagSkipSignatureValidation)

	return cmd
}

func (o *packagePullOptions) run(cmd *cobra.Command, args []string) error {
	srcURL := args[0]
	outputDir := pkgConfig.PullOpts.OutputDirectory
	if outputDir == "" {
		wd, err := os.Getwd()
		if err != nil {
			return err
		}
		outputDir = wd
	}
	packagePath, err := packager.Pull(cmd.Context(), srcURL, outputDir, packager.PullOptions{
		SHASum:                  pkgConfig.PkgOpts.Shasum,
		SkipSignatureValidation: pkgConfig.PkgOpts.SkipSignatureValidation,
		PublicKeyPath:           pkgConfig.PkgOpts.PublicKeyPath,
		Architecture:            config.GetArch(),
		OCIConcurrency:          config.CommonOptions.OCIConcurrency,
		RemoteOptions:           defaultRemoteOptions(),
	})
	if err != nil {
		return err
	}
	logger.From(cmd.Context()).Info("package downloaded successful", "path", packagePath)
	return nil
}

func choosePackage(ctx context.Context, args []string) (string, error) {
	if len(args) > 0 {
		return args[0], nil
	}
	l := logger.From(ctx)
	var path string
	prompt := &survey.Input{
		Message: lang.CmdPackageChoose,
		Suggest: func(toComplete string) []string {
			tarPath := config.ZarfPackagePrefix + toComplete + "*.tar"
			files, err := filepath.Glob(tarPath)
			if err != nil {
				l.Debug("unable to glob", "tarPath", tarPath, "error", err)
			}

			zstPath := config.ZarfPackagePrefix + toComplete + "*.tar.zst"
			zstFiles, err := filepath.Glob(zstPath)
			if err != nil {
				l.Debug("unable to glob", "zstPath", zstPath, "error", err)
			}

			splitPath := config.ZarfPackagePrefix + toComplete + "*.part000"
			splitFiles, err := filepath.Glob(splitPath)
			if err != nil {
				l.Debug("unable to glob", "splitPath", splitPath, "error", err)
			}

			files = append(files, zstFiles...)
			files = append(files, splitFiles...)
			return files
		},
	}

	if err := survey.AskOne(prompt, &path, survey.WithValidator(survey.Required)); err != nil {
		return "", fmt.Errorf("package path selection canceled: %w", err)
	}

	return path, nil
}

func getPackageCompletionArgs(cmd *cobra.Command, _ []string, _ string) ([]string, cobra.ShellCompDirective) {
	var pkgCandidates []string

	c, err := cluster.New(cmd.Context())
	if err != nil {
		return pkgCandidates, cobra.ShellCompDirectiveDefault
	}

	ctx := cmd.Context()

	deployedZarfPackages, err := c.GetDeployedZarfPackages(ctx)
	if err != nil {
		logger.From(cmd.Context()).Debug("unable to get deployed zarf packages for package completion args", "error", err)
	}
	// Populate list of package names
	for _, pkg := range deployedZarfPackages {
		pkgCandidates = append(pkgCandidates, pkg.Name)
	}

	return pkgCandidates, cobra.ShellCompDirectiveDefault
}<|MERGE_RESOLUTION|>--- conflicted
+++ resolved
@@ -265,11 +265,8 @@
 		Retries:                pkgConfig.PkgOpts.Retries,
 		OCIConcurrency:         config.CommonOptions.OCIConcurrency,
 		SetVariables:           pkgConfig.PkgOpts.SetVariables,
-<<<<<<< HEAD
 		Namespace:              o.namespace,
-=======
 		RemoteOptions:          defaultRemoteOptions(),
->>>>>>> 59540ed7
 	}
 
 	deployedComponents, err := deploy(ctx, pkgLayout, deployOpts)
@@ -1090,12 +1087,9 @@
 		Architecture:            config.GetArch(),
 		SkipSignatureValidation: pkgConfig.PkgOpts.SkipSignatureValidation,
 		PublicKeyPath:           pkgConfig.PkgOpts.PublicKeyPath,
-<<<<<<< HEAD
-		Namespace:               o.namespace,
-=======
+		NamespaceOverride:       o.namespace,
 		Timeout:                 config.ZarfDefaultTimeout,
 		RemoteOptions:           defaultRemoteOptions(),
->>>>>>> 59540ed7
 	}
 	err = packager2.Remove(ctx, packageSource, removeOpt)
 	if err != nil {
