--- conflicted
+++ resolved
@@ -76,19 +76,11 @@
 
 	// Package deploy config keys
 
-<<<<<<< HEAD
-	VPkgDeploySet        = "package.deploy.set"
-	VPkgDeployComponents = "package.deploy.components"
-	VPkgDeployShasum     = "package.deploy.shasum"
-	VPkgDeploySget       = "package.deploy.sget"
-=======
 	VPkgDeploySet          = "package.deploy.set"
 	VPkgDeployComponents   = "package.deploy.components"
 	VPkgDeployShasum       = "package.deploy.shasum"
 	VPkgDeploySget         = "package.deploy.sget"
-	VPkgDeployPublicKey    = "package.deploy.public_key"
 	VPkgDeploySkipWebhooks = "package.deploy.skip_webhooks"
->>>>>>> 65b51e12
 
 	// Package publish config keys
 
