--- conflicted
+++ resolved
@@ -262,16 +262,7 @@
 
 		var lintErr *lint.LintError
 		if errors.As(err, &lintErr) {
-<<<<<<< HEAD
-			common.PrintFindings(lintErr)
-=======
-			// HACK(mkcp): Re-initializing PTerm with a stderr writer isn't great, but it lets us render these lint
-			// tables below for backwards compatibility
-			if logger.Enabled(ctx) {
-				message.InitializePTerm(logger.DestinationDefault)
-			}
 			common.PrintFindings(ctx, lintErr)
->>>>>>> d9465462
 		}
 		if err != nil {
 			return fmt.Errorf("unable to find images: %w", err)
@@ -318,16 +309,7 @@
 		err := lint.Validate(ctx, pkgConfig.CreateOpts.BaseDir, pkgConfig.CreateOpts.Flavor, pkgConfig.CreateOpts.SetVariables)
 		var lintErr *lint.LintError
 		if errors.As(err, &lintErr) {
-<<<<<<< HEAD
-			common.PrintFindings(lintErr)
-=======
-			// HACK(mkcp): Re-initializing PTerm with a stderr writer isn't great, but it lets us render these lint
-			// tables below for backwards compatibility
-			if logger.Enabled(ctx) {
-				message.InitializePTerm(logger.DestinationDefault)
-			}
 			common.PrintFindings(ctx, lintErr)
->>>>>>> d9465462
 			// Do not return an error if the findings are all warnings.
 			if lintErr.OnlyWarnings() {
 				return nil
