// SPDX-License-Identifier: Apache-2.0
// SPDX-FileCopyrightText: 2021-Present The Zarf Authors

// Package cmd contains the CLI commands for Zarf.
package cmd

import (
	"context"
	"errors"
	"fmt"
	"io"
	"os"
	"path/filepath"
	"slices"
	"strings"

	"github.com/AlecAivazis/survey/v2"
	"github.com/defenseunicorns/pkg/helpers/v2"
	goyaml "github.com/goccy/go-yaml"
	"github.com/pterm/pterm"
	"github.com/sergi/go-diff/diffmatchpatch"
	"github.com/spf13/cobra"
	"github.com/spf13/viper"
	"github.com/zarf-dev/zarf/src/api/v1alpha1"
	"github.com/zarf-dev/zarf/src/config"
	"github.com/zarf-dev/zarf/src/config/lang"
	"github.com/zarf-dev/zarf/src/pkg/archive"
	"github.com/zarf-dev/zarf/src/pkg/lint"
	"github.com/zarf-dev/zarf/src/pkg/logger"
	"github.com/zarf-dev/zarf/src/pkg/packager"
	"github.com/zarf-dev/zarf/src/pkg/packager/layout"
	"github.com/zarf-dev/zarf/src/pkg/packager/load"
	"github.com/zarf-dev/zarf/src/pkg/state"
	"github.com/zarf-dev/zarf/src/pkg/transform"
	"github.com/zarf-dev/zarf/src/pkg/utils"
)

var defaultRegistry = fmt.Sprintf("%s:%d", helpers.IPV4Localhost, state.ZarfInClusterContainerRegistryNodePort)

func newDevCommand() *cobra.Command {
	cmd := &cobra.Command{
		Use:     "dev",
		Aliases: []string{"prepare", "prep"},
		Short:   lang.CmdDevShort,
	}

	v := getViper()

	cmd.AddCommand(newDevDeployCommand(v))
	cmd.AddCommand(newDevGenerateCommand())
	cmd.AddCommand(newDevPatchGitCommand())
	cmd.AddCommand(newDevSha256SumCommand())
	cmd.AddCommand(newDevInspectCommand(v))
	cmd.AddCommand(newDevFindImagesCommand(v))
	cmd.AddCommand(newDevGenerateConfigCommand())
	cmd.AddCommand(newDevLintCommand(v))

	return cmd
}

func newDevInspectCommand(v *viper.Viper) *cobra.Command {
	cmd := &cobra.Command{
		Use:   "inspect",
		Short: "Commands to get information about a Zarf package using a `zarf.yaml`",
	}

	cmd.AddCommand(newDevInspectDefinitionCommand(v))
	cmd.AddCommand(newDevInspectManifestsCommand(v))
	cmd.AddCommand(newDevInspectValuesFilesCommand(v))
	return cmd
}

type devInspectDefinitionOptions struct {
	flavor       string
	setVariables map[string]string
}

func newDevInspectDefinitionCommand(v *viper.Viper) *cobra.Command {
	o := &devInspectDefinitionOptions{}

	cmd := &cobra.Command{
		Use:   "definition [ DIRECTORY ]",
		Args:  cobra.MaximumNArgs(1),
		Short: "Displays the fully rendered package definition",
		Long:  "Displays the 'zarf.yaml' definition of a Zarf after package templating, flavors, and component imports are applied",
		RunE:  o.run,
	}

	cmd.Flags().StringVarP(&o.flavor, "flavor", "f", "", lang.CmdPackageCreateFlagFlavor)
	cmd.Flags().StringToStringVar(&o.setVariables, "set", v.GetStringMapString(VPkgCreateSet), lang.CmdPackageCreateFlagSet)

	return cmd
}

func (o *devInspectDefinitionOptions) run(cmd *cobra.Command, args []string) error {
	ctx := cmd.Context()
	v := getViper()
	o.setVariables = helpers.TransformAndMergeMap(
		v.GetStringMapString(VPkgCreateSet), o.setVariables, strings.ToUpper)
<<<<<<< HEAD
	cachePath, err := config.GetAbsCachePath()
=======
	cachePath, err := getCachePath(ctx)
>>>>>>> aac47928
	if err != nil {
		return err
	}
	loadOpts := load.DefinitionOptions{
		Flavor:       o.flavor,
		SetVariables: o.setVariables,
		CachePath:    cachePath,
	}
	pkg, err := load.PackageDefinition(ctx, setBaseDirectory(args), loadOpts)
	if err != nil {
		return err
	}
	pkg.Build = v1alpha1.ZarfBuildData{}
	err = utils.ColorPrintYAML(pkg, nil, false)
	if err != nil {
		return err
	}
	return nil
}

type devInspectManifestsOptions struct {
	flavor             string
	createSetVariables map[string]string
	deploySetVariables map[string]string
	kubeVersion        string
	outputWriter       io.Writer
}

func newDevInspectManifestsOptions() devInspectManifestsOptions {
	return devInspectManifestsOptions{
		outputWriter: OutputWriter,
	}
}

func newDevInspectManifestsCommand(v *viper.Viper) *cobra.Command {
	o := newDevInspectManifestsOptions()

	cmd := &cobra.Command{
		Use:   "manifests [ DIRECTORY ]",
		Args:  cobra.MaximumNArgs(1),
		Short: "Template and output all manifests and charts referenced by the package definition",
		RunE: func(cmd *cobra.Command, args []string) error {
			return o.run(cmd.Context(), args)
		},
	}

	cmd.Flags().StringVarP(&o.flavor, "flavor", "f", "", lang.CmdPackageCreateFlagFlavor)
	cmd.Flags().StringToStringVar(&o.createSetVariables, "create-set", v.GetStringMapString(VPkgCreateSet), lang.CmdPackageCreateFlagSet)
	cmd.Flags().StringToStringVar(&o.deploySetVariables, "deploy-set", v.GetStringMapString(VPkgDeploySet), lang.CmdPackageDeployFlagSet)
	cmd.Flags().StringVar(&o.kubeVersion, "kube-version", "", lang.CmdDevFlagKubeVersion)

	return cmd
}

func (o *devInspectManifestsOptions) run(ctx context.Context, args []string) error {
	v := getViper()
	o.createSetVariables = helpers.TransformAndMergeMap(
		v.GetStringMapString(VPkgCreateSet), o.createSetVariables, strings.ToUpper)
	o.deploySetVariables = helpers.TransformAndMergeMap(
		v.GetStringMapString(VPkgDeploySet), o.deploySetVariables, strings.ToUpper)
<<<<<<< HEAD
	cachePath, err := config.GetAbsCachePath()
=======
	cachePath, err := getCachePath(ctx)
>>>>>>> aac47928
	if err != nil {
		return err
	}
	opts := packager.InspectDefinitionResourcesOptions{
		CreateSetVariables: o.createSetVariables,
		DeploySetVariables: o.deploySetVariables,
		Flavor:             o.flavor,
		KubeVersion:        o.kubeVersion,
		CachePath:          cachePath,
	}
	resources, err := packager.InspectDefinitionResources(ctx, setBaseDirectory(args), opts)
	var lintErr *lint.LintError
	if errors.As(err, &lintErr) {
		PrintFindings(ctx, lintErr)
	}
	if err != nil {
		return err
	}
	resources = slices.DeleteFunc(resources, func(r packager.Resource) bool {
		return r.ResourceType == packager.ValuesFileResource
	})
	if len(resources) == 0 {
		return fmt.Errorf("0 manifests found")
	}
	for _, resource := range resources {
		fmt.Fprintf(o.outputWriter, "#type: %s\n", resource.ResourceType)
		// Helm charts already provide a comment on the source when templated
		if resource.ResourceType == packager.ManifestResource {
			fmt.Fprintf(o.outputWriter, "#source: %s\n", resource.Name)
		}
		fmt.Fprintf(o.outputWriter, "%s---\n", resource.Content)
	}
	return nil
}

type devInspectValuesFilesOptions struct {
	flavor             string
	createSetVariables map[string]string
	deploySetVariables map[string]string
	kubeVersion        string
	outputWriter       io.Writer
}

func newDevInspectValuesFilesOptions() devInspectValuesFilesOptions {
	return devInspectValuesFilesOptions{
		outputWriter: OutputWriter,
	}
}

func newDevInspectValuesFilesCommand(v *viper.Viper) *cobra.Command {
	o := newDevInspectValuesFilesOptions()

	cmd := &cobra.Command{
		Use:   "values-files [ DIRECTORY ]",
		Args:  cobra.MaximumNArgs(1),
		Short: "Creates, templates, and outputs the values-files to be sent to each chart",
		Long:  "Creates, templates, and outputs the values-files to be sent to each chart. Does not consider values files builtin to charts",
		RunE: func(cmd *cobra.Command, args []string) error {
			return o.run(cmd.Context(), args)
		},
	}

	cmd.Flags().StringVarP(&o.flavor, "flavor", "f", "", lang.CmdPackageCreateFlagFlavor)
	cmd.Flags().StringToStringVar(&o.createSetVariables, "create-set", v.GetStringMapString(VPkgCreateSet), lang.CmdPackageCreateFlagSet)
	cmd.Flags().StringToStringVar(&o.deploySetVariables, "deploy-set", v.GetStringMapString(VPkgDeploySet), lang.CmdPackageDeployFlagSet)
	cmd.Flags().StringVar(&o.kubeVersion, "kube-version", "", lang.CmdDevFlagKubeVersion)

	return cmd
}

func (o *devInspectValuesFilesOptions) run(ctx context.Context, args []string) error {
	v := getViper()
	o.createSetVariables = helpers.TransformAndMergeMap(
		v.GetStringMapString(VPkgCreateSet), o.createSetVariables, strings.ToUpper)
	o.deploySetVariables = helpers.TransformAndMergeMap(
		v.GetStringMapString(VPkgDeploySet), o.deploySetVariables, strings.ToUpper)
<<<<<<< HEAD
	cachePath, err := config.GetAbsCachePath()
=======
	cachePath, err := getCachePath(ctx)
>>>>>>> aac47928
	if err != nil {
		return err
	}
	opts := packager.InspectDefinitionResourcesOptions{
		CreateSetVariables: o.createSetVariables,
		DeploySetVariables: o.deploySetVariables,
		Flavor:             o.flavor,
		KubeVersion:        o.kubeVersion,
		CachePath:          cachePath,
	}
	resources, err := packager.InspectDefinitionResources(ctx, setBaseDirectory(args), opts)
	var lintErr *lint.LintError
	if errors.As(err, &lintErr) {
		PrintFindings(ctx, lintErr)
	}
	if err != nil {
		return err
	}
	resources = slices.DeleteFunc(resources, func(r packager.Resource) bool {
		return r.ResourceType != packager.ValuesFileResource
	})
	if len(resources) == 0 {
		return fmt.Errorf("0 values files found")
	}
	for _, resource := range resources {
		fmt.Fprintf(o.outputWriter, "# associated chart: %s\n", resource.Name)
		fmt.Fprintf(o.outputWriter, "%s---\n", resource.Content)
	}
	return nil
}

type devDeployOptions struct{}

func newDevDeployCommand(v *viper.Viper) *cobra.Command {
	o := &devDeployOptions{}

	cmd := &cobra.Command{
		Use:   "deploy",
		Args:  cobra.MaximumNArgs(1),
		Short: lang.CmdDevDeployShort,
		Long:  lang.CmdDevDeployLong,
		RunE:  o.run,
	}

	// TODO(soltysh): get rid of pkgConfig global
	cmd.Flags().StringToStringVar(&pkgConfig.CreateOpts.SetVariables, "create-set", v.GetStringMapString(VPkgCreateSet), lang.CmdPackageCreateFlagSet)
	cmd.Flags().StringToStringVar(&pkgConfig.CreateOpts.RegistryOverrides, "registry-override", v.GetStringMapString(VPkgCreateRegistryOverride), lang.CmdPackageCreateFlagRegistryOverride)
	cmd.Flags().StringVarP(&pkgConfig.CreateOpts.Flavor, "flavor", "f", v.GetString(VPkgCreateFlavor), lang.CmdPackageCreateFlagFlavor)

	cmd.Flags().StringVar(&pkgConfig.DeployOpts.RegistryURL, "registry-url", defaultRegistry, lang.CmdDevFlagRegistry)
	err := cmd.Flags().MarkHidden("registry-url")
	if err != nil {
		logger.Default().Debug("unable to mark dev-deploy flag as hidden", "error", err)
	}

	cmd.Flags().StringToStringVar(&pkgConfig.PkgOpts.SetVariables, "deploy-set", v.GetStringMapString(VPkgDeploySet), lang.CmdPackageDeployFlagSet)

	// Always require adopt-existing-resources flag (no viper)
	cmd.Flags().BoolVar(&pkgConfig.DeployOpts.AdoptExistingResources, "adopt-existing-resources", false, lang.CmdPackageDeployFlagAdoptExistingResources)
	cmd.Flags().DurationVar(&pkgConfig.DeployOpts.Timeout, "timeout", v.GetDuration(VPkgDeployTimeout), lang.CmdPackageDeployFlagTimeout)

	cmd.Flags().IntVar(&pkgConfig.PkgOpts.Retries, "retries", v.GetInt(VPkgRetries), lang.CmdPackageFlagRetries)
	cmd.Flags().StringVar(&pkgConfig.PkgOpts.OptionalComponents, "components", v.GetString(VPkgDeployComponents), lang.CmdPackageDeployFlagComponents)

	cmd.Flags().BoolVar(&pkgConfig.CreateOpts.NoYOLO, "no-yolo", v.GetBool(VDevDeployNoYolo), lang.CmdDevDeployFlagNoYolo)

	return cmd
}

func (o *devDeployOptions) run(cmd *cobra.Command, args []string) error {
	ctx := cmd.Context()
	pkgConfig.CreateOpts.BaseDir = setBaseDirectory(args)

	v := getViper()
	pkgConfig.CreateOpts.SetVariables = helpers.TransformAndMergeMap(
		v.GetStringMapString(VPkgCreateSet), pkgConfig.CreateOpts.SetVariables, strings.ToUpper)

	pkgConfig.PkgOpts.SetVariables = helpers.TransformAndMergeMap(
		v.GetStringMapString(VPkgDeploySet), pkgConfig.PkgOpts.SetVariables, strings.ToUpper)

<<<<<<< HEAD
	cachePath, err := config.GetAbsCachePath()
=======
	cachePath, err := getCachePath(ctx)
>>>>>>> aac47928
	if err != nil {
		return err
	}

	err = packager.DevDeploy(ctx, pkgConfig.CreateOpts.BaseDir, packager.DevDeployOptions{
		AirgapMode:         pkgConfig.CreateOpts.NoYOLO,
		Flavor:             pkgConfig.CreateOpts.Flavor,
		RegistryURL:        pkgConfig.DeployOpts.RegistryURL,
		RegistryOverrides:  pkgConfig.CreateOpts.RegistryOverrides,
		CreateSetVariables: pkgConfig.CreateOpts.SetVariables,
		DeploySetVariables: pkgConfig.PkgOpts.SetVariables,
		OptionalComponents: pkgConfig.PkgOpts.OptionalComponents,
		Timeout:            pkgConfig.DeployOpts.Timeout,
		Retries:            pkgConfig.PkgOpts.Retries,
		OCIConcurrency:     config.CommonOptions.OCIConcurrency,
		RemoteOptions:      defaultRemoteOptions(),
		CachePath:          cachePath,
	})
	var lintErr *lint.LintError
	if errors.As(err, &lintErr) {
		PrintFindings(ctx, lintErr)
	}
	if err != nil {
		return fmt.Errorf("failed to dev deploy: %w", err)
	}

	return nil
}

type devGenerateOptions struct {
	url         string
	version     string
	gitPath     string
	output      string
	kubeVersion string
}

func newDevGenerateCommand() *cobra.Command {
	o := &devGenerateOptions{}

	cmd := &cobra.Command{
		Use:     "generate NAME",
		Aliases: []string{"g"},
		Args:    cobra.ExactArgs(1),
		Short:   lang.CmdDevGenerateShort,
		Example: lang.CmdDevGenerateExample,
		RunE:    o.run,
	}

	cmd.Flags().StringVar(&o.url, "url", "", "URL to the source git repository")
	cmd.MarkFlagRequired("url")
	cmd.Flags().StringVar(&o.version, "version", "", "The Version of the chart to use")
	cmd.MarkFlagRequired("version")
	cmd.Flags().StringVar(&o.gitPath, "gitPath", "", "Relative path to the chart in the git repository")
	cmd.Flags().StringVar(&o.output, "output-directory", "", "Output directory for the generated zarf.yaml")
	cmd.MarkFlagRequired("output-directory")
	cmd.Flags().StringVar(&o.kubeVersion, "kube-version", "", lang.CmdDevFlagKubeVersion)

	return cmd
}

func (o *devGenerateOptions) run(cmd *cobra.Command, args []string) (err error) {
	l := logger.From(cmd.Context())
	name := args[0]
	generatedZarfYAMLPath := filepath.Join(o.output, layout.ZarfYAML)

	if !helpers.InvalidPath(generatedZarfYAMLPath) {
		prefixed := filepath.Join(o.output, fmt.Sprintf("%s-%s", name, layout.ZarfYAML))
		l.Warn("using a prefixed name since zarf.yaml already exists in the output directory",
			"output-directory", o.output,
			"name", prefixed)
		generatedZarfYAMLPath = prefixed
		if !helpers.InvalidPath(generatedZarfYAMLPath) {
			return fmt.Errorf("unable to generate package, %s already exists", generatedZarfYAMLPath)
		}
	}
	l.Info("generating package", "name", name, "path", generatedZarfYAMLPath)
	opts := packager.GenerateOptions{
		GitPath:     o.gitPath,
		KubeVersion: o.kubeVersion,
	}
	pkg, err := packager.Generate(cmd.Context(), name, o.url, o.version, opts)
	if err != nil {
		return err
	}

	if err := helpers.CreateDirectory(o.output, helpers.ReadExecuteAllWriteUser); err != nil {
		return err
	}

	b, err := goyaml.MarshalWithOptions(pkg, goyaml.IndentSequence(true), goyaml.UseSingleQuote(false))
	if err != nil {
		return err
	}

	schemaComment := fmt.Sprintf("# yaml-language-server: $schema=https://raw.githubusercontent.com/%s/%s/zarf.schema.json", config.GithubProject, config.CLIVersion)
	content := schemaComment + "\n" + string(b)

	// lets space things out a bit
	content = strings.Replace(content, "kind:\n", "\nkind:\n", 1)
	content = strings.Replace(content, "metadata:\n", "\nmetadata:\n", 1)
	content = strings.Replace(content, "components:\n", "\ncomponents:\n", 1)

	return os.WriteFile(generatedZarfYAMLPath, []byte(content), helpers.ReadAllWriteUser)
}

type devPatchGitOptions struct{}

func newDevPatchGitCommand() *cobra.Command {
	o := &devPatchGitOptions{}

	cmd := &cobra.Command{
		Use:     "patch-git HOST FILE",
		Aliases: []string{"p"},
		Short:   lang.CmdDevPatchGitShort,
		Args:    cobra.ExactArgs(2),
		RunE:    o.run,
	}

	// TODO(soltysh): get rid of pkgConfig global
	cmd.Flags().StringVar(&pkgConfig.InitOpts.GitServer.PushUsername, "git-account", state.ZarfGitPushUser, lang.CmdDevFlagGitAccount)

	return cmd
}

func (o *devPatchGitOptions) run(cmd *cobra.Command, args []string) error {
	l := logger.From(cmd.Context())
	host, fileName := args[0], args[1]

	// Read the contents of the given file
	content, err := os.ReadFile(fileName)
	if err != nil {
		return fmt.Errorf("unable to read the file %s: %w", fileName, err)
	}

	gitServer := pkgConfig.InitOpts.GitServer
	gitServer.Address = host

	// Perform git url transformation via regex
	text := string(content)

	processedText := transform.MutateGitURLsInText(l.Warn, gitServer.Address, text, gitServer.PushUsername)

	// Print the differences
	dmp := diffmatchpatch.New()
	diffs := dmp.DiffMain(text, processedText, true)
	diffs = dmp.DiffCleanupSemantic(diffs)
	pterm.Println(dmp.DiffPrettyText(diffs))

	// Ask the user before this destructive action
	confirm := false
	prompt := &survey.Confirm{
		Message: fmt.Sprintf(lang.CmdDevPatchGitOverwritePrompt, fileName),
	}
	if err := survey.AskOne(prompt, &confirm); err != nil {
		return fmt.Errorf("confirm overwrite canceled: %w", err)
	}

	if confirm {
		// Overwrite the file
		err = os.WriteFile(fileName, []byte(processedText), helpers.ReadAllWriteUser)
		if err != nil {
			return fmt.Errorf("unable to write the changes back to the file: %w", err)
		}
	}

	return nil
}

type devSha256SumOptions struct {
	extractPath string
}

func newDevSha256SumCommand() *cobra.Command {
	o := &devSha256SumOptions{}

	cmd := &cobra.Command{
		Use:     "sha256sum { FILE | URL }",
		Aliases: []string{"s"},
		Short:   lang.CmdDevSha256sumShort,
		Args:    cobra.ExactArgs(1),
		RunE:    o.run,
	}

	cmd.Flags().StringVarP(&o.extractPath, "extract-path", "e", "", lang.CmdDevFlagExtractPath)

	return cmd
}

func (o *devSha256SumOptions) run(cmd *cobra.Command, args []string) (err error) {
	hashErr := errors.New("unable to compute the SHA256SUM hash")
	ctx := cmd.Context()

	fileName := args[0]

	var tmp string
	var data io.ReadCloser

	if helpers.IsURL(fileName) {
		logger.From(cmd.Context()).Warn("this is a remote source. If a published checksum is available you should use that rather than calculating it directly from the remote link")

		fileBase, err := helpers.ExtractBasePathFromURL(fileName)
		if err != nil {
			return errors.Join(hashErr, err)
		}

		if fileBase == "" {
			fileBase = "sha-file"
		}

		tmp, err = utils.MakeTempDir(config.CommonOptions.TempDirectory)
		if err != nil {
			return errors.Join(hashErr, err)
		}

		downloadPath := filepath.Join(tmp, fileBase)
		err = utils.DownloadToFile(ctx, fileName, downloadPath, "")
		if err != nil {
			return errors.Join(hashErr, err)
		}

		fileName = downloadPath

		defer func(path string) {
			errRemove := os.RemoveAll(path)
			err = errors.Join(err, errRemove)
		}(tmp)
	}

	if o.extractPath != "" {
		if tmp == "" {
			tmp, err = utils.MakeTempDir(config.CommonOptions.TempDirectory)
			if err != nil {
				return errors.Join(hashErr, err)
			}
			defer func(path string) {
				errRemove := os.RemoveAll(path)
				err = errors.Join(err, errRemove)
			}(tmp)
		}

		extractedFile := filepath.Join(tmp, o.extractPath)

		decompressOpts := archive.DecompressOpts{
			Files: []string{extractedFile},
		}
		err = archive.Decompress(ctx, fileName, tmp, decompressOpts)
		if err != nil {
			return errors.Join(hashErr, err)
		}

		fileName = extractedFile
	}

	data, err = os.Open(fileName)
	if err != nil {
		return errors.Join(hashErr, err)
	}
	defer func(data io.ReadCloser) {
		errClose := data.Close()
		err = errors.Join(err, errClose)
	}(data)

	hash, err := helpers.GetSHA256Hash(data)
	if err != nil {
		return errors.Join(hashErr, err)
	}
	fmt.Println(hash)
	return nil
}

type devFindImagesOptions struct{}

func newDevFindImagesCommand(v *viper.Viper) *cobra.Command {
	o := &devFindImagesOptions{}

	cmd := &cobra.Command{
		Use:     "find-images [ DIRECTORY ]",
		Aliases: []string{"f"},
		Args:    cobra.MaximumNArgs(1),
		Short:   lang.CmdDevFindImagesShort,
		Long:    lang.CmdDevFindImagesLong,
		RunE:    o.run,
	}

	// TODO(soltysh): get rid of pkgConfig global
	cmd.Flags().StringVarP(&pkgConfig.FindImagesOpts.RepoHelmChartPath, "repo-chart-path", "p", "", lang.CmdDevFlagRepoChartPath)
	// use the package create config for this and reset it here to avoid overwriting the config.CreateOptions.SetVariables
	cmd.Flags().StringToStringVar(&pkgConfig.CreateOpts.SetVariables, "set", v.GetStringMapString(VPkgCreateSet), lang.CmdDevFlagSet)

	err := cmd.Flags().MarkDeprecated("set", "this field is replaced by create-set")
	if err != nil {
		logger.Default().Debug("unable to mark dev-find-images flag as set", "error", err)
	}
	err = cmd.Flags().MarkHidden("set")
	if err != nil {
		logger.Default().Debug("unable to mark dev-find-images flag as hidden", "error", err)
	}
	cmd.Flags().StringVarP(&pkgConfig.CreateOpts.Flavor, "flavor", "f", v.GetString(VPkgCreateFlavor), lang.CmdPackageCreateFlagFlavor)
	cmd.Flags().StringToStringVar(&pkgConfig.CreateOpts.SetVariables, "create-set", v.GetStringMapString(VPkgCreateSet), lang.CmdDevFlagSet)
	cmd.Flags().StringToStringVar(&pkgConfig.PkgOpts.SetVariables, "deploy-set", v.GetStringMapString(VPkgDeploySet), lang.CmdPackageDeployFlagSet)
	// allow for the override of the default helm KubeVersion
	cmd.Flags().StringVar(&pkgConfig.FindImagesOpts.KubeVersionOverride, "kube-version", "", lang.CmdDevFlagKubeVersion)
	// check which manifests are using this particular image
	cmd.Flags().StringVar(&pkgConfig.FindImagesOpts.Why, "why", "", lang.CmdDevFlagFindImagesWhy)
	// skip searching cosign artifacts in find images
	cmd.Flags().BoolVar(&pkgConfig.FindImagesOpts.SkipCosign, "skip-cosign", false, lang.CmdDevFlagFindImagesSkipCosign)

	cmd.Flags().StringVar(&pkgConfig.FindImagesOpts.RegistryURL, "registry-url", defaultRegistry, lang.CmdDevFlagRegistry)

	return cmd
}

func (o *devFindImagesOptions) run(cmd *cobra.Command, args []string) error {
	ctx := cmd.Context()
	baseDir := setBaseDirectory(args)

	v := getViper()

	pkgConfig.CreateOpts.SetVariables = helpers.TransformAndMergeMap(
		v.GetStringMapString(VPkgCreateSet), pkgConfig.CreateOpts.SetVariables, strings.ToUpper)
	pkgConfig.PkgOpts.SetVariables = helpers.TransformAndMergeMap(
		v.GetStringMapString(VPkgDeploySet), pkgConfig.PkgOpts.SetVariables, strings.ToUpper)

<<<<<<< HEAD
	cachePath, err := config.GetAbsCachePath()
=======
	cachePath, err := getCachePath(ctx)
>>>>>>> aac47928
	if err != nil {
		return err
	}

	findImagesOptions := packager.FindImagesOptions{
		RepoHelmChartPath:   pkgConfig.FindImagesOpts.RepoHelmChartPath,
		RegistryURL:         pkgConfig.FindImagesOpts.RegistryURL,
		KubeVersionOverride: pkgConfig.FindImagesOpts.KubeVersionOverride,
		CreateSetVariables:  pkgConfig.CreateOpts.SetVariables,
		DeploySetVariables:  pkgConfig.PkgOpts.SetVariables,
		Flavor:              pkgConfig.CreateOpts.Flavor,
		Why:                 pkgConfig.FindImagesOpts.Why,
		SkipCosign:          pkgConfig.FindImagesOpts.SkipCosign,
		CachePath:           cachePath,
	}
	imagesScans, err := packager.FindImages(ctx, baseDir, findImagesOptions)
	var lintErr *lint.LintError
	if errors.As(err, &lintErr) {
		PrintFindings(ctx, lintErr)
	}
	if err != nil {
		return fmt.Errorf("unable to find images: %w", err)
	}

	if pkgConfig.FindImagesOpts.Why != "" {
		var foundWhyResource bool
		for _, scan := range imagesScans {
			for _, whyResource := range scan.WhyResources {
				fmt.Printf("component: %s\n%s: %s\nresource:\n\n%s\n", scan.ComponentName,
					whyResource.ResourceType, whyResource.Name, whyResource.Content)
				foundWhyResource = true
			}
		}
		if !foundWhyResource {
			return fmt.Errorf("image %s not found in any charts or manifests", pkgConfig.FindImagesOpts.Why)
		}
		return nil
	}

	componentDefinition := "\ncomponents:\n"
	for _, finding := range imagesScans {
		if len(finding.Matches) > 0 {
			componentDefinition += fmt.Sprintf("  - name: %s\n    images:\n", finding.ComponentName)
			for _, image := range finding.Matches {
				componentDefinition += fmt.Sprintf("      - %s\n", image)
			}
		}
		if len(finding.PotentialMatches) > 0 {
			componentDefinition += fmt.Sprintf("      # Possible images - %s\n", finding.ComponentName)
			for _, image := range finding.PotentialMatches {
				componentDefinition += fmt.Sprintf("      - %s\n", image)
			}
		}
		if len(finding.CosignArtifacts) > 0 {
			componentDefinition += fmt.Sprintf("      # Cosign artifacts for images - %s\n", finding.ComponentName)
			for _, cosignArtifact := range finding.CosignArtifacts {
				componentDefinition += fmt.Sprintf("      - %s\n", cosignArtifact)
			}
		}
	}
	fmt.Println(componentDefinition)
	return nil
}

type devGenerateConfigOptions struct{}

func newDevGenerateConfigCommand() *cobra.Command {
	o := &devGenerateConfigOptions{}

	cmd := &cobra.Command{
		Use:     "generate-config [ FILENAME ]",
		Aliases: []string{"gc"},
		Args:    cobra.MaximumNArgs(1),
		Short:   lang.CmdDevGenerateConfigShort,
		Long:    lang.CmdDevGenerateConfigLong,
		RunE:    o.run,
	}

	return cmd
}

func (o *devGenerateConfigOptions) run(_ *cobra.Command, args []string) error {
	// If a filename was provided, use that
	fileName := "zarf-config.toml"
	if len(args) > 0 {
		fileName = args[0]
	}

	v := getViper()
	// TODO once other formats are fully deprecated move this to the global viper config
	viper.SupportedExts = []string{"toml", "yaml", "yml"}
	if err := v.SafeWriteConfigAs(fileName); err != nil {
		return fmt.Errorf("unable to write the config file %s, make sure the file doesn't already exist: %w", fileName, err)
	}
	return nil
}

type devLintOptions struct{}

func newDevLintCommand(v *viper.Viper) *cobra.Command {
	o := &devLintOptions{}

	cmd := &cobra.Command{
		Use:     "lint [ DIRECTORY ]",
		Args:    cobra.MaximumNArgs(1),
		Aliases: []string{"l"},
		Short:   lang.CmdDevLintShort,
		Long:    lang.CmdDevLintLong,
		RunE:    o.run,
	}

	cmd.Flags().StringToStringVar(&pkgConfig.CreateOpts.SetVariables, "set", v.GetStringMapString(VPkgCreateSet), lang.CmdPackageCreateFlagSet)
	cmd.Flags().StringVarP(&pkgConfig.CreateOpts.Flavor, "flavor", "f", v.GetString(VPkgCreateFlavor), lang.CmdPackageCreateFlagFlavor)

	return cmd
}

func (o *devLintOptions) run(cmd *cobra.Command, args []string) error {
	ctx := cmd.Context()
	config.CommonOptions.Confirm = true
	baseDir := setBaseDirectory(args)
	v := getViper()
	pkgConfig.CreateOpts.SetVariables = helpers.TransformAndMergeMap(
		v.GetStringMapString(VPkgCreateSet), pkgConfig.CreateOpts.SetVariables, strings.ToUpper)
	cachePath, err := getCachePath(ctx)
	if err != nil {
		return err
	}
	err = packager.Lint(ctx, baseDir, packager.LintOptions{
		Flavor:       pkgConfig.CreateOpts.Flavor,
		SetVariables: pkgConfig.CreateOpts.SetVariables,
		CachePath:    cachePath,
	})
	var lintErr *lint.LintError
	if errors.As(err, &lintErr) {
		PrintFindings(ctx, lintErr)
		// Do not return an error if the findings are all warnings.
		if lintErr.OnlyWarnings() {
			return nil
		}
	}
	if err != nil {
		return err
	}
	return nil
}<|MERGE_RESOLUTION|>--- conflicted
+++ resolved
@@ -97,11 +97,7 @@
 	v := getViper()
 	o.setVariables = helpers.TransformAndMergeMap(
 		v.GetStringMapString(VPkgCreateSet), o.setVariables, strings.ToUpper)
-<<<<<<< HEAD
-	cachePath, err := config.GetAbsCachePath()
-=======
 	cachePath, err := getCachePath(ctx)
->>>>>>> aac47928
 	if err != nil {
 		return err
 	}
@@ -162,11 +158,7 @@
 		v.GetStringMapString(VPkgCreateSet), o.createSetVariables, strings.ToUpper)
 	o.deploySetVariables = helpers.TransformAndMergeMap(
 		v.GetStringMapString(VPkgDeploySet), o.deploySetVariables, strings.ToUpper)
-<<<<<<< HEAD
-	cachePath, err := config.GetAbsCachePath()
-=======
 	cachePath, err := getCachePath(ctx)
->>>>>>> aac47928
 	if err != nil {
 		return err
 	}
@@ -243,11 +235,7 @@
 		v.GetStringMapString(VPkgCreateSet), o.createSetVariables, strings.ToUpper)
 	o.deploySetVariables = helpers.TransformAndMergeMap(
 		v.GetStringMapString(VPkgDeploySet), o.deploySetVariables, strings.ToUpper)
-<<<<<<< HEAD
-	cachePath, err := config.GetAbsCachePath()
-=======
 	cachePath, err := getCachePath(ctx)
->>>>>>> aac47928
 	if err != nil {
 		return err
 	}
@@ -328,11 +316,7 @@
 	pkgConfig.PkgOpts.SetVariables = helpers.TransformAndMergeMap(
 		v.GetStringMapString(VPkgDeploySet), pkgConfig.PkgOpts.SetVariables, strings.ToUpper)
 
-<<<<<<< HEAD
-	cachePath, err := config.GetAbsCachePath()
-=======
 	cachePath, err := getCachePath(ctx)
->>>>>>> aac47928
 	if err != nil {
 		return err
 	}
@@ -657,11 +641,7 @@
 	pkgConfig.PkgOpts.SetVariables = helpers.TransformAndMergeMap(
 		v.GetStringMapString(VPkgDeploySet), pkgConfig.PkgOpts.SetVariables, strings.ToUpper)
 
-<<<<<<< HEAD
-	cachePath, err := config.GetAbsCachePath()
-=======
 	cachePath, err := getCachePath(ctx)
->>>>>>> aac47928
 	if err != nil {
 		return err
 	}
