// SPDX-License-Identifier: Apache-2.0
// SPDX-FileCopyrightText: 2021-Present The Zarf Authors

// Package cmd contains the CLI commands for Zarf.
package cmd

import (
	"context"
	"errors"
	"fmt"
	"path"
	"path/filepath"
	"strings"

	"github.com/AlecAivazis/survey/v2"
	"github.com/defenseunicorns/pkg/helpers/v2"
	"github.com/zarf-dev/zarf/src/config"
	"github.com/zarf-dev/zarf/src/config/lang"
	"github.com/zarf-dev/zarf/src/pkg/logger"
	"github.com/zarf-dev/zarf/src/pkg/packager"
	"github.com/zarf-dev/zarf/src/pkg/packager/filters"
	"github.com/zarf-dev/zarf/src/pkg/state"
	"github.com/zarf-dev/zarf/src/pkg/utils"
	"github.com/zarf-dev/zarf/src/pkg/zoci"

	"github.com/spf13/cobra"
)

type initOptions struct{}

func newInitCommand() *cobra.Command {
	o := initOptions{}

	cmd := &cobra.Command{
		Use:     "init",
		Aliases: []string{"i"},
		Short:   lang.CmdInitShort,
		Long:    lang.CmdInitLong,
		Example: lang.CmdInitExample,
		RunE:    o.run,
	}

	v := getViper()

	// Init package variable defaults that are non-zero values
	// NOTE: these are not in setDefaults so that zarf tools update-creds does not erroneously update values back to the default
	v.SetDefault(VInitGitPushUser, state.ZarfGitPushUser)
	v.SetDefault(VInitRegistryPushUser, state.ZarfRegistryPushUser)

	// Init package set variable flags
	cmd.Flags().StringToStringVar(&pkgConfig.PkgOpts.SetVariables, "set", v.GetStringMapString(VPkgDeploySet), lang.CmdInitFlagSet)

	// Continue to require --confirm flag for init command to avoid accidental deployments
	cmd.Flags().BoolVar(&config.CommonOptions.Confirm, "confirm", false, lang.CmdInitFlagConfirm)
	cmd.Flags().StringVar(&pkgConfig.PkgOpts.OptionalComponents, "components", v.GetString(VInitComponents), lang.CmdInitFlagComponents)
	cmd.Flags().StringVar(&pkgConfig.InitOpts.StorageClass, "storage-class", v.GetString(VInitStorageClass), lang.CmdInitFlagStorageClass)

	// Flags for using an external Git server
	cmd.Flags().StringVar(&pkgConfig.InitOpts.GitServer.Address, "git-url", v.GetString(VInitGitURL), lang.CmdInitFlagGitURL)
	cmd.Flags().StringVar(&pkgConfig.InitOpts.GitServer.PushUsername, "git-push-username", v.GetString(VInitGitPushUser), lang.CmdInitFlagGitPushUser)
	cmd.Flags().StringVar(&pkgConfig.InitOpts.GitServer.PushPassword, "git-push-password", v.GetString(VInitGitPushPass), lang.CmdInitFlagGitPushPass)
	cmd.Flags().StringVar(&pkgConfig.InitOpts.GitServer.PullUsername, "git-pull-username", v.GetString(VInitGitPullUser), lang.CmdInitFlagGitPullUser)
	cmd.Flags().StringVar(&pkgConfig.InitOpts.GitServer.PullPassword, "git-pull-password", v.GetString(VInitGitPullPass), lang.CmdInitFlagGitPullPass)

	// Flags for using an external registry
	cmd.Flags().StringVar(&pkgConfig.InitOpts.RegistryInfo.Address, "registry-url", v.GetString(VInitRegistryURL), lang.CmdInitFlagRegURL)
	cmd.Flags().IntVar(&pkgConfig.InitOpts.RegistryInfo.NodePort, "nodeport", v.GetInt(VInitRegistryNodeport), lang.CmdInitFlagRegNodePort)
	cmd.Flags().StringVar(&pkgConfig.InitOpts.RegistryInfo.PushUsername, "registry-push-username", v.GetString(VInitRegistryPushUser), lang.CmdInitFlagRegPushUser)
	cmd.Flags().StringVar(&pkgConfig.InitOpts.RegistryInfo.PushPassword, "registry-push-password", v.GetString(VInitRegistryPushPass), lang.CmdInitFlagRegPushPass)
	cmd.Flags().StringVar(&pkgConfig.InitOpts.RegistryInfo.PullUsername, "registry-pull-username", v.GetString(VInitRegistryPullUser), lang.CmdInitFlagRegPullUser)
	cmd.Flags().StringVar(&pkgConfig.InitOpts.RegistryInfo.PullPassword, "registry-pull-password", v.GetString(VInitRegistryPullPass), lang.CmdInitFlagRegPullPass)
	cmd.Flags().StringVar(&pkgConfig.InitOpts.RegistryInfo.Secret, "registry-secret", v.GetString(VInitRegistrySecret), lang.CmdInitFlagRegSecret)

	// Flags for using an external artifact server
	cmd.Flags().StringVar(&pkgConfig.InitOpts.ArtifactServer.Address, "artifact-url", v.GetString(VInitArtifactURL), lang.CmdInitFlagArtifactURL)
	cmd.Flags().StringVar(&pkgConfig.InitOpts.ArtifactServer.PushUsername, "artifact-push-username", v.GetString(VInitArtifactPushUser), lang.CmdInitFlagArtifactPushUser)
	cmd.Flags().StringVar(&pkgConfig.InitOpts.ArtifactServer.PushToken, "artifact-push-token", v.GetString(VInitArtifactPushToken), lang.CmdInitFlagArtifactPushToken)

	// Flags that control how a deployment proceeds
	// Always require adopt-existing-resources flag (no viper)
	cmd.Flags().BoolVar(&pkgConfig.DeployOpts.AdoptExistingResources, "adopt-existing-resources", false, lang.CmdPackageDeployFlagAdoptExistingResources)
	cmd.Flags().DurationVar(&pkgConfig.DeployOpts.Timeout, "timeout", v.GetDuration(VPkgDeployTimeout), lang.CmdPackageDeployFlagTimeout)

	cmd.Flags().IntVar(&pkgConfig.PkgOpts.Retries, "retries", v.GetInt(VPkgRetries), lang.CmdPackageFlagRetries)
	cmd.Flags().StringVarP(&pkgConfig.PkgOpts.PublicKeyPath, "key", "k", v.GetString(VPkgPublicKey), lang.CmdPackageFlagFlagPublicKey)
	cmd.Flags().BoolVar(&pkgConfig.PkgOpts.SkipSignatureValidation, "skip-signature-validation", false, lang.CmdPackageFlagSkipSignatureValidation)
	cmd.Flags().IntVar(&config.CommonOptions.OCIConcurrency, "oci-concurrency", v.GetInt(VPkgOCIConcurrency), lang.CmdPackageFlagConcurrency)

	cmd.Flags().SortFlags = true

	return cmd
}

func (o *initOptions) run(cmd *cobra.Command, _ []string) error {
	ctx := cmd.Context()
	if err := validateInitFlags(); err != nil {
		return fmt.Errorf("invalid command flags were provided: %w", err)
	}

	initPackageName := config.GetInitPackageName()

	// Try to use an init-package in the executable directory if none exist in current working directory
	packageSource, err := findInitPackage(cmd.Context(), initPackageName)
	if err != nil {
		return err
	}

	v := getViper()
	pkgConfig.PkgOpts.SetVariables = helpers.TransformAndMergeMap(
		v.GetStringMapString(VPkgDeploySet), pkgConfig.PkgOpts.SetVariables, strings.ToUpper)

<<<<<<< HEAD
	cachePath, err := config.GetAbsCachePath()
=======
	cachePath, err := getCachePath(ctx)
>>>>>>> aac47928
	if err != nil {
		return err
	}

	loadOpt := packager.LoadOptions{
		Shasum:                  pkgConfig.PkgOpts.Shasum,
		PublicKeyPath:           pkgConfig.PkgOpts.PublicKeyPath,
		SkipSignatureValidation: pkgConfig.PkgOpts.SkipSignatureValidation,
		Filter:                  filters.Empty(),
		Architecture:            config.GetArch(),
		CachePath:               cachePath,
	}
	pkgLayout, err := packager.LoadPackage(ctx, packageSource, loadOpt)
	if err != nil {
		return fmt.Errorf("unable to load package: %w", err)
	}
	defer func() {
		err = errors.Join(err, pkgLayout.Cleanup())
	}()

	opts := packager.DeployOptions{
		GitServer:              pkgConfig.InitOpts.GitServer,
		RegistryInfo:           pkgConfig.InitOpts.RegistryInfo,
		ArtifactServer:         pkgConfig.InitOpts.ArtifactServer,
		AdoptExistingResources: pkgConfig.DeployOpts.AdoptExistingResources,
		Timeout:                pkgConfig.DeployOpts.Timeout,
		Retries:                pkgConfig.PkgOpts.Retries,
		OCIConcurrency:         config.CommonOptions.OCIConcurrency,
		SetVariables:           pkgConfig.PkgOpts.SetVariables,
		StorageClass:           pkgConfig.InitOpts.StorageClass,
		RemoteOptions:          defaultRemoteOptions(),
	}
	_, err = deploy(ctx, pkgLayout, opts)
	if err != nil {
		return err
	}

	logger.From(ctx).Info("init complete. To get credentials for Zarf deployed services run `zarf tools get-creds`")
	return nil
}

func findInitPackage(ctx context.Context, initPackageName string) (string, error) {
	// First, look for the init package in the current working directory
	if !helpers.InvalidPath(initPackageName) {
		return initPackageName, nil
	}

	// Next, look for the init package in the executable directory
	binaryPath, err := utils.GetFinalExecutablePath()
	if err != nil {
		return "", err
	}
	executableDir := path.Dir(binaryPath)
	if !helpers.InvalidPath(filepath.Join(executableDir, initPackageName)) {
		return filepath.Join(executableDir, initPackageName), nil
	}

	// Create the cache directory if it doesn't exist
	absCachePath, err := getCachePath(ctx)
	if err != nil {
		return "", err
	}
	// Verify that we can write to the path
	if helpers.InvalidPath(absCachePath) {
		// Create the directory if the path is invalid
		err = helpers.CreateDirectory(absCachePath, helpers.ReadExecuteAllWriteUser)
		if err != nil {
			return "", fmt.Errorf("unable to create the cache directory %s: %w", absCachePath, err)
		}
	}

	// Next, look in the cache directory
	if !helpers.InvalidPath(filepath.Join(absCachePath, initPackageName)) {
		// join and return
		return filepath.Join(absCachePath, initPackageName), nil
	}

	if config.CommonOptions.Confirm {
		return "", lang.ErrInitNotFound
	}

	// Finally, if the init-package doesn't exist in the cache directory, suggest downloading it
	err = downloadInitPackage(ctx, absCachePath)
	if err != nil {
		return "", fmt.Errorf("failed to download the init package: %w", err)
	}
	return filepath.Join(absCachePath, initPackageName), nil
}

func downloadInitPackage(ctx context.Context, cacheDirectory string) error {
	l := logger.From(ctx)
	url := zoci.GetInitPackageURL(config.CLIVersion)

	// Give the user the choice to download the init-package and note that this does require an internet connection
	l.Info("the init package was not found locally, but can be pulled in connected environments", "url", fmt.Sprintf("oci://%s", url))

	var confirmDownload bool
	prompt := &survey.Confirm{
		Message: lang.CmdInitPullConfirm,
	}
	if err := survey.AskOne(prompt, &confirmDownload); err != nil {
		return fmt.Errorf("confirm download canceled: %w", err)
	}

	// If the user wants to download the init-package, download it
	if confirmDownload {
		// Add the oci:// prefix
		url = fmt.Sprintf("oci://%s", url)

<<<<<<< HEAD
		cachePath, err := config.GetAbsCachePath()
=======
		cachePath, err := getCachePath(ctx)
>>>>>>> aac47928
		if err != nil {
			return err
		}

		pullOptions := packager.PullOptions{
			Architecture:   config.GetArch(),
			OCIConcurrency: config.CommonOptions.OCIConcurrency,
			CachePath:      cachePath,
		}

		_, err = packager.Pull(ctx, url, cacheDirectory, pullOptions)
		if err != nil {
			return fmt.Errorf("unable to download the init package: %w", err)
		}

		return nil
	}
	// Otherwise, exit and tell the user to manually download the init-package
	return errors.New(lang.CmdInitPullErrManual)
}

func validateInitFlags() error {
	// If 'git-url' is provided, make sure they provided values for the username and password of the push user
	if pkgConfig.InitOpts.GitServer.Address != "" {
		if pkgConfig.InitOpts.GitServer.PushUsername == "" || pkgConfig.InitOpts.GitServer.PushPassword == "" {
			return fmt.Errorf(lang.CmdInitErrValidateGit)
		}
	}

	// If 'registry-url' is provided, make sure they provided values for the username and password of the push user
	if pkgConfig.InitOpts.RegistryInfo.Address != "" {
		if pkgConfig.InitOpts.RegistryInfo.PushUsername == "" || pkgConfig.InitOpts.RegistryInfo.PushPassword == "" {
			return fmt.Errorf(lang.CmdInitErrValidateRegistry)
		}
	}

	// If 'artifact-url' is provided, make sure they provided values for the username and password of the push user
	if pkgConfig.InitOpts.ArtifactServer.Address != "" {
		if pkgConfig.InitOpts.ArtifactServer.PushUsername == "" || pkgConfig.InitOpts.ArtifactServer.PushToken == "" {
			return fmt.Errorf(lang.CmdInitErrValidateArtifact)
		}
	}
	return nil
}<|MERGE_RESOLUTION|>--- conflicted
+++ resolved
@@ -109,11 +109,7 @@
 	pkgConfig.PkgOpts.SetVariables = helpers.TransformAndMergeMap(
 		v.GetStringMapString(VPkgDeploySet), pkgConfig.PkgOpts.SetVariables, strings.ToUpper)
 
-<<<<<<< HEAD
-	cachePath, err := config.GetAbsCachePath()
-=======
 	cachePath, err := getCachePath(ctx)
->>>>>>> aac47928
 	if err != nil {
 		return err
 	}
@@ -223,11 +219,7 @@
 		// Add the oci:// prefix
 		url = fmt.Sprintf("oci://%s", url)
 
-<<<<<<< HEAD
-		cachePath, err := config.GetAbsCachePath()
-=======
 		cachePath, err := getCachePath(ctx)
->>>>>>> aac47928
 		if err != nil {
 			return err
 		}
