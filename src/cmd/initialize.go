// SPDX-License-Identifier: Apache-2.0
// SPDX-FileCopyrightText: 2021-Present The Zarf Authors

// Package cmd contains the CLI commands for Zarf.
package cmd

import (
	"context"
	"errors"
	"fmt"
	"path"
	"path/filepath"
	"strings"
	"time"

	"github.com/AlecAivazis/survey/v2"
	"github.com/defenseunicorns/pkg/helpers/v2"
	"github.com/zarf-dev/zarf/src/config"
	"github.com/zarf-dev/zarf/src/config/lang"
	"github.com/zarf-dev/zarf/src/pkg/cluster"
	"github.com/zarf-dev/zarf/src/pkg/logger"
	"github.com/zarf-dev/zarf/src/pkg/packager"
	"github.com/zarf-dev/zarf/src/pkg/packager/filters"
	"github.com/zarf-dev/zarf/src/pkg/state"
	"github.com/zarf-dev/zarf/src/pkg/utils"
	"github.com/zarf-dev/zarf/src/pkg/zoci"
	kerrors "k8s.io/apimachinery/pkg/api/errors"

	"github.com/spf13/cobra"
)

type initOptions struct {
	setVariables            map[string]string
	optionalComponents      string
	storageClass            string
	gitServer               state.GitServerInfo
	registryInfo            state.RegistryInfo
	artifactServer          state.ArtifactServerInfo
	injectorHostPort        int
	adoptExistingResources  bool
	timeout                 time.Duration
	retries                 int
	publicKeyPath           string
	skipSignatureValidation bool
	confirm                 bool
	ociConcurrency          int
}

func newInitCommand() *cobra.Command {
	o := &initOptions{}

	cmd := &cobra.Command{
		Use:     "init",
		Aliases: []string{"i"},
		Short:   lang.CmdInitShort,
		Long:    lang.CmdInitLong,
		Example: lang.CmdInitExample,
		RunE:    o.run,
	}

	v := getViper()

	// Init package variable defaults that are non-zero values
	// NOTE: these are not in setDefaults so that zarf tools update-creds does not erroneously update values back to the default
	v.SetDefault(VInitGitPushUser, state.ZarfGitPushUser)
	v.SetDefault(VInitRegistryPushUser, state.ZarfRegistryPushUser)

	// Init package set variable flags
	cmd.Flags().StringToStringVar(&o.setVariables, "set", v.GetStringMapString(VPkgDeploySet), lang.CmdInitFlagSet)

	// Continue to require --confirm flag for init command to avoid accidental deployments
	cmd.Flags().BoolVarP(&o.confirm, "confirm", "c", false, lang.CmdInitFlagConfirm)
	cmd.Flags().StringVar(&o.optionalComponents, "components", v.GetString(VInitComponents), lang.CmdInitFlagComponents)
	cmd.Flags().StringVar(&o.storageClass, "storage-class", v.GetString(VInitStorageClass), lang.CmdInitFlagStorageClass)

	cmd.Flags().StringVar((*string)(&o.registryInfo.RegistryMode), "registry-mode", "",
		fmt.Sprintf("how to access the registry (valid values: %s, %s, %s). Proxy mode is an alpha feature", state.RegistryModeNodePort, state.RegistryModeProxy, state.RegistryModeExternal))
	cmd.Flags().IntVar(&o.injectorHostPort, "injector-hostport", v.GetInt(InjectorHostPort),
		"the hostport that the long lived DaemonSet injector will use when the registry is running in proxy mode")
	// While this feature is in early alpha we will hide the flags
	cmd.Flags().MarkHidden("registry-mode")
	cmd.Flags().MarkHidden("injector-hostport")

	cmd.Flags().StringVar((*string)(&pkgConfig.InitOpts.RegistryInfo.RegistryMode), "registry-mode", string(state.RegistryModeNodePort),
		fmt.Sprintf("how to access the registry (valid values: %s, %s). Proxy mode is an alpha feature", state.RegistryModeNodePort, state.RegistryModeProxy))
	cmd.Flags().IntVar(&pkgConfig.InitOpts.InjectorHostPort, "injector-hostport", v.GetInt(InjectorHostPort),
		"the hostport that the long lived DaemonSet injector will use when the registry is running in proxy mode")
	// While this feature is in early alpha we will hide the flags
	cmd.Flags().MarkHidden("registry-mode")
	cmd.Flags().MarkHidden("injector-hostport")

	// Flags for using an external Git server
	cmd.Flags().StringVar(&o.gitServer.Address, "git-url", v.GetString(VInitGitURL), lang.CmdInitFlagGitURL)
	cmd.Flags().StringVar(&o.gitServer.PushUsername, "git-push-username", v.GetString(VInitGitPushUser), lang.CmdInitFlagGitPushUser)
	cmd.Flags().StringVar(&o.gitServer.PushPassword, "git-push-password", v.GetString(VInitGitPushPass), lang.CmdInitFlagGitPushPass)
	cmd.Flags().StringVar(&o.gitServer.PullUsername, "git-pull-username", v.GetString(VInitGitPullUser), lang.CmdInitFlagGitPullUser)
	cmd.Flags().StringVar(&o.gitServer.PullPassword, "git-pull-password", v.GetString(VInitGitPullPass), lang.CmdInitFlagGitPullPass)

	// Flags for using an external registry
	cmd.Flags().StringVar(&o.registryInfo.Address, "registry-url", v.GetString(VInitRegistryURL), lang.CmdInitFlagRegURL)
	cmd.Flags().IntVar(&o.registryInfo.NodePort, "nodeport", v.GetInt(VInitRegistryNodeport), lang.CmdInitFlagRegNodePort)
	cmd.Flags().StringVar(&o.registryInfo.PushUsername, "registry-push-username", v.GetString(VInitRegistryPushUser), lang.CmdInitFlagRegPushUser)
	cmd.Flags().StringVar(&o.registryInfo.PushPassword, "registry-push-password", v.GetString(VInitRegistryPushPass), lang.CmdInitFlagRegPushPass)
	cmd.Flags().StringVar(&o.registryInfo.PullUsername, "registry-pull-username", v.GetString(VInitRegistryPullUser), lang.CmdInitFlagRegPullUser)
	cmd.Flags().StringVar(&o.registryInfo.PullPassword, "registry-pull-password", v.GetString(VInitRegistryPullPass), lang.CmdInitFlagRegPullPass)
	cmd.Flags().StringVar(&o.registryInfo.Secret, "registry-secret", v.GetString(VInitRegistrySecret), lang.CmdInitFlagRegSecret)

	// Flags for using an external artifact server
	cmd.Flags().StringVar(&o.artifactServer.Address, "artifact-url", v.GetString(VInitArtifactURL), lang.CmdInitFlagArtifactURL)
	cmd.Flags().StringVar(&o.artifactServer.PushUsername, "artifact-push-username", v.GetString(VInitArtifactPushUser), lang.CmdInitFlagArtifactPushUser)
	cmd.Flags().StringVar(&o.artifactServer.PushToken, "artifact-push-token", v.GetString(VInitArtifactPushToken), lang.CmdInitFlagArtifactPushToken)

	// Flags that control how a deployment proceeds
	// Always require adopt-existing-resources flag (no viper)
	cmd.Flags().BoolVar(&o.adoptExistingResources, "adopt-existing-resources", false, lang.CmdPackageDeployFlagAdoptExistingResources)
	cmd.Flags().DurationVar(&o.timeout, "timeout", v.GetDuration(VPkgDeployTimeout), lang.CmdPackageDeployFlagTimeout)

	cmd.Flags().IntVar(&o.retries, "retries", v.GetInt(VPkgRetries), lang.CmdPackageFlagRetries)
	cmd.Flags().StringVarP(&o.publicKeyPath, "key", "k", v.GetString(VPkgPublicKey), lang.CmdPackageFlagFlagPublicKey)
	cmd.Flags().BoolVar(&o.skipSignatureValidation, "skip-signature-validation", false, lang.CmdPackageFlagSkipSignatureValidation)
	cmd.Flags().IntVar(&o.ociConcurrency, "oci-concurrency", v.GetInt(VPkgOCIConcurrency), lang.CmdPackageFlagConcurrency)

	// If an external registry is used then don't allow users to configure the internal registry / injector
	cmd.MarkFlagsMutuallyExclusive("registry-url", "registry-mode")
	cmd.MarkFlagsMutuallyExclusive("registry-url", "injector-hostport")
	cmd.MarkFlagsMutuallyExclusive("registry-url", "nodeport")

	// If an external registry is used then don't allow users to configure the internal registry / injector
	cmd.MarkFlagsMutuallyExclusive("registry-url", "registry-mode")
	cmd.MarkFlagsMutuallyExclusive("registry-url", "injector-hostport")
	cmd.MarkFlagsMutuallyExclusive("registry-url", "nodeport")

	cmd.Flags().SortFlags = true

	return cmd
}

func (o *initOptions) run(cmd *cobra.Command, _ []string) error {
	ctx := cmd.Context()

	if o.registryInfo.RegistryMode == "" {
		if o.registryInfo.Address == "" {
			o.registryInfo.RegistryMode = state.RegistryModeNodePort
		} else {
			o.registryInfo.RegistryMode = state.RegistryModeExternal
		}
	}

	if err := o.validateInitFlags(); err != nil {
		return fmt.Errorf("invalid command flags were provided: %w", err)
	}

	if err := validateExistingStateMatchesInput(cmd.Context(), o.registryInfo, o.gitServer, o.artifactServer); err != nil {
		return err
	}

	initPackageName := config.GetInitPackageName()

	// Try to use an init-package in the executable directory if none exist in current working directory
	packageSource, err := o.findInitPackage(cmd.Context(), initPackageName)
	if err != nil {
		return err
	}

	v := getViper()
	o.setVariables = helpers.TransformAndMergeMap(
		v.GetStringMapString(VPkgDeploySet), o.setVariables, strings.ToUpper)

	cachePath, err := getCachePath(ctx)
	if err != nil {
		return err
	}

	loadOpt := packager.LoadOptions{
		PublicKeyPath:           o.publicKeyPath,
		SkipSignatureValidation: o.skipSignatureValidation,
		Filter:                  filters.Empty(),
		Architecture:            config.GetArch(),
		CachePath:               cachePath,
	}
	pkgLayout, err := packager.LoadPackage(ctx, packageSource, loadOpt)
	if err != nil {
		return fmt.Errorf("unable to load package: %w", err)
	}
	defer func() {
		err = errors.Join(err, pkgLayout.Cleanup())
	}()

	opts := packager.DeployOptions{
<<<<<<< HEAD
		GitServer:              pkgConfig.InitOpts.GitServer,
		RegistryInfo:           pkgConfig.InitOpts.RegistryInfo,
		ArtifactServer:         pkgConfig.InitOpts.ArtifactServer,
		AdoptExistingResources: pkgConfig.DeployOpts.AdoptExistingResources,
		Timeout:                pkgConfig.DeployOpts.Timeout,
		Retries:                pkgConfig.PkgOpts.Retries,
		OCIConcurrency:         config.CommonOptions.OCIConcurrency,
		SetVariables:           pkgConfig.PkgOpts.SetVariables,
		StorageClass:           pkgConfig.InitOpts.StorageClass,
		InjectorHostPort:       pkgConfig.InitOpts.InjectorHostPort,
=======
		GitServer:              o.gitServer,
		RegistryInfo:           o.registryInfo,
		ArtifactServer:         o.artifactServer,
		AdoptExistingResources: o.adoptExistingResources,
		Timeout:                o.timeout,
		Retries:                o.retries,
		OCIConcurrency:         o.ociConcurrency,
		SetVariables:           o.setVariables,
		StorageClass:           o.storageClass,
		InjectorHostPort:       o.injectorHostPort,
>>>>>>> d2741ac4
		RemoteOptions:          defaultRemoteOptions(),
		IsInteractive:          !o.confirm,
	}
	_, err = deploy(ctx, pkgLayout, opts, o.setVariables, o.optionalComponents)
	if err != nil {
		return err
	}

	logger.From(ctx).Info("init complete. To get credentials for Zarf deployed services run `zarf tools get-creds`")
	return nil
}

func (o *initOptions) findInitPackage(ctx context.Context, initPackageName string) (string, error) {
	// First, look for the init package in the current working directory
	if !helpers.InvalidPath(initPackageName) {
		return initPackageName, nil
	}

	// Next, look for the init package in the executable directory
	binaryPath, err := utils.GetFinalExecutablePath()
	if err != nil {
		return "", err
	}
	executableDir := path.Dir(binaryPath)
	if !helpers.InvalidPath(filepath.Join(executableDir, initPackageName)) {
		return filepath.Join(executableDir, initPackageName), nil
	}

	// Create the cache directory if it doesn't exist
	absCachePath, err := getCachePath(ctx)
	if err != nil {
		return "", err
	}
	// Verify that we can write to the path
	if helpers.InvalidPath(absCachePath) {
		// Create the directory if the path is invalid
		err = helpers.CreateDirectory(absCachePath, helpers.ReadExecuteAllWriteUser)
		if err != nil {
			return "", fmt.Errorf("unable to create the cache directory %s: %w", absCachePath, err)
		}
	}

	// Next, look in the cache directory
	if !helpers.InvalidPath(filepath.Join(absCachePath, initPackageName)) {
		// join and return
		return filepath.Join(absCachePath, initPackageName), nil
	}

	if o.confirm {
		return "", lang.ErrInitNotFound
	}

	// Finally, if the init-package doesn't exist in the cache directory, suggest downloading it
	err = o.downloadInitPackage(ctx, absCachePath)
	if err != nil {
		return "", fmt.Errorf("failed to download the init package: %w", err)
	}
	return filepath.Join(absCachePath, initPackageName), nil
}

func (o *initOptions) downloadInitPackage(ctx context.Context, cacheDirectory string) error {
	l := logger.From(ctx)
	url := zoci.GetInitPackageURL(config.CLIVersion)

	// Give the user the choice to download the init-package and note that this does require an internet connection
	l.Info("the init package was not found locally, but can be pulled in connected environments", "url", fmt.Sprintf("oci://%s", url))

	var confirmDownload bool
	prompt := &survey.Confirm{
		Message: lang.CmdInitPullConfirm,
	}
	if err := survey.AskOne(prompt, &confirmDownload); err != nil {
		return fmt.Errorf("confirm download canceled: %w", err)
	}

	// If the user wants to download the init-package, download it
	if confirmDownload {
		// Add the oci:// prefix
		url = fmt.Sprintf("oci://%s", url)

		cachePath, err := getCachePath(ctx)
		if err != nil {
			return err
		}

		pullOptions := packager.PullOptions{
			Architecture:   config.GetArch(),
			OCIConcurrency: o.ociConcurrency,
			CachePath:      cachePath,
		}

		_, err = packager.Pull(ctx, url, cacheDirectory, pullOptions)
		if err != nil {
			return fmt.Errorf("unable to download the init package: %w", err)
		}

		return nil
	}
	// Otherwise, exit and tell the user to manually download the init-package
	return errors.New(lang.CmdInitPullErrManual)
}

// Checks if an init has already happened and if so check that none of the Zarf service information has changed
func validateExistingStateMatchesInput(ctx context.Context, registryInfo state.RegistryInfo, gitServer state.GitServerInfo, artifactServer state.ArtifactServerInfo) error {
	c, err := cluster.New(ctx)
	// If there's no cluster available an init has not happened yet, or this is a custom init
	if err != nil {
		return nil
	}
	s, err := c.LoadState(ctx)
	// If there is no state found this is the first init on this cluster
	if kerrors.IsNotFound(err) {
		return nil
	}
	if err != nil {
		return err
	}

	if helpers.IsNotZeroAndNotEqual(gitServer, s.GitServer) {
		return fmt.Errorf("cannot change git server information after initial init, to update run `zarf tools update-creds git`")
	}
	if helpers.IsNotZeroAndNotEqual(registryInfo, s.RegistryInfo) {
		return fmt.Errorf("cannot change registry information after initial init, to update run `zarf tools update-creds registry`")
	}
	if helpers.IsNotZeroAndNotEqual(artifactServer, s.ArtifactServer) {
		return fmt.Errorf("cannot change artifact server information after initial init, to update run `zarf tools update-creds artifact`")
	}
	return nil
}

func (o *initOptions) validateInitFlags() error {
	// If 'git-url' is provided, make sure they provided values for the username and password of the push user
	if o.gitServer.Address != "" {
		if o.gitServer.PushUsername == "" || o.gitServer.PushPassword == "" {
			return fmt.Errorf(lang.CmdInitErrValidateGit)
		}
	}

	// If 'registry-url' is provided, make sure they provided values for the username and password of the push user
	if o.registryInfo.Address != "" {
		if o.registryInfo.PushUsername == "" || o.registryInfo.PushPassword == "" {
			return fmt.Errorf(lang.CmdInitErrValidateRegistry)
		}
	}

	// If 'artifact-url' is provided, make sure they provided values for the username and password of the push user
	if o.artifactServer.Address != "" {
		if o.artifactServer.PushUsername == "" || o.artifactServer.PushToken == "" {
			return fmt.Errorf(lang.CmdInitErrValidateArtifact)
		}
	}

<<<<<<< HEAD
	if pkgConfig.InitOpts.RegistryInfo.RegistryMode != "" {
		if pkgConfig.InitOpts.RegistryInfo.RegistryMode != state.RegistryModeNodePort &&
			pkgConfig.InitOpts.RegistryInfo.RegistryMode != state.RegistryModeProxy {
			return fmt.Errorf("invalid registry mode %q, must be %q or %q", pkgConfig.InitOpts.RegistryInfo.RegistryMode,
				state.RegistryModeNodePort,
				state.RegistryModeProxy)
=======
	if o.registryInfo.RegistryMode != "" {
		if o.registryInfo.RegistryMode != state.RegistryModeNodePort &&
			o.registryInfo.RegistryMode != state.RegistryModeProxy && o.registryInfo.RegistryMode != state.RegistryModeExternal {
			return fmt.Errorf("invalid registry mode %q, must be %q, %q, or %q", o.registryInfo.RegistryMode,
				state.RegistryModeNodePort, state.RegistryModeProxy, state.RegistryModeExternal)
>>>>>>> d2741ac4
		}
	}

	return nil
}<|MERGE_RESOLUTION|>--- conflicted
+++ resolved
@@ -81,9 +81,9 @@
 	cmd.Flags().MarkHidden("registry-mode")
 	cmd.Flags().MarkHidden("injector-hostport")
 
-	cmd.Flags().StringVar((*string)(&pkgConfig.InitOpts.RegistryInfo.RegistryMode), "registry-mode", string(state.RegistryModeNodePort),
+	cmd.Flags().StringVar((*string)(&o.registryInfo.RegistryMode), "registry-mode", "",
 		fmt.Sprintf("how to access the registry (valid values: %s, %s). Proxy mode is an alpha feature", state.RegistryModeNodePort, state.RegistryModeProxy))
-	cmd.Flags().IntVar(&pkgConfig.InitOpts.InjectorHostPort, "injector-hostport", v.GetInt(InjectorHostPort),
+	cmd.Flags().IntVar(&o.injectorHostPort, "injector-hostport", v.GetInt(InjectorHostPort),
 		"the hostport that the long lived DaemonSet injector will use when the registry is running in proxy mode")
 	// While this feature is in early alpha we will hide the flags
 	cmd.Flags().MarkHidden("registry-mode")
@@ -187,18 +187,6 @@
 	}()
 
 	opts := packager.DeployOptions{
-<<<<<<< HEAD
-		GitServer:              pkgConfig.InitOpts.GitServer,
-		RegistryInfo:           pkgConfig.InitOpts.RegistryInfo,
-		ArtifactServer:         pkgConfig.InitOpts.ArtifactServer,
-		AdoptExistingResources: pkgConfig.DeployOpts.AdoptExistingResources,
-		Timeout:                pkgConfig.DeployOpts.Timeout,
-		Retries:                pkgConfig.PkgOpts.Retries,
-		OCIConcurrency:         config.CommonOptions.OCIConcurrency,
-		SetVariables:           pkgConfig.PkgOpts.SetVariables,
-		StorageClass:           pkgConfig.InitOpts.StorageClass,
-		InjectorHostPort:       pkgConfig.InitOpts.InjectorHostPort,
-=======
 		GitServer:              o.gitServer,
 		RegistryInfo:           o.registryInfo,
 		ArtifactServer:         o.artifactServer,
@@ -209,7 +197,6 @@
 		SetVariables:           o.setVariables,
 		StorageClass:           o.storageClass,
 		InjectorHostPort:       o.injectorHostPort,
->>>>>>> d2741ac4
 		RemoteOptions:          defaultRemoteOptions(),
 		IsInteractive:          !o.confirm,
 	}
@@ -362,20 +349,11 @@
 		}
 	}
 
-<<<<<<< HEAD
-	if pkgConfig.InitOpts.RegistryInfo.RegistryMode != "" {
-		if pkgConfig.InitOpts.RegistryInfo.RegistryMode != state.RegistryModeNodePort &&
-			pkgConfig.InitOpts.RegistryInfo.RegistryMode != state.RegistryModeProxy {
-			return fmt.Errorf("invalid registry mode %q, must be %q or %q", pkgConfig.InitOpts.RegistryInfo.RegistryMode,
-				state.RegistryModeNodePort,
-				state.RegistryModeProxy)
-=======
 	if o.registryInfo.RegistryMode != "" {
 		if o.registryInfo.RegistryMode != state.RegistryModeNodePort &&
 			o.registryInfo.RegistryMode != state.RegistryModeProxy && o.registryInfo.RegistryMode != state.RegistryModeExternal {
 			return fmt.Errorf("invalid registry mode %q, must be %q, %q, or %q", o.registryInfo.RegistryMode,
 				state.RegistryModeNodePort, state.RegistryModeProxy, state.RegistryModeExternal)
->>>>>>> d2741ac4
 		}
 	}
 
