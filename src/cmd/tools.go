// SPDX-License-Identifier: Apache-2.0
// SPDX-FileCopyrightText: 2021-Present The Zarf Authors

// Package cmd contains the CLI commands for Zarf.
package cmd

import (
	"fmt"
	"os"

	"github.com/anchore/syft/cmd/syft/cli"
	"github.com/defenseunicorns/zarf/src/config"
	"github.com/defenseunicorns/zarf/src/config/lang"
	"github.com/defenseunicorns/zarf/src/internal/cluster"
	"github.com/defenseunicorns/zarf/src/pkg/message"
	"github.com/defenseunicorns/zarf/src/pkg/pki"
	k9s "github.com/derailed/k9s/cmd"
	craneCmd "github.com/google/go-containerregistry/cmd/crane/cmd"
	"github.com/mholt/archiver/v3"
	"github.com/spf13/cobra"
)

var subAltNames []string

var toolsCmd = &cobra.Command{
	Use:     "tools",
	Aliases: []string{"t"},
	PersistentPreRun: func(cmd *cobra.Command, args []string) {
		skipLogFile = true
		cliSetup()
	},
	Short: lang.CmdToolsShort,
}

var archiverCmd = &cobra.Command{
	Use:     "archiver",
	Aliases: []string{"a"},
	Short:   lang.CmdToolsArchiverShort,
}

var archiverCompressCmd = &cobra.Command{
	Use:     "compress {SOURCES} {ARCHIVE}",
	Aliases: []string{"c"},
	Short:   lang.CmdToolsArchiverCompressShort,
	Args:    cobra.MinimumNArgs(2),
	Run: func(cmd *cobra.Command, args []string) {
		sourceFiles, destinationArchive := args[:len(args)-1], args[len(args)-1]
		err := archiver.Archive(sourceFiles, destinationArchive)
		if err != nil {
			message.Fatal(err, lang.CmdToolsArchiverCompressErr)
		}
	},
}

var archiverDecompressCmd = &cobra.Command{
	Use:     "decompress {ARCHIVE} {DESTINATION}",
	Aliases: []string{"d"},
	Short:   lang.CmdToolsArchiverDecompressShort,
	Args:    cobra.ExactArgs(2),
	Run: func(cmd *cobra.Command, args []string) {
		sourceArchive, destinationPath := args[0], args[1]
		err := archiver.Unarchive(sourceArchive, destinationPath)
		if err != nil {
			message.Fatal(err, lang.CmdToolsArchiverDecompressErr)
		}
	},
}

var registryCmd = &cobra.Command{
	Use:     "registry",
	Aliases: []string{"r", "crane"},
	Short:   lang.CmdToolsRegistryShort,
}

var readCredsCmd = &cobra.Command{
	Use:   "get-git-password",
	Short: lang.CmdToolsGetGitPasswdShort,
	Long:  lang.CmdToolsGetGitPasswdLong,
	Run: func(cmd *cobra.Command, args []string) {
		state, err := cluster.NewClusterOrDie().LoadZarfState()
		if err != nil || state.Distro == "" {
			// If no distro the zarf secret did not load properly
			message.Fatalf(nil, lang.ErrLoadState)
		}

		message.Note(lang.CmdToolsGetGitPasswdInfo)
		fmt.Println(state.GitServer.PushPassword)
	},
}

var k9sCmd = &cobra.Command{
	Use:     "monitor",
	Aliases: []string{"m", "k9s"},
	Short:   lang.CmdToolsMonitorShort,
	Run: func(cmd *cobra.Command, args []string) {
		// Hack to make k9s think it's all alone
<<<<<<< HEAD
		os.Args = []string{os.Args[0], "-n", cluster.ZarfNamespace}
=======
		os.Args = []string{os.Args[0]}
>>>>>>> b8588147
		k9s.Execute()
	},
}

var clearCacheCmd = &cobra.Command{
	Use:     "clear-cache",
	Aliases: []string{"c"},
	Short:   lang.CmdToolsClearCacheShort,
	Run: func(cmd *cobra.Command, args []string) {
		message.Debugf("Cache directory set to: %s", config.GetAbsCachePath())
		if err := os.RemoveAll(config.GetAbsCachePath()); err != nil {
			message.Fatalf(err, lang.CmdToolsClearCacheErr, config.GetAbsCachePath())
		}
		message.SuccessF(lang.CmdToolsClearCacheSuccess, config.GetAbsCachePath())
	},
}

var generatePKICmd = &cobra.Command{
	Use:     "gen-pki {HOST}",
	Aliases: []string{"pki"},
	Short:   lang.CmdToolsGenPkiShort,
	Args:    cobra.ExactArgs(1),
	Run: func(cmd *cobra.Command, args []string) {
		pki := pki.GeneratePKI(args[0], subAltNames...)
		if err := os.WriteFile("tls.ca", pki.CA, 0644); err != nil {
			message.Fatalf(err, lang.ErrWritingFile, "tls.ca", err.Error())
		}
		if err := os.WriteFile("tls.crt", pki.Cert, 0644); err != nil {
			message.Fatalf(err, lang.ErrWritingFile, "tls.crt", err.Error())
		}
		if err := os.WriteFile("tls.key", pki.Key, 0600); err != nil {
			message.Fatalf(err, lang.ErrWritingFile, "tls.key", err.Error())
		}
		message.SuccessF(lang.CmdToolsGenPkiSuccess, args[0])
	},
}

func init() {
	rootCmd.AddCommand(toolsCmd)
	toolsCmd.AddCommand(archiverCmd)
	toolsCmd.AddCommand(readCredsCmd)
	toolsCmd.AddCommand(k9sCmd)
	toolsCmd.AddCommand(registryCmd)

	toolsCmd.AddCommand(clearCacheCmd)
	clearCacheCmd.Flags().StringVar(&config.CommonOptions.CachePath, "zarf-cache", config.ZarfDefaultCachePath, lang.CmdToolsClearCacheFlagCachePath)

	toolsCmd.AddCommand(generatePKICmd)
	generatePKICmd.Flags().StringArrayVar(&subAltNames, "sub-alt-name", []string{}, lang.CmdToolsGenPkiFlagAltName)

	archiverCmd.AddCommand(archiverCompressCmd)
	archiverCmd.AddCommand(archiverDecompressCmd)

	cranePlatformOptions := config.GetCraneOptions(false)

	craneLogin := craneCmd.NewCmdAuthLogin()
	craneLogin.Example = ""

	craneCatalog := craneCmd.NewCmdCatalog(&cranePlatformOptions)
	craneCatalog.Example = ""

	registryCmd.AddCommand(craneLogin)
	registryCmd.AddCommand(craneCmd.NewCmdPull(&cranePlatformOptions))
	registryCmd.AddCommand(craneCmd.NewCmdPush(&cranePlatformOptions))
	registryCmd.AddCommand(craneCmd.NewCmdCopy(&cranePlatformOptions))
	registryCmd.AddCommand(craneCatalog)

	syftCmd, err := cli.New()
	if err != nil {
		message.Fatal(err, lang.CmdToolsSbomErr)
	}
	syftCmd.Use = "sbom"
	syftCmd.Short = lang.CmdToolsSbomShort
	syftCmd.Aliases = []string{"s", "syft"}
	syftCmd.Example = ""

	for _, subCmd := range syftCmd.Commands() {
		subCmd.Example = ""
	}

	toolsCmd.AddCommand(syftCmd)
}<|MERGE_RESOLUTION|>--- conflicted
+++ resolved
@@ -94,11 +94,7 @@
 	Short:   lang.CmdToolsMonitorShort,
 	Run: func(cmd *cobra.Command, args []string) {
 		// Hack to make k9s think it's all alone
-<<<<<<< HEAD
-		os.Args = []string{os.Args[0], "-n", cluster.ZarfNamespace}
-=======
 		os.Args = []string{os.Args[0]}
->>>>>>> b8588147
 		k9s.Execute()
 	},
 }
