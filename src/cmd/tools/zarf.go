// SPDX-License-Identifier: Apache-2.0
// SPDX-FileCopyrightText: 2021-Present The Zarf Authors

// Package tools contains the CLI commands for Zarf.
package tools

import (
	"context"
	"errors"
	"fmt"
	"os"
	"slices"

	"github.com/AlecAivazis/survey/v2"
	"github.com/sigstore/cosign/v2/pkg/cosign"
	"github.com/spf13/cobra"

	"github.com/defenseunicorns/pkg/helpers/v2"
	"github.com/defenseunicorns/pkg/oci"

	"github.com/zarf-dev/zarf/src/cmd/common"
	"github.com/zarf-dev/zarf/src/config"
	"github.com/zarf-dev/zarf/src/config/lang"
	"github.com/zarf-dev/zarf/src/internal/gitea"
	"github.com/zarf-dev/zarf/src/internal/packager/helm"
	"github.com/zarf-dev/zarf/src/internal/packager/template"
	"github.com/zarf-dev/zarf/src/pkg/cluster"
	"github.com/zarf-dev/zarf/src/pkg/message"
	"github.com/zarf-dev/zarf/src/pkg/packager/sources"
	"github.com/zarf-dev/zarf/src/pkg/pki"
	"github.com/zarf-dev/zarf/src/pkg/zoci"
	"github.com/zarf-dev/zarf/src/types"
)

var subAltNames []string
var outputDirectory string
var updateCredsInitOpts types.ZarfInitOptions

var deprecatedGetGitCredsCmd = &cobra.Command{
	Use:    "get-git-password",
	Hidden: true,
	Short:  lang.CmdToolsGetGitPasswdShort,
	Long:   lang.CmdToolsGetGitPasswdLong,
	Run: func(_ *cobra.Command, _ []string) {
		message.Warn(lang.CmdToolsGetGitPasswdDeprecation)
		getCredsCmd.Run(getCredsCmd, []string{"git"})
	},
}

var getCredsCmd = &cobra.Command{
	Use:     "get-creds",
	Short:   lang.CmdToolsGetCredsShort,
	Long:    lang.CmdToolsGetCredsLong,
	Example: lang.CmdToolsGetCredsExample,
	Aliases: []string{"gc"},
	Args:    cobra.MaximumNArgs(1),
	RunE: func(cmd *cobra.Command, args []string) error {
		ctx := cmd.Context()

		timeoutCtx, cancel := context.WithTimeout(ctx, cluster.DefaultTimeout)
		defer cancel()
		c, err := cluster.NewClusterWithWait(timeoutCtx)
		if err != nil {
			return err
		}

		state, err := c.LoadZarfState(ctx)
		if err != nil {
			return err
		}
		// TODO: Determine if this is actually needed.
		if state.Distro == "" {
			return errors.New("Zarf state secret did not load properly")
		}

		if len(args) > 0 {
			// If a component name is provided, only show that component's credentials
			message.PrintComponentCredential(state, args[0])
		} else {
			message.PrintCredentialTable(state, nil)
		}
		return nil
	},
}

var updateCredsCmd = &cobra.Command{
	Use:     "update-creds",
	Short:   lang.CmdToolsUpdateCredsShort,
	Long:    lang.CmdToolsUpdateCredsLong,
	Example: lang.CmdToolsUpdateCredsExample,
	Aliases: []string{"uc"},
	Args:    cobra.MaximumNArgs(1),
	RunE: func(cmd *cobra.Command, args []string) error {
		validKeys := []string{message.RegistryKey, message.GitKey, message.ArtifactKey, message.AgentKey}
		if len(args) == 0 {
			args = validKeys
		} else {
			if !slices.Contains(validKeys, args[0]) {
				cmd.Help()
				return fmt.Errorf("invalid service key specified, valid keys are: %s, %s, and %s", message.RegistryKey, message.GitKey, message.ArtifactKey)
			}
		}

		ctx := cmd.Context()

		timeoutCtx, cancel := context.WithTimeout(ctx, cluster.DefaultTimeout)
		defer cancel()
		c, err := cluster.NewClusterWithWait(timeoutCtx)
		if err != nil {
			return err
		}

		oldState, err := c.LoadZarfState(ctx)
		if err != nil {
			return err
		}
		// TODO: Determine if this is actually needed.
		if oldState.Distro == "" {
			return errors.New("Zarf state secret did not load properly")
		}
		newState, err := cluster.MergeZarfState(oldState, updateCredsInitOpts, args)
		if err != nil {
			return fmt.Errorf("unable to update Zarf credentials: %w", err)
		}

		message.PrintCredentialUpdates(oldState, newState, args)

		confirm := config.CommonOptions.Confirm

		if confirm {
			message.Note(lang.CmdToolsUpdateCredsConfirmProvided)
		} else {
			prompt := &survey.Confirm{
				Message: lang.CmdToolsUpdateCredsConfirmContinue,
			}
			if err := survey.AskOne(prompt, &confirm); err != nil {
				return fmt.Errorf("confirm selection canceled: %w", err)
			}
		}

		if confirm {
			// Update registry and git pull secrets
			if slices.Contains(args, message.RegistryKey) {
				c.UpdateZarfManagedImageSecrets(ctx, newState)
			}
			if slices.Contains(args, message.GitKey) {
				c.UpdateZarfManagedGitSecrets(ctx, newState)
			}

			// Update artifact token (if internal)
<<<<<<< HEAD
			if slices.Contains(args, message.ArtifactKey) && newState.ArtifactServer.PushToken == "" && newState.ArtifactServer.IsInternal() {
				g := git.New(oldState.GitServer)
				tokenResponse, err := g.CreatePackageRegistryToken(ctx)
=======
			if slices.Contains(args, message.ArtifactKey) && newState.ArtifactServer.PushToken == "" && newState.ArtifactServer.InternalServer {
				tunnel, err := c.NewTunnel(cluster.ZarfNamespaceName, cluster.SvcResource, cluster.ZarfGitServerName, "", 0, cluster.ZarfGitServerPort)
				if err != nil {
					return err
				}
				_, err = tunnel.Connect(cmd.Context())
				if err != nil {
					return err
				}
				defer tunnel.Close()
				tunnelURL := tunnel.HTTPEndpoint()
				giteaClient, err := gitea.NewClient(tunnelURL, oldState.GitServer.PushUsername, oldState.GitServer.PushPassword)
				if err != nil {
					return err
				}
				err = tunnel.Wrap(func() error {
					tokenSha1, err := giteaClient.CreatePackageRegistryToken(ctx)
					if err != nil {
						return err
					}
					newState.ArtifactServer.PushToken = tokenSha1
					return nil
				})
>>>>>>> 296df54f
				if err != nil {
					// Warn if we couldn't actually update the git server (it might not be installed and we should try to continue)
					message.Warnf(lang.CmdToolsUpdateCredsUnableCreateToken, err.Error())
				}
			}

			// Save the final Zarf State
			err = c.SaveZarfState(ctx, newState)
			if err != nil {
				return fmt.Errorf("failed to save the Zarf State to the cluster: %w", err)
			}

			// Update Zarf 'init' component Helm releases if present
			h := helm.NewClusterOnly(&types.PackagerConfig{}, template.GetZarfVariableConfig(), newState, c)

			if slices.Contains(args, message.RegistryKey) && newState.RegistryInfo.IsInternal() {
				err = h.UpdateZarfRegistryValues(ctx)
				if err != nil {
					// Warn if we couldn't actually update the registry (it might not be installed and we should try to continue)
					message.Warnf(lang.CmdToolsUpdateCredsUnableUpdateRegistry, err.Error())
				}
			}
<<<<<<< HEAD
			if slices.Contains(args, message.GitKey) && newState.GitServer.IsInternal() {
				g := git.New(newState.GitServer)
				err = g.UpdateZarfGiteaUsers(ctx, oldState)
=======
			if slices.Contains(args, message.GitKey) && newState.GitServer.InternalServer {
				tunnel, err := c.NewTunnel(cluster.ZarfNamespaceName, cluster.SvcResource, cluster.ZarfGitServerName, "", 0, cluster.ZarfGitServerPort)
				if err != nil {
					return err
				}
				_, err = tunnel.Connect(cmd.Context())
				if err != nil {
					return err
				}
				defer tunnel.Close()
				tunnelURL := tunnel.HTTPEndpoint()
				giteaClient, err := gitea.NewClient(tunnelURL, oldState.GitServer.PushUsername, oldState.GitServer.PushPassword)
				if err != nil {
					return err
				}
				err = tunnel.Wrap(func() error {
					err := giteaClient.UpdateGitUser(ctx, newState.GitServer.PullUsername, newState.GitServer.PullPassword)
					if err != nil {
						return err
					}
					err = giteaClient.UpdateGitUser(ctx, newState.GitServer.PushUsername, newState.GitServer.PushPassword)
					if err != nil {
						return err
					}
					return nil
				})
>>>>>>> 296df54f
				if err != nil {
					// Warn if we couldn't actually update the git server (it might not be installed and we should try to continue)
					message.Warnf(lang.CmdToolsUpdateCredsUnableUpdateGit, err.Error())
				}
			}
			if slices.Contains(args, message.AgentKey) {
				err = h.UpdateZarfAgentValues(ctx)
				if err != nil {
					// Warn if we couldn't actually update the agent (it might not be installed and we should try to continue)
					message.Warnf(lang.CmdToolsUpdateCredsUnableUpdateAgent, err.Error())
				}
			}
		}
		return nil
	},
}

var clearCacheCmd = &cobra.Command{
	Use:     "clear-cache",
	Aliases: []string{"c"},
	Short:   lang.CmdToolsClearCacheShort,
	RunE: func(_ *cobra.Command, _ []string) error {
		message.Notef(lang.CmdToolsClearCacheDir, config.GetAbsCachePath())
		if err := os.RemoveAll(config.GetAbsCachePath()); err != nil {
			return fmt.Errorf("unable to clear the cache directory %s: %w", config.GetAbsCachePath(), err)
		}
		message.Successf(lang.CmdToolsClearCacheSuccess, config.GetAbsCachePath())
		return nil
	},
}

var downloadInitCmd = &cobra.Command{
	Use:   "download-init",
	Short: lang.CmdToolsDownloadInitShort,
	RunE: func(cmd *cobra.Command, _ []string) error {
		url := zoci.GetInitPackageURL(config.CLIVersion)
		remote, err := zoci.NewRemote(url, oci.PlatformForArch(config.GetArch()))
		if err != nil {
			return fmt.Errorf("unable to download the init package: %w", err)
		}
		source := &sources.OCISource{Remote: remote}
		_, err = source.Collect(cmd.Context(), outputDirectory)
		if err != nil {
			return fmt.Errorf("unable to download the init package: %w", err)
		}
		return nil
	},
}

var generatePKICmd = &cobra.Command{
	Use:     "gen-pki HOST",
	Aliases: []string{"pki"},
	Short:   lang.CmdToolsGenPkiShort,
	Args:    cobra.ExactArgs(1),
	RunE: func(_ *cobra.Command, args []string) error {
		pki, err := pki.GeneratePKI(args[0], subAltNames...)
		if err != nil {
			return err
		}
		if err := os.WriteFile("tls.ca", pki.CA, helpers.ReadAllWriteUser); err != nil {
			return err
		}
		if err := os.WriteFile("tls.crt", pki.Cert, helpers.ReadAllWriteUser); err != nil {
			return err
		}
		if err := os.WriteFile("tls.key", pki.Key, helpers.ReadWriteUser); err != nil {
			return err
		}
		message.Successf(lang.CmdToolsGenPkiSuccess, args[0])
		return nil
	},
}

var generateKeyCmd = &cobra.Command{
	Use:     "gen-key",
	Aliases: []string{"key"},
	Short:   lang.CmdToolsGenKeyShort,
	RunE: func(_ *cobra.Command, _ []string) error {
		// Utility function to prompt the user for the password to the private key
		passwordFunc := func(bool) ([]byte, error) {
			// perform the first prompt
			var password string
			prompt := &survey.Password{
				Message: lang.CmdToolsGenKeyPrompt,
			}
			if err := survey.AskOne(prompt, &password); err != nil {
				return nil, fmt.Errorf(lang.CmdToolsGenKeyErrUnableGetPassword, err.Error())
			}

			// perform the second prompt
			var doubleCheck string
			rePrompt := &survey.Password{
				Message: lang.CmdToolsGenKeyPromptAgain,
			}
			if err := survey.AskOne(rePrompt, &doubleCheck); err != nil {
				return nil, fmt.Errorf(lang.CmdToolsGenKeyErrUnableGetPassword, err.Error())
			}

			// check if the passwords match
			if password != doubleCheck {
				return nil, fmt.Errorf(lang.CmdToolsGenKeyErrPasswordsNotMatch)
			}

			return []byte(password), nil
		}

		// Use cosign to generate the keypair
		keyBytes, err := cosign.GenerateKeyPair(passwordFunc)
		if err != nil {
			return fmt.Errorf("unable to generate key pair: %w", err)
		}

		prvKeyFileName := "cosign.key"
		pubKeyFileName := "cosign.pub"

		// Check if we are about to overwrite existing key files
		_, prvKeyExistsErr := os.Stat(prvKeyFileName)
		_, pubKeyExistsErr := os.Stat(pubKeyFileName)
		if prvKeyExistsErr == nil || pubKeyExistsErr == nil {
			var confirm bool
			confirmOverwritePrompt := &survey.Confirm{
				Message: fmt.Sprintf(lang.CmdToolsGenKeyPromptExists, prvKeyFileName),
			}
			err := survey.AskOne(confirmOverwritePrompt, &confirm)
			if err != nil {
				return err
			}
			if !confirm {
				return errors.New("did not receive confirmation for overwriting key file(s)")
			}
		}

		// Write the key file contents to disk
		if err := os.WriteFile(prvKeyFileName, keyBytes.PrivateBytes, helpers.ReadWriteUser); err != nil {
			return err
		}
		if err := os.WriteFile(pubKeyFileName, keyBytes.PublicBytes, helpers.ReadAllWriteUser); err != nil {
			return err
		}

		message.Successf(lang.CmdToolsGenKeySuccess, prvKeyFileName, pubKeyFileName)
		return nil
	},
}

func init() {
	v := common.InitViper()

	toolsCmd.AddCommand(deprecatedGetGitCredsCmd)
	toolsCmd.AddCommand(getCredsCmd)

	toolsCmd.AddCommand(updateCredsCmd)

	// Always require confirm flag (no viper)
	updateCredsCmd.Flags().BoolVar(&config.CommonOptions.Confirm, "confirm", false, lang.CmdToolsUpdateCredsConfirmFlag)

	// Flags for using an external Git server
	updateCredsCmd.Flags().StringVar(&updateCredsInitOpts.GitServer.Address, "git-url", v.GetString(common.VInitGitURL), lang.CmdInitFlagGitURL)
	updateCredsCmd.Flags().StringVar(&updateCredsInitOpts.GitServer.PushUsername, "git-push-username", v.GetString(common.VInitGitPushUser), lang.CmdInitFlagGitPushUser)
	updateCredsCmd.Flags().StringVar(&updateCredsInitOpts.GitServer.PushPassword, "git-push-password", v.GetString(common.VInitGitPushPass), lang.CmdInitFlagGitPushPass)
	updateCredsCmd.Flags().StringVar(&updateCredsInitOpts.GitServer.PullUsername, "git-pull-username", v.GetString(common.VInitGitPullUser), lang.CmdInitFlagGitPullUser)
	updateCredsCmd.Flags().StringVar(&updateCredsInitOpts.GitServer.PullPassword, "git-pull-password", v.GetString(common.VInitGitPullPass), lang.CmdInitFlagGitPullPass)

	// Flags for using an external registry
	updateCredsCmd.Flags().StringVar(&updateCredsInitOpts.RegistryInfo.Address, "registry-url", v.GetString(common.VInitRegistryURL), lang.CmdInitFlagRegURL)
	updateCredsCmd.Flags().StringVar(&updateCredsInitOpts.RegistryInfo.PushUsername, "registry-push-username", v.GetString(common.VInitRegistryPushUser), lang.CmdInitFlagRegPushUser)
	updateCredsCmd.Flags().StringVar(&updateCredsInitOpts.RegistryInfo.PushPassword, "registry-push-password", v.GetString(common.VInitRegistryPushPass), lang.CmdInitFlagRegPushPass)
	updateCredsCmd.Flags().StringVar(&updateCredsInitOpts.RegistryInfo.PullUsername, "registry-pull-username", v.GetString(common.VInitRegistryPullUser), lang.CmdInitFlagRegPullUser)
	updateCredsCmd.Flags().StringVar(&updateCredsInitOpts.RegistryInfo.PullPassword, "registry-pull-password", v.GetString(common.VInitRegistryPullPass), lang.CmdInitFlagRegPullPass)

	// Flags for using an external artifact server
	updateCredsCmd.Flags().StringVar(&updateCredsInitOpts.ArtifactServer.Address, "artifact-url", v.GetString(common.VInitArtifactURL), lang.CmdInitFlagArtifactURL)
	updateCredsCmd.Flags().StringVar(&updateCredsInitOpts.ArtifactServer.PushUsername, "artifact-push-username", v.GetString(common.VInitArtifactPushUser), lang.CmdInitFlagArtifactPushUser)
	updateCredsCmd.Flags().StringVar(&updateCredsInitOpts.ArtifactServer.PushToken, "artifact-push-token", v.GetString(common.VInitArtifactPushToken), lang.CmdInitFlagArtifactPushToken)

	updateCredsCmd.Flags().SortFlags = true

	toolsCmd.AddCommand(clearCacheCmd)
	clearCacheCmd.Flags().StringVar(&config.CommonOptions.CachePath, "zarf-cache", config.ZarfDefaultCachePath, lang.CmdToolsClearCacheFlagCachePath)

	toolsCmd.AddCommand(downloadInitCmd)
	downloadInitCmd.Flags().StringVarP(&outputDirectory, "output-directory", "o", "", lang.CmdToolsDownloadInitFlagOutputDirectory)

	toolsCmd.AddCommand(generatePKICmd)
	generatePKICmd.Flags().StringArrayVar(&subAltNames, "sub-alt-name", []string{}, lang.CmdToolsGenPkiFlagAltName)

	toolsCmd.AddCommand(generateKeyCmd)
}<|MERGE_RESOLUTION|>--- conflicted
+++ resolved
@@ -148,12 +148,7 @@
 			}
 
 			// Update artifact token (if internal)
-<<<<<<< HEAD
 			if slices.Contains(args, message.ArtifactKey) && newState.ArtifactServer.PushToken == "" && newState.ArtifactServer.IsInternal() {
-				g := git.New(oldState.GitServer)
-				tokenResponse, err := g.CreatePackageRegistryToken(ctx)
-=======
-			if slices.Contains(args, message.ArtifactKey) && newState.ArtifactServer.PushToken == "" && newState.ArtifactServer.InternalServer {
 				tunnel, err := c.NewTunnel(cluster.ZarfNamespaceName, cluster.SvcResource, cluster.ZarfGitServerName, "", 0, cluster.ZarfGitServerPort)
 				if err != nil {
 					return err
@@ -176,7 +171,6 @@
 					newState.ArtifactServer.PushToken = tokenSha1
 					return nil
 				})
->>>>>>> 296df54f
 				if err != nil {
 					// Warn if we couldn't actually update the git server (it might not be installed and we should try to continue)
 					message.Warnf(lang.CmdToolsUpdateCredsUnableCreateToken, err.Error())
@@ -199,12 +193,7 @@
 					message.Warnf(lang.CmdToolsUpdateCredsUnableUpdateRegistry, err.Error())
 				}
 			}
-<<<<<<< HEAD
 			if slices.Contains(args, message.GitKey) && newState.GitServer.IsInternal() {
-				g := git.New(newState.GitServer)
-				err = g.UpdateZarfGiteaUsers(ctx, oldState)
-=======
-			if slices.Contains(args, message.GitKey) && newState.GitServer.InternalServer {
 				tunnel, err := c.NewTunnel(cluster.ZarfNamespaceName, cluster.SvcResource, cluster.ZarfGitServerName, "", 0, cluster.ZarfGitServerPort)
 				if err != nil {
 					return err
@@ -230,7 +219,6 @@
 					}
 					return nil
 				})
->>>>>>> 296df54f
 				if err != nil {
 					// Warn if we couldn't actually update the git server (it might not be installed and we should try to continue)
 					message.Warnf(lang.CmdToolsUpdateCredsUnableUpdateGit, err.Error())
