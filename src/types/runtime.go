// SPDX-License-Identifier: Apache-2.0
// SPDX-FileCopyrightText: 2021-Present The Zarf Authors

// Package types contains all the types used by Zarf.
package types

// Constants to keep track of folders within components
const (
	TempFolder           = "temp"
	FilesFolder          = "files"
	ChartsFolder         = "charts"
	ReposFolder          = "repos"
	ManifestsFolder      = "manifests"
	DataInjectionsFolder = "data"
	ValuesFolder         = "values"
)

// ZarfCommonOptions tracks the user-defined preferences used across commands.
type ZarfCommonOptions struct {
	Confirm        bool   `json:"confirm" jsonschema:"description=Verify that Zarf should perform an action"`
	Insecure       bool   `json:"insecure" jsonschema:"description=Allow insecure connections for remote packages"`
	CachePath      string `json:"cachePath" jsonschema:"description=Path to use to cache images and git repos on package create"`
	TempDirectory  string `json:"tempDirectory" jsonschema:"description=Location Zarf should use as a staging ground when managing files and images for package creation and deployment"`
	OCIConcurrency int    `jsonschema:"description=Number of concurrent layer operations to perform when interacting with a remote package"`
}

// ZarfDeployOptions tracks the user-defined preferences during a package deployment.
type ZarfDeployOptions struct {
	Shasum                 string            `json:"shasum" jsonschema:"description=The SHA256 checksum of the package to deploy"`
	PackagePath            string            `json:"packagePath" jsonschema:"description=Location where a Zarf package to deploy can be found"`
	Components             string            `json:"components" jsonschema:"description=Comma separated list of optional components to deploy"`
	SGetKeyPath            string            `json:"sGetKeyPath" jsonschema:"description=Location where the public key component of a cosign key-pair can be found"`
	SetVariables           map[string]string `json:"setVariables" jsonschema:"description=Key-Value map of variable names and their corresponding values that will be used to template manifests and files in the Zarf package"`
	PublicKeyPath          string            `json:"publicKeyPath" jsonschema:"description=Location where the public key component of a cosign key-pair can be found"`
	AdoptExistingResources bool              `json:"adoptExistingResources" jsonschema:"description=Whether to adopt any pre-existing K8s resources into the Helm charts managed by Zarf"`
}

// ZarfPublishOptions tracks the user-defined preferences during a package publish.
type ZarfPublishOptions struct {
<<<<<<< HEAD
	OrasOptions
=======
	PackageDestination string `json:"packageDestination" jsonschema:"description=Location where the Zarf package will be published to"`
>>>>>>> 1aeae1b5
	PackagePath        string `json:"packagePath" jsonschema:"description=Location where a Zarf package to publish can be found"`
	SigningKeyPassword string `json:"signingKeyPassword" jsonschema:"description=Password to the private key signature file that will be used to sign the published package"`
	SigningKeyPath     string `json:"signingKeyPath" jsonschema:"description=Location where the private key component of a cosign key-pair can be found"`
}

// ZarfPullOptions tracks the user-defined preferences during a package pull.
type ZarfPullOptions struct {
<<<<<<< HEAD
	OrasOptions
	PackagePath     string `json:"packagePath" jsonschema:"description=Location where a Zarf package to publish can be found"`
	OutputDirectory string `json:"outputDirectory" jsonschema:"description=Location where the pulled Zarf package will be placed"`
	PublicKeyPath   string `json:"publicKeyPath" jsonschema:"description=Location where the public key component of a cosign key-pair can be found"`
}

type OrasOptions struct {
	Reference   registry.Reference `jsonschema:"description=Remote registry reference"`
	CopyOptions oras.CopyOptions   `jsonschema:"description=Options for the copy operation"`
	PackOptions oras.PackOptions   `jsonschema:"description=Options for the pack operation"`
=======
	PackageSource   string `json:"packageSource" jsonschema:"description=Location where the Zarf package will be pulled from"`
	OutputDirectory string `json:"outputDirectory" jsonschema:"description=Location where the pulled Zarf package will be placed"`
	PublicKeyPath   string `json:"publicKeyPath" jsonschema:"description=Location where the public key component of a cosign key-pair can be found"`
>>>>>>> 1aeae1b5
}

// ZarfInitOptions tracks the user-defined options during cluster initialization.
type ZarfInitOptions struct {
	// Zarf init is installing the k3s component
	ApplianceMode bool `json:"applianceMode" jsonschema:"description=Indicates if Zarf was initialized while deploying its own k8s cluster"`

	// Using alternative services
	GitServer      GitServerInfo      `json:"gitServer" jsonschema:"description=Information about the repository Zarf is going to be using"`
	RegistryInfo   RegistryInfo       `json:"registryInfo" jsonschema:"description=Information about the container registry Zarf is going to be using"`
	ArtifactServer ArtifactServerInfo `json:"artifactServer" jsonschema:"description=Information about the artifact registry Zarf is going to be using"`

	StorageClass string `json:"storageClass" jsonschema:"description=StorageClass of the k8s cluster Zarf is initializing"`
}

// ZarfCreateOptions tracks the user-defined options used to create the package.
type ZarfCreateOptions struct {
<<<<<<< HEAD
	SkipSBOM         bool              `json:"skipSBOM" jsonschema:"description=Disable the generation of SBOM materials during package creation"`
	OutputDirectory  string            `json:"outputDirectory" jsonschema:"description=Location where the finalized Zarf package will be placed"`
	ViewSBOM         bool              `json:"sbom" jsonschema:"description=Whether to pause to allow for viewing the SBOM post-creation"`
	SBOMOutputDir    string            `json:"sbomOutput" jsonschema:"description=Location to output an SBOM into after package creation"`
	SetVariables     map[string]string `json:"setVariables" jsonschema:"description=Key-Value map of variable names and their corresponding values that will be used to template against the Zarf package being used"`
	MaxPackageSizeMB int               `json:"maxPackageSizeMB" jsonschema:"description=Size of chunks to use when splitting a zarf package into multiple files in megabytes"`
	SigningOptions
	DifferentialData  DifferentialData  `json:"differential" jsonschema:"description=A package's differential images and git repositories from a referenced previously built package"`
	RegistryOverrides map[string]string `json:"registryOverrides" jsonschema:"description=A map of domains to override on package create when pulling images"`
}

// SigningOptions contains information about the signing key used to sign a package.
type SigningOptions struct {
	SigningKeyPath     string `json:"signingKeyPath" jsonschema:"description=Location where the private key component of a cosign key-pair can be found"`
	SigningKeyPassword string `json:"signingKeyPassword" jsonschema:"description=Password to the private key signature file that will be used to sigh the created package"`
=======
	SkipSBOM           bool              `json:"skipSBOM" jsonschema:"description=Disable the generation of SBOM materials during package creation"`
	Output             string            `json:"output" jsonschema:"description=Location where the finalized Zarf package will be placed"`
	ViewSBOM           bool              `json:"sbom" jsonschema:"description=Whether to pause to allow for viewing the SBOM post-creation"`
	SBOMOutputDir      string            `json:"sbomOutput" jsonschema:"description=Location to output an SBOM into after package creation"`
	SetVariables       map[string]string `json:"setVariables" jsonschema:"description=Key-Value map of variable names and their corresponding values that will be used to template against the Zarf package being used"`
	MaxPackageSizeMB   int               `json:"maxPackageSizeMB" jsonschema:"description=Size of chunks to use when splitting a zarf package into multiple files in megabytes"`
	SigningKeyPath     string            `json:"signingKeyPath" jsonschema:"description=Location where the private key component of a cosign key-pair can be found"`
	SigningKeyPassword string            `json:"signingKeyPassword" jsonschema:"description=Password to the private key signature file that will be used to sigh the created package"`
	DifferentialData   DifferentialData  `json:"differential" jsonschema:"description=A package's differential images and git repositories from a referenced previously built package"`
	RegistryOverrides  map[string]string `json:"registryOverrides" jsonschema:"description=A map of domains to override on package create when pulling images"`
>>>>>>> 1aeae1b5
}

// ZarfPartialPackageData contains info about a partial package.
type ZarfPartialPackageData struct {
	Sha256Sum string `json:"sha256Sum" jsonschema:"description=The sha256sum of the package"`
	Bytes     int64  `json:"bytes" jsonschema:"description=The size of the package in bytes"`
	Count     int    `json:"count" jsonschema:"description=The number of parts the package is split into"`
}

// ZarfSetVariable tracks internal variables that have been set during this run of Zarf
type ZarfSetVariable struct {
	Name       string `json:"name" jsonschema:"description=The name to be used for the variable,pattern=^[A-Z0-9_]+$"`
	Sensitive  bool   `json:"sensitive,omitempty" jsonschema:"description=Whether to mark this variable as sensitive to not print it in the Zarf log"`
	AutoIndent bool   `json:"autoIndent,omitempty" jsonschema:"description=Whether to automatically indent the variable's value (if multiline) when templating. Based on the number of chars before the start of ###ZARF_VAR_."`
	Value      string `json:"value" jsonschema:"description=The value the variable is currently set with"`
}

// ConnectString contains information about a connection made with Zarf connect.
type ConnectString struct {
	Description string `json:"description" jsonschema:"description=Descriptive text that explains what the resource you would be connecting to is used for"`
	URL         string `json:"url" jsonschema:"description=URL path that gets appended to the k8s port-forward result"`
}

// ConnectStrings is a map of connect names to connection information.
type ConnectStrings map[string]ConnectString

// ComponentSBOM contains information related to the files SBOM'ed from a component.
type ComponentSBOM struct {
	Files         []string
	ComponentPath ComponentPaths
}

// ComponentPaths is a struct that represents all of the subdirectories for a Zarf component.
type ComponentPaths struct {
	Base           string
	Temp           string
	Files          string
	Charts         string
	Values         string
	Repos          string
	Manifests      string
	DataInjections string
}

// TempPaths is a struct that represents all of the subdirectories for a Zarf package.
type TempPaths struct {
	Base         string
	InjectBinary string
	SeedImages   string
	Images       string
	Components   string
	SbomTar      string
	Sboms        string
	ZarfYaml     string
	ZarfSig      string
	Checksums    string
}

// DifferentialData contains image and repository information about the package a Differential Package is based on.
type DifferentialData struct {
	DifferentialPackagePath    string
	DifferentialPackageVersion string
	DifferentialImages         map[string]bool
	DifferentialRepos          map[string]bool
	DifferentialOCIComponents  map[string]string
}<|MERGE_RESOLUTION|>--- conflicted
+++ resolved
@@ -37,11 +37,7 @@
 
 // ZarfPublishOptions tracks the user-defined preferences during a package publish.
 type ZarfPublishOptions struct {
-<<<<<<< HEAD
-	OrasOptions
-=======
 	PackageDestination string `json:"packageDestination" jsonschema:"description=Location where the Zarf package will be published to"`
->>>>>>> 1aeae1b5
 	PackagePath        string `json:"packagePath" jsonschema:"description=Location where a Zarf package to publish can be found"`
 	SigningKeyPassword string `json:"signingKeyPassword" jsonschema:"description=Password to the private key signature file that will be used to sign the published package"`
 	SigningKeyPath     string `json:"signingKeyPath" jsonschema:"description=Location where the private key component of a cosign key-pair can be found"`
@@ -49,22 +45,9 @@
 
 // ZarfPullOptions tracks the user-defined preferences during a package pull.
 type ZarfPullOptions struct {
-<<<<<<< HEAD
-	OrasOptions
-	PackagePath     string `json:"packagePath" jsonschema:"description=Location where a Zarf package to publish can be found"`
-	OutputDirectory string `json:"outputDirectory" jsonschema:"description=Location where the pulled Zarf package will be placed"`
-	PublicKeyPath   string `json:"publicKeyPath" jsonschema:"description=Location where the public key component of a cosign key-pair can be found"`
-}
-
-type OrasOptions struct {
-	Reference   registry.Reference `jsonschema:"description=Remote registry reference"`
-	CopyOptions oras.CopyOptions   `jsonschema:"description=Options for the copy operation"`
-	PackOptions oras.PackOptions   `jsonschema:"description=Options for the pack operation"`
-=======
 	PackageSource   string `json:"packageSource" jsonschema:"description=Location where the Zarf package will be pulled from"`
 	OutputDirectory string `json:"outputDirectory" jsonschema:"description=Location where the pulled Zarf package will be placed"`
 	PublicKeyPath   string `json:"publicKeyPath" jsonschema:"description=Location where the public key component of a cosign key-pair can be found"`
->>>>>>> 1aeae1b5
 }
 
 // ZarfInitOptions tracks the user-defined options during cluster initialization.
@@ -82,23 +65,6 @@
 
 // ZarfCreateOptions tracks the user-defined options used to create the package.
 type ZarfCreateOptions struct {
-<<<<<<< HEAD
-	SkipSBOM         bool              `json:"skipSBOM" jsonschema:"description=Disable the generation of SBOM materials during package creation"`
-	OutputDirectory  string            `json:"outputDirectory" jsonschema:"description=Location where the finalized Zarf package will be placed"`
-	ViewSBOM         bool              `json:"sbom" jsonschema:"description=Whether to pause to allow for viewing the SBOM post-creation"`
-	SBOMOutputDir    string            `json:"sbomOutput" jsonschema:"description=Location to output an SBOM into after package creation"`
-	SetVariables     map[string]string `json:"setVariables" jsonschema:"description=Key-Value map of variable names and their corresponding values that will be used to template against the Zarf package being used"`
-	MaxPackageSizeMB int               `json:"maxPackageSizeMB" jsonschema:"description=Size of chunks to use when splitting a zarf package into multiple files in megabytes"`
-	SigningOptions
-	DifferentialData  DifferentialData  `json:"differential" jsonschema:"description=A package's differential images and git repositories from a referenced previously built package"`
-	RegistryOverrides map[string]string `json:"registryOverrides" jsonschema:"description=A map of domains to override on package create when pulling images"`
-}
-
-// SigningOptions contains information about the signing key used to sign a package.
-type SigningOptions struct {
-	SigningKeyPath     string `json:"signingKeyPath" jsonschema:"description=Location where the private key component of a cosign key-pair can be found"`
-	SigningKeyPassword string `json:"signingKeyPassword" jsonschema:"description=Password to the private key signature file that will be used to sigh the created package"`
-=======
 	SkipSBOM           bool              `json:"skipSBOM" jsonschema:"description=Disable the generation of SBOM materials during package creation"`
 	Output             string            `json:"output" jsonschema:"description=Location where the finalized Zarf package will be placed"`
 	ViewSBOM           bool              `json:"sbom" jsonschema:"description=Whether to pause to allow for viewing the SBOM post-creation"`
@@ -109,7 +75,6 @@
 	SigningKeyPassword string            `json:"signingKeyPassword" jsonschema:"description=Password to the private key signature file that will be used to sigh the created package"`
 	DifferentialData   DifferentialData  `json:"differential" jsonschema:"description=A package's differential images and git repositories from a referenced previously built package"`
 	RegistryOverrides  map[string]string `json:"registryOverrides" jsonschema:"description=A map of domains to override on package create when pulling images"`
->>>>>>> 1aeae1b5
 }
 
 // ZarfPartialPackageData contains info about a partial package.
