// SPDX-License-Identifier: Apache-2.0
// SPDX-FileCopyrightText: 2021-Present The Zarf Authors

// Package types contains all the types used by Zarf.
package types

// ZarfCommonOptions tracks the user-defined preferences used across commands.
type ZarfCommonOptions struct {
	// Verify that Zarf should perform an action
	Confirm bool
	// Allow insecure connections for remote packages
	Insecure bool
	// Disable checking the server TLS certificate for validity
	InsecureSkipTLSVerify bool
	// Force connections to be over http instead of https
	PlainHTTP bool
	// Path to use to cache images and git repos on package create
	CachePath string
	// Location Zarf should use as a staging ground when managing files and images for package creation and deployment
	TempDirectory string
<<<<<<< HEAD
	// Number of concurrent layer operations to perform when interacting with a remote package
	OCIConcurrency int
}

// ZarfPackageOptions tracks the user-defined preferences during common package operations.
type ZarfPackageOptions struct {
	// The SHA256 checksum of the package
	Shasum string
	// Location where a Zarf package can be found
	PackageSource string
	// Comma separated list of optional components
	OptionalComponents string
	// Key-Value map of variable names and their corresponding values that will be used to template manifests and files in the Zarf package
	SetVariables map[string]string
	// Location where the public key component of a cosign key-pair can be found
	PublicKeyPath string
	// The number of retries to perform for Zarf deploy operations like image pushes or Helm installs
	Retries int
	// Skip validating the signature of the Zarf package
	SkipSignatureValidation bool
}

// ZarfInspectOptions tracks the user-defined preferences during a package inspection.
type ZarfInspectOptions struct {
	// View SBOM contents while inspecting the package
	ViewSBOM bool
	// Location to output an SBOM into after package inspection
	SBOMOutputDir string
	// ListImages will list the images in the package
	ListImages bool
}

// ZarfFindImagesOptions tracks the user-defined preferences during a prepare find-images search.
type ZarfFindImagesOptions struct {
	// Path to the helm chart directory
	RepoHelmChartPath string
	// Kubernetes version to use for the helm chart
	KubeVersionOverride string
	// Manual override for ###ZARF_REGISTRY###
	RegistryURL string
	// Find the location of the image given as an argument and print it to the console
	Why string
	// Optionally skip lookup of cosign artifacts when finding images
	SkipCosign bool
}

// ZarfDeployOptions tracks the user-defined preferences during a package deploy.
type ZarfDeployOptions struct {
	// Whether to adopt any pre-existing K8s resources into the Helm charts managed by Zarf
	AdoptExistingResources bool
	// Timeout for performing Helm operations
	Timeout time.Duration
	// [Library Only] A map of component names to chart names containing Helm Chart values to override values on deploy
	ValuesOverridesMap map[string]map[string]map[string]interface{}
	// [Dev Deploy Only] Manual override for ###ZARF_REGISTRY###
	RegistryURL string
}

// ZarfMirrorOptions tracks the user-defined preferences during a package mirror.
type ZarfMirrorOptions struct {
	// Whether to skip adding a Zarf checksum to image references
	NoImgChecksum bool
}

// ZarfPublishOptions tracks the user-defined preferences during a package publish.
type ZarfPublishOptions struct {
	// Location where the Zarf package will be published to
	PackageDestination string
	// Password to the private key signature file that will be used to sign the published package
	SigningKeyPassword string
	// Location where the private key component of a cosign key-pair can be found
	SigningKeyPath string
}

// ZarfPullOptions tracks the user-defined preferences during a package pull.
type ZarfPullOptions struct {
	// Location where the pulled Zarf package will be placed
	OutputDirectory string
}

// ZarfGenerateOptions tracks the user-defined options during package generation.
type ZarfGenerateOptions struct {
	// Name of the package being generated
	Name string
	// URL to the source git repository
	URL string
	// Version of the chart to use
	Version string
	// Relative path to the chart in the git repository
	GitPath string
	// Location where the finalized zarf.yaml will be placed
	Output string
}

// ZarfInitOptions tracks the user-defined options during cluster initialization.
type ZarfInitOptions struct {
	// Indicates if Zarf was initialized while deploying its own k8s cluster
	ApplianceMode bool
	// Information about the repository Zarf is going to be using
	GitServer state.GitServerInfo
	// Information about the container registry Zarf is going to be using
	RegistryInfo state.RegistryInfo
	// Information about the artifact registry Zarf is going to be using
	ArtifactServer state.ArtifactServerInfo
	// StorageClass of the k8s cluster Zarf is initializing
	StorageClass string
	// InjectorHostPort is the host port that is used for the daemonset injector
	InjectorHostPort int
}

// ZarfCreateOptions tracks the user-defined options used to create the package.
type ZarfCreateOptions struct {
	// Disable the generation of SBOM materials during package creation
	SkipSBOM bool
	// Location where the Zarf package will be created from
	BaseDir string
	// Location where the finalized Zarf package will be placed
	Output string
	// Whether to pause to allow for viewing the SBOM post-creation
	ViewSBOM bool
	// Location to output an SBOM into after package creation
	SBOMOutputDir string
	// Key-Value map of variable names and their corresponding values that will be used to template against the Zarf package being used
	SetVariables map[string]string
	// Size of chunks to use when splitting a zarf package into multiple files in megabytes
	MaxPackageSizeMB int
	// Location where the private key component of a cosign key-pair can be found
	SigningKeyPath string
	// Password to the private key signature file that will be used to sigh the created package
	SigningKeyPassword string
	// Path to a previously built package used as the basis for creating a differential package
	DifferentialPackagePath string
	// A map of domains to override on package create when pulling images
	// Has the form: docker.io=docker.example.com
	RegistryOverrides []string
	// An optional variant that controls which components will be included in a package
	Flavor string
	// Whether to create a skeleton package
	IsSkeleton bool
	// Whether to create a YOLO package
	NoYOLO bool
}

// ZarfSplitPackageData contains info about a split package.
type ZarfSplitPackageData struct {
	// The sha256sum of the package
	Sha256Sum string
	// The size of the package in bytes
	Bytes int64
	// The number of parts the package is split into
	Count int
}

// DifferentialData contains image and repository information about the package a Differential Package is Based on.
type DifferentialData struct {
	DifferentialImages         map[string]bool
	DifferentialRepos          map[string]bool
	DifferentialPackageVersion string
=======
>>>>>>> 334c027e
}<|MERGE_RESOLUTION|>--- conflicted
+++ resolved
@@ -18,165 +18,4 @@
 	CachePath string
 	// Location Zarf should use as a staging ground when managing files and images for package creation and deployment
 	TempDirectory string
-<<<<<<< HEAD
-	// Number of concurrent layer operations to perform when interacting with a remote package
-	OCIConcurrency int
-}
-
-// ZarfPackageOptions tracks the user-defined preferences during common package operations.
-type ZarfPackageOptions struct {
-	// The SHA256 checksum of the package
-	Shasum string
-	// Location where a Zarf package can be found
-	PackageSource string
-	// Comma separated list of optional components
-	OptionalComponents string
-	// Key-Value map of variable names and their corresponding values that will be used to template manifests and files in the Zarf package
-	SetVariables map[string]string
-	// Location where the public key component of a cosign key-pair can be found
-	PublicKeyPath string
-	// The number of retries to perform for Zarf deploy operations like image pushes or Helm installs
-	Retries int
-	// Skip validating the signature of the Zarf package
-	SkipSignatureValidation bool
-}
-
-// ZarfInspectOptions tracks the user-defined preferences during a package inspection.
-type ZarfInspectOptions struct {
-	// View SBOM contents while inspecting the package
-	ViewSBOM bool
-	// Location to output an SBOM into after package inspection
-	SBOMOutputDir string
-	// ListImages will list the images in the package
-	ListImages bool
-}
-
-// ZarfFindImagesOptions tracks the user-defined preferences during a prepare find-images search.
-type ZarfFindImagesOptions struct {
-	// Path to the helm chart directory
-	RepoHelmChartPath string
-	// Kubernetes version to use for the helm chart
-	KubeVersionOverride string
-	// Manual override for ###ZARF_REGISTRY###
-	RegistryURL string
-	// Find the location of the image given as an argument and print it to the console
-	Why string
-	// Optionally skip lookup of cosign artifacts when finding images
-	SkipCosign bool
-}
-
-// ZarfDeployOptions tracks the user-defined preferences during a package deploy.
-type ZarfDeployOptions struct {
-	// Whether to adopt any pre-existing K8s resources into the Helm charts managed by Zarf
-	AdoptExistingResources bool
-	// Timeout for performing Helm operations
-	Timeout time.Duration
-	// [Library Only] A map of component names to chart names containing Helm Chart values to override values on deploy
-	ValuesOverridesMap map[string]map[string]map[string]interface{}
-	// [Dev Deploy Only] Manual override for ###ZARF_REGISTRY###
-	RegistryURL string
-}
-
-// ZarfMirrorOptions tracks the user-defined preferences during a package mirror.
-type ZarfMirrorOptions struct {
-	// Whether to skip adding a Zarf checksum to image references
-	NoImgChecksum bool
-}
-
-// ZarfPublishOptions tracks the user-defined preferences during a package publish.
-type ZarfPublishOptions struct {
-	// Location where the Zarf package will be published to
-	PackageDestination string
-	// Password to the private key signature file that will be used to sign the published package
-	SigningKeyPassword string
-	// Location where the private key component of a cosign key-pair can be found
-	SigningKeyPath string
-}
-
-// ZarfPullOptions tracks the user-defined preferences during a package pull.
-type ZarfPullOptions struct {
-	// Location where the pulled Zarf package will be placed
-	OutputDirectory string
-}
-
-// ZarfGenerateOptions tracks the user-defined options during package generation.
-type ZarfGenerateOptions struct {
-	// Name of the package being generated
-	Name string
-	// URL to the source git repository
-	URL string
-	// Version of the chart to use
-	Version string
-	// Relative path to the chart in the git repository
-	GitPath string
-	// Location where the finalized zarf.yaml will be placed
-	Output string
-}
-
-// ZarfInitOptions tracks the user-defined options during cluster initialization.
-type ZarfInitOptions struct {
-	// Indicates if Zarf was initialized while deploying its own k8s cluster
-	ApplianceMode bool
-	// Information about the repository Zarf is going to be using
-	GitServer state.GitServerInfo
-	// Information about the container registry Zarf is going to be using
-	RegistryInfo state.RegistryInfo
-	// Information about the artifact registry Zarf is going to be using
-	ArtifactServer state.ArtifactServerInfo
-	// StorageClass of the k8s cluster Zarf is initializing
-	StorageClass string
-	// InjectorHostPort is the host port that is used for the daemonset injector
-	InjectorHostPort int
-}
-
-// ZarfCreateOptions tracks the user-defined options used to create the package.
-type ZarfCreateOptions struct {
-	// Disable the generation of SBOM materials during package creation
-	SkipSBOM bool
-	// Location where the Zarf package will be created from
-	BaseDir string
-	// Location where the finalized Zarf package will be placed
-	Output string
-	// Whether to pause to allow for viewing the SBOM post-creation
-	ViewSBOM bool
-	// Location to output an SBOM into after package creation
-	SBOMOutputDir string
-	// Key-Value map of variable names and their corresponding values that will be used to template against the Zarf package being used
-	SetVariables map[string]string
-	// Size of chunks to use when splitting a zarf package into multiple files in megabytes
-	MaxPackageSizeMB int
-	// Location where the private key component of a cosign key-pair can be found
-	SigningKeyPath string
-	// Password to the private key signature file that will be used to sigh the created package
-	SigningKeyPassword string
-	// Path to a previously built package used as the basis for creating a differential package
-	DifferentialPackagePath string
-	// A map of domains to override on package create when pulling images
-	// Has the form: docker.io=docker.example.com
-	RegistryOverrides []string
-	// An optional variant that controls which components will be included in a package
-	Flavor string
-	// Whether to create a skeleton package
-	IsSkeleton bool
-	// Whether to create a YOLO package
-	NoYOLO bool
-}
-
-// ZarfSplitPackageData contains info about a split package.
-type ZarfSplitPackageData struct {
-	// The sha256sum of the package
-	Sha256Sum string
-	// The size of the package in bytes
-	Bytes int64
-	// The number of parts the package is split into
-	Count int
-}
-
-// DifferentialData contains image and repository information about the package a Differential Package is Based on.
-type DifferentialData struct {
-	DifferentialImages         map[string]bool
-	DifferentialRepos          map[string]bool
-	DifferentialPackageVersion string
-=======
->>>>>>> 334c027e
 }