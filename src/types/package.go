--- conflicted
+++ resolved
@@ -43,18 +43,6 @@
 
 // ZarfBuildData is written during the packager.Create() operation to track details of the created package.
 type ZarfBuildData struct {
-<<<<<<< HEAD
-	Terminal              string            `json:"terminal" jsonschema:"description=The machine name that created this package"`
-	User                  string            `json:"user" jsonschema:"description=The username who created this package"`
-	Architecture          string            `json:"architecture" jsonschema:"description=The architecture this package was created on"`
-	Timestamp             string            `json:"timestamp" jsonschema:"description=The timestamp when this package was created"`
-	Version               string            `json:"version" jsonschema:"description=The version of Zarf used to build this package"`
-	Migrations            []string          `json:"migrations,omitempty" jsonschema:"description=Any migrations that have been run on this package"`
-	Differential          bool              `json:"differential,omitempty" jsonschema:"description=Whether this package was created with differential components"`
-	RegistryOverrides     map[string]string `json:"registryOverrides,omitempty" jsonschema:"description=Any registry domains that were overridden on package create when pulling images"`
-	DifferentialMissing   []string          `json:"differentialMissing,omitempty" jsonschema:"description=List of components that were not included in this package due to differential packaging"`
-	OCIImportedComponents map[string]string `json:"OCIImportedComponents,omitempty" jsonschema:"description=Map of components that were imported via OCI. The keys are OCI Package URLs and values are the component names"`
-=======
 	Terminal               string            `json:"terminal" jsonschema:"description=The machine name that created this package"`
 	User                   string            `json:"user" jsonschema:"description=The username who created this package"`
 	Architecture           string            `json:"architecture" jsonschema:"description=The architecture this package was created on"`
@@ -66,7 +54,6 @@
 	DifferentialMissing    []string          `json:"differentialMissing,omitempty" jsonschema:"description=List of components that were not included in this package due to differential packaging"`
 	OCIImportedComponents  map[string]string `json:"OCIImportedComponents,omitempty" jsonschema:"description=Map of components that were imported via OCI. The keys are OCI Package URLs and values are the component names"`
 	LastNonBreakingVersion string            `json:"lastNonBreakingVersion,omitempty" jsonschema:"description=The minimum version of Zarf that does not have breaking package structure changes"`
->>>>>>> c48b3bb5
 }
 
 // ZarfPackageVariable are variables that can be used to dynamically template K8s resources.
