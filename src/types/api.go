--- conflicted
+++ resolved
@@ -24,11 +24,8 @@
 	APIZarfPackageConnection      APIDeployedPackageConnection  `json:"apiZarfPackageConnection"`
 	APIDeployedPackageConnections APIDeployedPackageConnections `json:"apiZarfPackageConnections"`
 	APIConnections                APIConnections                `json:"apiConnections"`
-<<<<<<< HEAD
 	APIExplorer                   APIExplorer                   `json:"apiExplorer"`
-=======
 	APIPackageSBOM                APIPackageSBOM                `json:"apiPackageSBOM"`
->>>>>>> 43738507
 }
 
 // ClusterSummary contains the summary of a cluster for the API.
