--- conflicted
+++ resolved
@@ -124,18 +124,6 @@
 
 // GitServerInfo contains information Zarf uses to communicate with a git repository to push/pull repositories to.
 type GitServerInfo struct {
-<<<<<<< HEAD
-	PushUsername string `json:"pushUsername" jsonschema:"description=Username of a user with push access to the git repository"`
-	PushPassword string `json:"pushPassword" jsonschema:"description=Password of a user with push access to the git repository"`
-	PullUsername string `json:"pullUsername" jsonschema:"description=Username of a user with pull-only access to the git repository. If not provided for an external repository then the push-user is used"`
-	PullPassword string `json:"pullPassword" jsonschema:"description=Password of a user with pull-only access to the git repository. If not provided for an external repository then the push-user is used"`
-	Address      string `json:"address" jsonschema:"description=URL address of the git server"`
-}
-
-// IsInternal returns true if the git server URL is equivalent to a git server deployed through the default init package
-func (gs GitServerInfo) IsInternal() bool {
-	return gs.Address == ZarfInClusterGitServiceURL
-=======
 	// Username of a user with push access to the git repository
 	PushUsername string `json:"pushUsername"`
 	// Password of a user with push access to the git repository
@@ -148,7 +136,11 @@
 	Address string `json:"address"`
 	// Indicates if we are using a git server that Zarf is directly managing
 	InternalServer bool `json:"internalServer"`
->>>>>>> 296df54f
+}
+
+// IsInternal returns true if the git server URL is equivalent to a git server deployed through the default init package
+func (gs GitServerInfo) IsInternal() bool {
+	return gs.Address == ZarfInClusterGitServiceURL
 }
 
 // FillInEmptyValues sets every necessary value that's currently empty to a reasonable default
@@ -189,17 +181,6 @@
 
 // ArtifactServerInfo contains information Zarf uses to communicate with a artifact registry to push/pull repositories to.
 type ArtifactServerInfo struct {
-<<<<<<< HEAD
-	PushUsername string `json:"pushUsername" jsonschema:"description=Username of a user with push access to the artifact registry"`
-	PushToken    string `json:"pushPassword" jsonschema:"description=Password of a user with push access to the artifact registry"`
-
-	Address string `json:"address" jsonschema:"description=URL address of the artifact registry"`
-}
-
-// IsInternal returns true if the artifact server URL is equivalent to the artifact server deployed through the default init package
-func (as ArtifactServerInfo) IsInternal() bool {
-	return as.Address == ZarfInClusterArtifactServiceURL
-=======
 	// Username of a user with push access to the artifact registry
 	PushUsername string `json:"pushUsername"`
 	// Password of a user with push access to the artifact registry
@@ -208,7 +189,11 @@
 	Address string `json:"address"`
 	// Indicates if we are using a artifact registry that Zarf is directly managing
 	InternalServer bool `json:"internalServer"`
->>>>>>> 296df54f
+}
+
+// IsInternal returns true if the artifact server URL is equivalent to the artifact server deployed through the default init package
+func (as ArtifactServerInfo) IsInternal() bool {
+	return as.Address == ZarfInClusterArtifactServiceURL
 }
 
 // FillInEmptyValues sets every necessary value that's currently empty to a reasonable default
@@ -226,20 +211,6 @@
 
 // RegistryInfo contains information Zarf uses to communicate with a container registry to push/pull images.
 type RegistryInfo struct {
-<<<<<<< HEAD
-	PushUsername string `json:"pushUsername" jsonschema:"description=Username of a user with push access to the registry"`
-	PushPassword string `json:"pushPassword" jsonschema:"description=Password of a user with push access to the registry"`
-	PullUsername string `json:"pullUsername" jsonschema:"description=Username of a user with pull-only access to the registry. If not provided for an external registry than the push-user is used"`
-	PullPassword string `json:"pullPassword" jsonschema:"description=Password of a user with pull-only access to the registry. If not provided for an external registry than the push-user is used"`
-	Address      string `json:"address" jsonschema:"description=URL address of the registry"`
-	NodePort     int    `json:"nodePort" jsonschema:"description=Nodeport of the registry. Only needed if the registry is running inside the kubernetes cluster"`
-	Secret       string `json:"secret" jsonschema:"description=Secret value that the registry was seeded with"`
-}
-
-// IsInternal returns true if the registry URL is equivalent to the registry deployed through the default init package
-func (ri RegistryInfo) IsInternal() bool {
-	return ri.Address == fmt.Sprintf("%s:%d", helpers.IPV4Localhost, ri.NodePort)
-=======
 	// Username of a user with push access to the registry
 	PushUsername string `json:"pushUsername"`
 	// Password of a user with push access to the registry
@@ -256,7 +227,11 @@
 	InternalRegistry bool `json:"internalRegistry"`
 	// Secret value that the registry was seeded with
 	Secret string `json:"secret"`
->>>>>>> 296df54f
+}
+
+// IsInternal returns true if the registry URL is equivalent to the registry deployed through the default init package
+func (ri RegistryInfo) IsInternal() bool {
+	return ri.Address == fmt.Sprintf("%s:%d", helpers.IPV4Localhost, ri.NodePort)
 }
 
 // FillInEmptyValues sets every necessary value not already set to a reasonable default
