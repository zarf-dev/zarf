// SPDX-License-Identifier: Apache-2.0
// SPDX-FileCopyrightText: 2021-Present The Zarf Authors

// Package // Package types contains all the types used by Zarf.
package types

// ZarfComponent is the primary functional grouping of assets to deploy by Zarf.
type ZarfComponent struct {
	// Name is the unique identifier for this component
	Name string `json:"name" jsonschema:"description=The name of the component,pattern=^[a-z0-9\\-]+$"`

	// Description is a message given to a user when deciding to enable this component or not
	Description string `json:"description,omitempty" jsonschema:"description=Message to include during package deploy describing the purpose of this component"`

	// Default changes the default option when deploying this component
	Default bool `json:"default,omitempty" jsonschema:"description=Determines the default Y/N state for installing this component on package deploy"`

	// Required makes this component mandatory for package deployment
	Required bool `json:"required,omitempty" jsonschema:"description=Do not prompt user to install this component, always install on package deploy"`

	// Only include compatible components during package deployment
	Only ZarfComponentOnlyTarget `json:"only,omitempty" jsonschema:"description=Filter when this component is included in package creation or deployment"`

	// Key to match other components to produce a user selector field, used to create a BOOLEAN XOR for a set of components
	// Note: ignores default and required flags
	Group string `json:"group,omitempty" jsonschema:"description=Create a user selector field based on all components in the same group"`

	//Path to cosign publickey for signed online resources
	CosignKeyPath string `json:"cosignKeyPath,omitempty" jsonschema:"description=Specify a path to a public key to validate signed online resources"`

	// Import refers to another zarf.yaml package component.
	Import ZarfComponentImport `json:"import,omitempty" jsonschema:"description=Import a component from another Zarf package"`

	// (Deprecated) DeprecatedScripts are custom commands that run before or after package deployment
	DeprecatedScripts DeprecatedZarfComponentScripts `json:"scripts,omitempty" jsonschema:"description=(Deprecated--use actions instead) Custom commands to run before or after package deployment,deprecated=true"`

	// Replaces scripts, fine-grained control over commands to run at various stages of a package lifecycle
	Actions ZarfComponentActions `json:"actions,omitempty" jsonschema:"description=Custom commands to run at various stages of a package lifecycle"`

	// Files are files to place on disk during deploy
	Files []ZarfFile `json:"files,omitempty" jsonschema:"description=Files to place on disk during package deployment"`

	// Charts are helm charts to install during package deploy
	Charts []ZarfChart `json:"charts,omitempty" jsonschema:"description=Helm charts to install during package deploy"`

	// Manifests are raw manifests that get converted into zarf-generated helm charts during deploy
	Manifests []ZarfManifest `json:"manifests,omitempty"`

	// Images are the online images needed to be included in the zarf package
	Images []string `json:"images,omitempty" jsonschema:"description=List of OCI images to include in the package"`

	// Repos are any git repos that need to be pushed into the git server
	Repos []string `json:"repos,omitempty" jsonschema:"description=List of git repos to include in the package"`

	// Data packages to push into a running cluster
	DataInjections []ZarfDataInjection `json:"dataInjections,omitempty" jsonschema:"description=Datasets to inject into a pod in the target cluster"`
}

// ZarfComponentOnlyTarget filters a component to only show it for a given local OS and cluster.
type ZarfComponentOnlyTarget struct {
	LocalOS string                   `json:"localOS,omitempty" jsonschema:"description=Only deploy component to specified OS,enum=linux,enum=darwin,enum=windows"`
	Cluster ZarfComponentOnlyCluster `json:"cluster,omitempty" jsonschema:"description=Only deploy component to specified clusters"`
}

// ZarfComponentOnlyCluster represents the architecture and K8s cluster distribution to filter on.
type ZarfComponentOnlyCluster struct {
	Architecture string   `json:"architecture,omitempty" jsonschema:"description=Only create and deploy to clusters of the given architecture,enum=amd64,enum=arm64"`
	Distros      []string `json:"distros,omitempty" jsonschema:"description=Future use"`
}

// ZarfFile defines a file to deploy.
type ZarfFile struct {
	Source     string   `json:"source" jsonschema:"description=Local file path or remote URL to add to the package"`
	Shasum     string   `json:"shasum,omitempty" jsonschema:"description=SHA256 checksum of the file if the source is a URL"`
	Target     string   `json:"target" jsonschema:"description=The absolute or relative path where the file should be copied to during package deploy"`
	Executable bool     `json:"executable,omitempty" jsonschema:"description=Determines if the file should be made executable during package deploy"`
	Symlinks   []string `json:"symlinks,omitempty" jsonschema:"description=List of symlinks to create during package deploy"`
}

// ZarfChart defines a helm chart to be deployed.
type ZarfChart struct {
	Name        string   `json:"name" jsonschema:"description=The name of the chart to deploy; this should be the name of the chart as it is installed in the helm repo"`
	ReleaseName string   `json:"releaseName,omitempty" jsonschema:"description=The name of the release to create; defaults to the name of the chart"`
	URL         string   `json:"url,omitempty" jsonschema:"oneof_required=url,description=The URL of the chart repository or git url if the chart is using a git repo instead of helm repo"`
	Version     string   `json:"version" jsonschema:"description=The version of the chart to deploy; for git-based charts this is also the tag of the git repo"`
	Namespace   string   `json:"namespace" jsonschema:"description=The namespace to deploy the chart to"`
	ValuesFiles []string `json:"valuesFiles,omitempty" jsonschema:"description=List of values files to include in the package; these will be merged together"`
	GitPath     string   `json:"gitPath,omitempty" jsonschema:"description=The path to the chart in the repo if using a git repo instead of a helm repo"`
	LocalPath   string   `json:"localPath,omitempty" jsonschema:"oneof_required=localPath,description=The path to the chart folder"`
	NoWait      bool     `json:"noWait,omitempty" jsonschema:"description=Wait for chart resources to be ready before continuing"`
}

// ZarfManifest defines raw manifests Zarf will deploy as a helm chart.
type ZarfManifest struct {
	Name                       string   `json:"name" jsonschema:"description=A name to give this collection of manifests; this will become the name of the dynamically-created helm chart"`
	Namespace                  string   `json:"namespace,omitempty" jsonschema:"description=The namespace to deploy the manifests to"`
	Files                      []string `json:"files,omitempty" jsonschema:"description=List of individual K8s YAML files to deploy (in order)"`
	KustomizeAllowAnyDirectory bool     `json:"kustomizeAllowAnyDirectory,omitempty" jsonschema:"description=Allow traversing directory above the current directory if needed for kustomization"`
	Kustomizations             []string `json:"kustomizations,omitempty" jsonschema:"description=List of kustomization paths to include in the package"`
	NoWait                     bool     `json:"noWait,omitempty" jsonschema:"description=Wait for manifest resources to be ready before continuing"`
}

<<<<<<< HEAD
// DeprecatedZarfComponentScripts are scripts that run before or after a component is deployed
type DeprecatedZarfComponentScripts struct {
=======
// ZarfComponentScripts are scripts that run before or after a component is deployed.
type ZarfComponentScripts struct {
>>>>>>> 3081747f
	ShowOutput     bool     `json:"showOutput,omitempty" jsonschema:"description=Show the output of the script during package deployment"`
	TimeoutSeconds int      `json:"timeoutSeconds,omitempty" jsonschema:"description=Timeout in seconds for the script"`
	Retry          bool     `json:"retry,omitempty" jsonschema:"description=Retry the script if it fails"`
	Prepare        []string `json:"prepare,omitempty" jsonschema:"description=Scripts to run before the component is added during package create"`
	Before         []string `json:"before,omitempty" jsonschema:"description=Scripts to run before the component is deployed"`
	After          []string `json:"after,omitempty" jsonschema:"description=Scripts to run after the component successfully deploys"`
}

<<<<<<< HEAD
// ZarfComponentActions are actionsets that map to different zarf package operations
type ZarfComponentActions struct {
	OnCreate ZarfComponentActionSet `json:"onCreate,omitempty" jsonschema:"description=Actions to run during package creation"`
	OnDeploy ZarfComponentActionSet `json:"onDeploy,omitempty" jsonschema:"description=Actions to run during package deployment"`
	OnRemove ZarfComponentActionSet `json:"onRemove,omitempty" jsonschema:"description=Actions to run during package removal"`
}

// ZarfComponentActionSet is a set of actions to run during a zarf package operation
type ZarfComponentActionSet struct {
	Defaults  ZarfComponentActionDefaults `json:"defaults,omitempty" jsonschema:"description=Default configuration for all actions in this set"`
	Before    []ZarfComponentAction       `json:"before,omitempty" jsonschema:"description=Actions to run at the start of an operation"`
	After     []ZarfComponentAction       `json:"after,omitempty" jsonschema:"description=Actions to run at the end of an operation"`
	OnSuccess []ZarfComponentAction       `json:"onSuccess,omitempty" jsonschema:"description=Actions to run if all operations succeed"`
	OnFailure []ZarfComponentAction       `json:"onFailure,omitempty" jsonschema:"description=Actions to run if all operations fail"`
}

// ZarfComponentActionDefaults sets the default configs for child actions
type ZarfComponentActionDefaults struct {
	Mute            bool     `json:"mute,omitempty" jsonschema:"description=Hide the output of commands during execution (default false)"`
	MaxTotalSeconds int      `json:"maxTotalSeconds,omitempty" jsonschema:"description=Default timeout in seconds for commands (default to 0, no timeout)"`
	MaxRetries      int      `json:"maxRetries,omitempty" jsonschema:"description=Retry commands given number of times if they fail (default 0)"`
	Dir             string   `json:"dir,omitempty" jsonschema:"description=Working directory for commands (default CWD)"`
	Env             []string `json:"env,omitempty" jsonschema:"description=Additional environment variables for commands"`
}

// ZarfComponentAction represents a single action to run during a zarf package operation
type ZarfComponentAction struct {
	Mute            bool     `json:"mute,omitempty" jsonschema:"description=Hide the output of the command during package deployment (default false)"`
	MaxTotalSeconds int      `json:"maxTotalSeconds,omitempty" jsonschema:"description=Timeout in seconds for the command (default to 0, no timeout)"`
	MaxRetries      int      `json:"maxRetries,omitempty" jsonschema:"description=Retry the command if it fails up to given number of times (default 0)"`
	Dir             string   `json:"dir,omitempty" jsonschema:"description=The working directory to run the command in (default is CWD)"`
	Env             []string `json:"env,omitempty" jsonschema:"description=Additional environment variables to set for the command"`
	Cmd             string   `json:"cmd,omitempty" jsonschema:"description=The command to run"`
}

// ZarfContainerTarget defines the destination info for a ZarfData target
=======
// ZarfContainerTarget defines the destination info for a ZarfData target.
>>>>>>> 3081747f
type ZarfContainerTarget struct {
	Namespace string `json:"namespace" jsonschema:"description=The namespace to target for data injection"`
	Selector  string `json:"selector" jsonschema:"description=The K8s selector to target for data injection"`
	Container string `json:"container" jsonschema:"description=The container to target for data injection"`
	Path      string `json:"path" jsonschema:"description=The path to copy the data to in the container"`
}

// ZarfDataInjection is a data-injection definition.
type ZarfDataInjection struct {
	Source   string              `json:"source" jsonschema:"description=A path to a local folder or file to inject into the given target pod + container"`
	Target   ZarfContainerTarget `json:"target" jsonschema:"description=The target pod + container to inject the data into"`
	Compress bool                `json:"compress,omitempty" jsonschema:"description=Compress the data before transmitting using gzip.  Note: this requires support for tar/gzip locally and in the target image."`
}

// ZarfComponentImport structure for including imported Zarf components.
type ZarfComponentImport struct {
	ComponentName string `json:"name,omitempty"`
	// For further explanation see https://regex101.com/library/Ldx8yG and https://regex101.com/r/Ldx8yG/1
	Path string `json:"path" jsonschema:"pattern=^(?!.*###ZARF_PKG_VAR_).*$"`
}<|MERGE_RESOLUTION|>--- conflicted
+++ resolved
@@ -100,13 +100,8 @@
 	NoWait                     bool     `json:"noWait,omitempty" jsonschema:"description=Wait for manifest resources to be ready before continuing"`
 }
 
-<<<<<<< HEAD
 // DeprecatedZarfComponentScripts are scripts that run before or after a component is deployed
 type DeprecatedZarfComponentScripts struct {
-=======
-// ZarfComponentScripts are scripts that run before or after a component is deployed.
-type ZarfComponentScripts struct {
->>>>>>> 3081747f
 	ShowOutput     bool     `json:"showOutput,omitempty" jsonschema:"description=Show the output of the script during package deployment"`
 	TimeoutSeconds int      `json:"timeoutSeconds,omitempty" jsonschema:"description=Timeout in seconds for the script"`
 	Retry          bool     `json:"retry,omitempty" jsonschema:"description=Retry the script if it fails"`
@@ -115,7 +110,6 @@
 	After          []string `json:"after,omitempty" jsonschema:"description=Scripts to run after the component successfully deploys"`
 }
 
-<<<<<<< HEAD
 // ZarfComponentActions are actionsets that map to different zarf package operations
 type ZarfComponentActions struct {
 	OnCreate ZarfComponentActionSet `json:"onCreate,omitempty" jsonschema:"description=Actions to run during package creation"`
@@ -152,9 +146,6 @@
 }
 
 // ZarfContainerTarget defines the destination info for a ZarfData target
-=======
-// ZarfContainerTarget defines the destination info for a ZarfData target.
->>>>>>> 3081747f
 type ZarfContainerTarget struct {
 	Namespace string `json:"namespace" jsonschema:"description=The namespace to target for data injection"`
 	Selector  string `json:"selector" jsonschema:"description=The K8s selector to target for data injection"`
