--- conflicted
+++ resolved
@@ -37,22 +37,13 @@
 	github.com/spf13/cobra v1.7.0
 	github.com/spf13/viper v1.16.0
 	github.com/stretchr/testify v1.8.4
-<<<<<<< HEAD
-	golang.org/x/crypto v0.10.0
-	golang.org/x/sync v0.2.0
-	helm.sh/helm/v3 v3.12.1
-	k8s.io/api v0.27.3
-	k8s.io/apimachinery v0.27.3
-	k8s.io/client-go v0.27.3
-	k8s.io/component-base v0.27.3
-=======
 	golang.org/x/crypto v0.12.0
+	golang.org/x/sync v0.3.0
 	helm.sh/helm/v3 v3.12.2
 	k8s.io/api v0.27.4
 	k8s.io/apimachinery v0.27.4
 	k8s.io/client-go v0.27.4
 	k8s.io/component-base v0.27.4
->>>>>>> 314e07cd
 	k8s.io/klog/v2 v2.100.1
 	k8s.io/kubectl v0.27.4
 	oras.land/oras-go/v2 v2.2.1
@@ -397,16 +388,9 @@
 	golang.org/x/mod v0.12.0 // indirect
 	golang.org/x/net v0.12.0 // indirect
 	golang.org/x/oauth2 v0.8.0 // indirect
-<<<<<<< HEAD
-	golang.org/x/sys v0.9.0 // indirect
-	golang.org/x/term v0.9.0 // indirect
-	golang.org/x/text v0.10.0 // indirect
-=======
-	golang.org/x/sync v0.3.0 // indirect
 	golang.org/x/sys v0.11.0 // indirect
 	golang.org/x/term v0.11.0 // indirect
 	golang.org/x/text v0.12.0 // indirect
->>>>>>> 314e07cd
 	golang.org/x/time v0.3.0 // indirect
 	golang.org/x/tools v0.9.1 // indirect
 	golang.org/x/xerrors v0.0.0-20220907171357-04be3eba64a2 // indirect
