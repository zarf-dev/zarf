---
title: Running Tests
---

Currently, we primarily test Zarf through a series of [end-to-end tests](https://github.com/defenseunicorns/zarf/tree/main/src/test/e2e). These tests are called in the `test-*.yml` workflows and undergo automatic execution against several K8s distros whenever a pull request is created or updated.

In addition, Zarf implements unit tests for specific functions where edge cases prove difficult to cover through end-to-end testing alone. Unit tests follow standard Go convention and are `*_test.go` files.

## Dependencies

To run the end-to-end tests locally, you must meet the same prerequisites as those required for building and running Zarf, which include:

1. GoLang >= 1.21.x
2. Make
<<<<<<< HEAD
3. Any clean K8s cluster (local or remote) or Linux with sudo if you want to use the Zarf-installed K3s cluster
=======
3. Any clean K8s cluster (local or remote) or Linux with `root` if you want to use the Zarf-installed K3s cluster
>>>>>>> 39066047

### CLI End-to-End Tests

There are several ways to run tests depending on your specific situation, such as:

``` bash
# Note: You can prepend CI=true to these commands to force the --no-progress flag like CI does

# The default way, from the root directory of the repo. Will run all of the tests against your chosen k8s distro. Will automatically build any binary dependencies that don't already exist.
make test-e2e ARCH="[amd64|arm64]"

# To test against a Zarf-created cluster (on Linux with sudo)
APPLIANCE_MODE=true make test-e2e ARCH="[amd64|arm64]"

# If you already have everything build, you can run this inside this folder. This lets you customize the test run.
go test ./src/test/... -v -failfast -count=1

# Let's say you only want to run one test. You would run:
go test ./src/test/... -v -failfast -run TestFooBarBaz -count=1
```

:::note
The `-count=1` flag is the idiomatic way to disable
test caching explicitly.
:::

:::note
The Zarf binary and built packages are required to be stored in the ./build directory. However, if you intend to run tests locally using 'go test ./...', the zarf-init package must also be present in this directory.
:::

### The Upgrade Test

:::caution

This test is meant to be run on a fresh cluster.

Additionally, the documentation for this test is still in progress. Please refer to the code for more information.

:::

Depends on:

- A locally built Zarf binary.
- A fresh cluster.

``` bash
# The default way, from the root directory of the repo. This will automatically build any Zarf related resources if they don't already exist (i.e. binary, init-package, example packages):
make test-upgrade

# or

# If you are in the root folder of the repository and already have everything built (i.e., the binary, the init-package and the flux-test example package):
go test ./src/test/upgrade/...
```

### The External Test

:::caution

This test is meant to be run on a fresh cluster.

Additionally, the documentation for this test is still in progress. Please refer to the code for more information.

:::

Depends on:

- A locally built Zarf binary.
- A fresh cluster.

> Note: For this test case, we deploy an 'external' Git server and container registry as pods running within the k8s cluster. These are still considered 'external' servers since they already existed inside the k8s cluster before `zarf init` command is executed

``` bash
# The default way, from the root directory of the repo. This will automatically build any Zarf related resources if they don't already exist (i.e. binary, init-package, example packages):
make test-external

# or

# If you are in the root folder of the repository and already have everything built (i.e., the binary, the init-package and the flux-test example package):
go test ./src/test/external/... -v
```

### Adding New CLI End-to-End Tests

When adding new tests, there are several requirements that must be followed, including:

1. Tests cannot be run in parallel as they utilize the same K8s cluster.
2. Each test should begin with the entries below for standardization and test setup/teardown:

```go
func TestFooBarBaz(t *testing.T) {
    t.Log("E2E: Enter useful description here")
    e2e.setup(t)
    defer e2e.teardown(t)

    ...
}
```

### CLI End-to-End Test Naming Conventions

The end-to-end tests are run sequentially and the naming convention is set intentionally:

- 00-19 tests run prior to `zarf init` (cluster not initialized).

:::note
Tests 20+ should call `e2e.setupWithCluster(t)` instead of `e2e.setup(t)`.

Due to resource constraints in public GitHub runners, K8s tests are only performed on Linux.
:::

- 20 is reserved for `zarf init`.
- 21 is reserved for logging tests so they can be removed first (they take the most resources in the cluster).
- 22 is reserved for tests required the git-server, which is removed at the end of the test.
- 23-98 are for the remaining tests that only require a basic Zarf cluster without logging or the git-server.
- 99 is reserved for the `zarf destroy` and [YOLO Mode](/ref/examples/yolo/) test.

## CLI Unit Tests

### Running CLI Unit Tests

There are several ways to run tests depending on your specific situation, such as:

``` bash
# The default way, from the root directory of the repo. Will run all of the unit tests that are currently defined.
make test-unit

# If you already have everything built, you can run this inside this folder. This lets you customize the test run.
go test ./src/pkg/... -v

# Let's say you only want to run one test. You would run:
go test ./src/pkg/... -v -run TestFooBarBaz
```

### Adding New CLI Unit Tests

When adding new unit tests, please ensure that the following requirements are met:

1. The test must focus on a true unit, such as a single function or file.
2. The code being tested must have a clearly defined interface, such as a public specification.
3. The code being tested should be located within the `src/pkg`.

If all these requirements are met, then a unit test would be appropriate. If not, please consider writing an end-to-end test instead or modify your approach to meet these requirements.

To create a unit test, search for or create a file that ends with `_test.go` in the package of the file that requires testing, such as `auth.go` -> `auth_test.go`. Import the testing library and create test functions as necessary. In case you need to mock something out, determine the most suitable approach and if the mock can be used in multiple tests, consider placing it in  `./src/test/mocks/`. This will help enhance the efficiency and organization of the unit tests.<|MERGE_RESOLUTION|>--- conflicted
+++ resolved
@@ -12,11 +12,7 @@
 
 1. GoLang >= 1.21.x
 2. Make
-<<<<<<< HEAD
-3. Any clean K8s cluster (local or remote) or Linux with sudo if you want to use the Zarf-installed K3s cluster
-=======
 3. Any clean K8s cluster (local or remote) or Linux with `root` if you want to use the Zarf-installed K3s cluster
->>>>>>> 39066047
 
 ### CLI End-to-End Tests
 
