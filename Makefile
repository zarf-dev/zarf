--- conflicted
+++ resolved
@@ -103,13 +103,9 @@
 	$(ZARF_BIN) package create -o build -a $(ARCH) --confirm . \
 		--set REGISTRY_IMAGE_DOMAIN="registry1.dso.mil/" \
 		--set REGISTRY_IMAGE="ironbank/opensource/docker/registry-v2" \
-<<<<<<< HEAD
-		--set REGISTRY_IMAGE_TAG="2.8.2" \
+		--set REGISTRY_IMAGE_TAG="2.8.3" \
 		--set GITEA_IMAGE="registry1.dso.mil/ironbank/opensource/go-gitea/gitea" \
 		--set GITEA_SERVER_VERSION="v1.19.3"
-=======
-		--set REGISTRY_IMAGE_TAG="2.8.3"
->>>>>>> 4478cd6c
 
 # INTERNAL: used to publish the init package
 publish-init-package:
