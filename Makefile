--- conflicted
+++ resolved
@@ -138,11 +138,7 @@
 build-examples: ## Build all of the example packages
 	@test -s $(ZARF_BIN) || $(MAKE)
 
-<<<<<<< HEAD
-	@test -s ./build/zarf-package-dos-games-$(ARCH)-1.1.0.tar.zst || $(ZARF_BIN) package create examples/dos-games -o build -a $(ARCH) --confirm
-=======
 	@test -s ./build/zarf-package-dos-games-$(ARCH)-1.2.0.tar.zst || $(ZARF_BIN) package create examples/dos-games -o build -a $(ARCH) --confirm
->>>>>>> 7ee0bcad
 
 	@test -s ./build/zarf-package-manifests-$(ARCH)-0.0.1.tar.zst || $(ZARF_BIN) package create examples/manifests -o build -a $(ARCH) --confirm
 
