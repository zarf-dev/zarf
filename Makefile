--- conflicted
+++ resolved
@@ -124,11 +124,7 @@
 	@ if [ "$(ARCH)" = "arm64" ]; then rm build/zarf-linux-arm64; fi
 
 init-package: ## Create the zarf init package (must `brew install coreutils` on macOS and have `docker` first)
-<<<<<<< HEAD
-	@test -s $(ZARF_BIN) || $(MAKE) build
-=======
 	@test -s $(ZARF_BIN) || $(MAKE)
->>>>>>> d02c51a1
 	$(ZARF_BIN) package create -o build -a $(ARCH) --confirm .
 
 init-package-with-agent: build build-local-agent-image init-package
@@ -151,11 +147,7 @@
 	$(ZARF_BIN) package publish . oci://$(REPOSITORY_URL)
 
 build-examples: ## Build all of the example packages
-<<<<<<< HEAD
-	@test -s $(ZARF_BIN) || $(MAKE) build
-=======
 	@test -s $(ZARF_BIN) || $(MAKE)
->>>>>>> d02c51a1
 
 	@test -s ./build/zarf-package-dos-games-$(ARCH)-1.0.0.tar.zst || $(ZARF_BIN) package create examples/dos-games -o build -a $(ARCH) --confirm
 
