{
  "$schema": "https://json-schema.org/draft/2020-12/schema",
  "$id": "https://github.com/zarf-dev/zarf/src/api/v1alpha1/zarf-package",
  "$defs": {
    "Constant": {
      "properties": {
        "name": {
          "type": "string",
          "pattern": "^[A-Z0-9_]+$",
          "description": "The name to be used for the constant"
        },
        "value": {
          "type": "string",
          "description": "The value to set for the constant during deploy"
        },
        "description": {
          "type": "string",
          "description": "A description of the constant to explain its purpose on package create or deploy confirmation prompts"
        },
        "autoIndent": {
          "type": "boolean",
          "description": "Whether to automatically indent the variable's value (if multiline) when templating. Based on the number of chars before the start of ###ZARF_CONST_."
        },
        "pattern": {
          "type": "string",
          "description": "An optional regex pattern that a constant value must match before a package can be created."
        }
      },
      "additionalProperties": false,
      "type": "object",
      "required": [
        "name",
        "value"
      ],
      "description": "Constant are constants that can be used to dynamically template K8s resources or run in actions.",
      "patternProperties": {
        "^x-": {}
      }
    },
    "DeprecatedZarfComponentScripts": {
      "properties": {
        "showOutput": {
          "type": "boolean",
          "description": "Show the output of the script during package deployment."
        },
        "timeoutSeconds": {
          "type": "integer",
          "description": "Timeout in seconds for the script."
        },
        "retry": {
          "type": "boolean",
          "description": "Retry the script if it fails."
        },
        "prepare": {
          "items": {
            "type": "string"
          },
          "type": "array",
          "description": "Scripts to run before the component is added during package create."
        },
        "before": {
          "items": {
            "type": "string"
          },
          "type": "array",
          "description": "Scripts to run before the component is deployed."
        },
        "after": {
          "items": {
            "type": "string"
          },
          "type": "array",
          "description": "Scripts to run after the component successfully deploys."
        }
      },
      "additionalProperties": false,
      "type": "object",
      "description": "DeprecatedZarfComponentScripts are scripts that run before or after a component is deployed.",
      "patternProperties": {
        "^x-": {}
      }
    },
    "InteractiveVariable": {
      "properties": {
        "name": {
          "type": "string",
          "pattern": "^[A-Z0-9_]+$",
          "description": "The name to be used for the variable"
        },
        "sensitive": {
          "type": "boolean",
          "description": "Whether to mark this variable as sensitive to not print it in the log"
        },
        "autoIndent": {
          "type": "boolean",
          "description": "Whether to automatically indent the variable's value (if multiline) when templating. Based on the number of chars before the start of ###ZARF_VAR_."
        },
        "pattern": {
          "type": "string",
          "description": "An optional regex pattern that a variable value must match before a package deployment can continue."
        },
        "type": {
          "type": "string",
          "enum": [
            "raw",
            "file"
          ],
          "description": "Changes the handling of a variable to load contents differently (i.e. from a file rather than as a raw variable - templated files should be kept below 1 MiB)"
        },
        "description": {
          "type": "string",
          "description": "A description of the variable to be used when prompting the user a value"
        },
        "default": {
          "type": "string",
          "description": "The default value to use for the variable"
        },
        "prompt": {
          "type": "boolean",
          "description": "Whether to prompt the user for input for this variable"
        }
      },
      "additionalProperties": false,
      "type": "object",
      "required": [
        "name"
      ],
      "description": "InteractiveVariable is a variable that can be used to prompt a user for more information",
      "patternProperties": {
        "^x-": {}
      }
    },
    "NamespacedObjectKindReference": {
      "properties": {
        "apiVersion": {
          "type": "string",
          "description": "API Version of the resource"
        },
        "kind": {
          "type": "string",
          "description": "Kind of the resource"
        },
        "namespace": {
          "type": "string",
          "description": "Namespace of the resource"
        },
        "name": {
          "type": "string",
          "description": "Name of the resource"
        }
      },
      "additionalProperties": false,
      "type": "object",
      "required": [
        "apiVersion",
        "kind",
        "namespace",
        "name"
      ],
      "description": "NamespacedObjectKindReference is a reference to a specific resource in a namespace using its kind and API version.",
      "patternProperties": {
        "^x-": {}
      }
    },
    "SetValue": {
      "properties": {
        "key": {
          "type": "string",
          "description": "Key represents which value to assign to."
        },
        "value": {
          "description": "Value is the current value at the key."
        },
        "type": {
          "type": "string",
<<<<<<< HEAD
          "description": "Type declares the kind of data being stored in the value. JSON and YAML types ensure proper formatting when\ninserting the value into the template."
=======
          "description": "Type declares the kind of data being stored in the value. JSON and YAML types ensure proper formatting when\ninserting the value into the template. Defaults to SetValueString behavior when empty."
>>>>>>> fb70fccd
        }
      },
      "additionalProperties": false,
      "type": "object",
      "description": "SetValue declares a value that can be set during a package deploy.",
      "patternProperties": {
        "^x-": {}
      }
    },
    "Shell": {
      "properties": {
        "windows": {
          "type": "string",
          "description": "(default 'powershell') Indicates a preference for the shell to use on Windows systems (note that choosing 'cmd' will turn off migrations like touch -> New-Item)",
          "examples": [
            "powershell",
            "cmd",
            "pwsh",
            "sh",
            "bash",
            "gsh"
          ]
        },
        "linux": {
          "type": "string",
          "description": "(default 'sh') Indicates a preference for the shell to use on Linux systems",
          "examples": [
            "sh",
            "bash",
            "fish",
            "zsh",
            "pwsh"
          ]
        },
        "darwin": {
          "type": "string",
          "description": "(default 'sh') Indicates a preference for the shell to use on macOS systems",
          "examples": [
            "sh",
            "bash",
            "fish",
            "zsh",
            "pwsh"
          ]
        }
      },
      "additionalProperties": false,
      "type": "object",
      "description": "Shell represents the desired shell to use for a given command",
      "patternProperties": {
        "^x-": {}
      }
    },
    "Variable": {
      "properties": {
        "name": {
          "type": "string",
          "pattern": "^[A-Z0-9_]+$",
          "description": "The name to be used for the variable"
        },
        "sensitive": {
          "type": "boolean",
          "description": "Whether to mark this variable as sensitive to not print it in the log"
        },
        "autoIndent": {
          "type": "boolean",
          "description": "Whether to automatically indent the variable's value (if multiline) when templating. Based on the number of chars before the start of ###ZARF_VAR_."
        },
        "pattern": {
          "type": "string",
          "description": "An optional regex pattern that a variable value must match before a package deployment can continue."
        },
        "type": {
          "type": "string",
          "enum": [
            "raw",
            "file"
          ],
          "description": "Changes the handling of a variable to load contents differently (i.e. from a file rather than as a raw variable - templated files should be kept below 1 MiB)"
        }
      },
      "additionalProperties": false,
      "type": "object",
      "required": [
        "name"
      ],
      "description": "Variable represents a variable that has a value set programmatically",
      "patternProperties": {
        "^x-": {}
      }
    },
    "ZarfBuildData": {
      "properties": {
        "terminal": {
          "type": "string",
          "description": "The machine name that created this package."
        },
        "user": {
          "type": "string",
          "description": "The username who created this package."
        },
        "architecture": {
          "type": "string",
          "description": "The architecture this package was created on."
        },
        "timestamp": {
          "type": "string",
          "description": "The timestamp when this package was created."
        },
        "version": {
          "type": "string",
          "description": "The version of Zarf used to build this package."
        },
        "migrations": {
          "items": {
            "type": "string"
          },
          "type": "array",
          "description": "Any migrations that have been run on this package."
        },
        "registryOverrides": {
          "additionalProperties": {
            "type": "string"
          },
          "type": "object",
          "description": "Any registry domains that were overridden on package create when pulling images."
        },
        "differential": {
          "type": "boolean",
          "description": "Whether this package was created with differential components."
        },
        "differentialPackageVersion": {
          "type": "string",
          "description": "Version of a previously built package used as the basis for creating this differential package."
        },
        "differentialMissing": {
          "items": {
            "type": "string"
          },
          "type": "array",
          "description": "List of components that were not included in this package due to differential packaging."
        },
        "lastNonBreakingVersion": {
          "type": "string",
          "description": "The minimum version of Zarf that does not have breaking package structure changes."
        },
        "flavor": {
          "type": "string",
          "description": "The flavor of Zarf used to build this package."
        }
      },
      "additionalProperties": false,
      "type": "object",
      "required": [
        "terminal",
        "user",
        "architecture",
        "timestamp",
        "version"
      ],
      "description": "ZarfBuildData is written during the packager.Create() operation to track details of the created package.",
      "patternProperties": {
        "^x-": {}
      }
    },
    "ZarfChart": {
      "properties": {
        "name": {
          "type": "string",
          "description": "The name of the chart within Zarf; note that this must be unique and does not need to be the same as the name in the chart repo."
        },
        "version": {
          "type": "string",
          "description": "The version of the chart to deploy; for git-based charts this is also the tag of the git repo by default (when not using the '@' syntax for 'repos')."
        },
        "url": {
          "type": "string",
          "description": "The URL of the OCI registry, chart repository, or git repo where the helm chart is stored.",
          "examples": [
            "OCI registry: oci://ghcr.io/stefanprodan/charts/podinfo",
            "helm chart repo: https://stefanprodan.github.io/podinfo",
            "git repo: https://github.com/stefanprodan/podinfo (note the '@' syntax for 'repos' is supported here too)"
          ]
        },
        "repoName": {
          "type": "string",
          "description": "The name of a chart within a Helm repository (defaults to the Zarf name of the chart)."
        },
        "gitPath": {
          "type": "string",
          "description": "(git repo only) The sub directory to the chart within a git repo.",
          "examples": [
            "charts/your-chart"
          ]
        },
        "localPath": {
          "type": "string",
          "description": "The path to a local chart's folder or .tgz archive."
        },
        "namespace": {
          "type": "string",
          "description": "The namespace to deploy the chart to."
        },
        "releaseName": {
          "type": "string",
          "description": "The name of the Helm release to create (defaults to the Zarf name of the chart)."
        },
        "noWait": {
          "type": "boolean",
          "description": "Whether to not wait for chart resources to be ready before continuing."
        },
        "valuesFiles": {
          "items": {
            "type": "string"
          },
          "type": "array",
          "description": "List of local values file paths or remote URLs to include in the package; these will be merged together when deployed."
        },
        "variables": {
          "items": {
            "$ref": "#/$defs/ZarfChartVariable"
          },
          "type": "array",
          "description": "[alpha] List of variables to set in the Helm chart."
        },
        "values": {
          "items": {
            "$ref": "#/$defs/ZarfChartValue"
          },
          "type": "array",
          "description": "[alpha] List of values sources to their Helm override target"
        },
        "schemaValidation": {
          "type": "boolean",
          "description": "Whether or not to validate the values.yaml schema, defaults to true. Necessary in the air-gap when the JSON Schema references resources on the internet."
        }
      },
      "additionalProperties": false,
      "type": "object",
      "required": [
        "name"
      ],
      "description": "ZarfChart defines a helm chart to be deployed.",
      "patternProperties": {
        "^x-": {}
      }
    },
    "ZarfChartValue": {
      "properties": {
        "sourcePath": {
          "type": "string"
        },
        "targetPath": {
          "type": "string"
        }
      },
      "additionalProperties": false,
      "type": "object",
      "required": [
        "sourcePath",
        "targetPath"
      ],
      "description": "ZarfChartValue maps a Zarf Value key to a Helm Value.",
      "patternProperties": {
        "^x-": {}
      }
    },
    "ZarfChartVariable": {
      "properties": {
        "name": {
          "type": "string",
          "pattern": "^[A-Z0-9_]+$",
          "description": "The name of the variable."
        },
        "description": {
          "type": "string",
          "description": "A brief description of what the variable controls."
        },
        "path": {
          "type": "string",
          "description": "The path within the Helm chart values where this variable applies."
        }
      },
      "additionalProperties": false,
      "type": "object",
      "required": [
        "name",
        "description",
        "path"
      ],
      "description": "ZarfChartVariable represents a variable that can be set for a Helm chart overrides.",
      "patternProperties": {
        "^x-": {}
      }
    },
    "ZarfComponent": {
      "properties": {
        "name": {
          "type": "string",
          "pattern": "^[a-z0-9][a-z0-9\\-]*$",
          "description": "The name of the component."
        },
        "description": {
          "type": "string",
          "description": "Message to include during package deploy describing the purpose of this component."
        },
        "default": {
          "type": "boolean",
          "description": "Determines the default Y/N state for installing this component on package deploy."
        },
        "required": {
          "type": "boolean",
          "description": "Do not prompt user to install this component."
        },
        "only": {
          "$ref": "#/$defs/ZarfComponentOnlyTarget",
          "description": "Filter when this component is included in package creation or deployment."
        },
        "group": {
          "type": "string",
          "description": "[Deprecated] Create a user selector field based on all components in the same group. This will be removed in Zarf v1.0.0. Consider using 'only.flavor' instead."
        },
        "import": {
          "$ref": "#/$defs/ZarfComponentImport",
          "description": "Import a component from another Zarf package."
        },
        "manifests": {
          "items": {
            "$ref": "#/$defs/ZarfManifest"
          },
          "type": "array",
          "description": "Kubernetes manifests to be included in a generated Helm chart on package deploy."
        },
        "charts": {
          "items": {
            "$ref": "#/$defs/ZarfChart"
          },
          "type": "array",
          "description": "Helm charts to install during package deploy."
        },
        "dataInjections": {
          "items": {
            "$ref": "#/$defs/ZarfDataInjection"
          },
          "type": "array",
          "description": "Datasets to inject into a container in the target cluster."
        },
        "files": {
          "items": {
            "$ref": "#/$defs/ZarfFile"
          },
          "type": "array",
          "description": "Files or folders to place on disk during package deployment."
        },
        "images": {
          "items": {
            "type": "string"
          },
          "type": "array",
          "description": "List of OCI images to include in the package."
        },
        "repos": {
          "items": {
            "type": "string"
          },
          "type": "array",
          "description": "List of git repos to include in the package."
        },
        "scripts": {
          "$ref": "#/$defs/DeprecatedZarfComponentScripts",
          "description": "[Deprecated] (replaced by actions) Custom commands to run before or after package deployment. This will be removed in Zarf v1.0.0."
        },
        "actions": {
          "$ref": "#/$defs/ZarfComponentActions",
          "description": "Custom commands to run at various stages of a package lifecycle."
        },
        "healthChecks": {
          "items": {
            "$ref": "#/$defs/NamespacedObjectKindReference"
          },
          "type": "array",
          "description": "List of resources to health check after deployment"
        }
      },
      "additionalProperties": false,
      "type": "object",
      "required": [
        "name"
      ],
      "description": "ZarfComponent is the primary functional grouping of assets to deploy by Zarf.",
      "patternProperties": {
        "^x-": {}
      }
    },
    "ZarfComponentAction": {
      "properties": {
        "mute": {
          "type": "boolean",
          "description": "Hide the output of the command during package deployment (default false)."
        },
        "maxTotalSeconds": {
          "type": "integer",
          "description": "Timeout in seconds for the command (default to 0, no timeout for cmd actions and 300, 5 minutes for wait actions)."
        },
        "maxRetries": {
          "type": "integer",
          "description": "Retry the command if it fails up to given number of times (default 0)."
        },
        "dir": {
          "type": "string",
          "description": "The working directory to run the command in (default is CWD)."
        },
        "env": {
          "items": {
            "type": "string"
          },
          "type": "array",
          "description": "Additional environment variables to set for the command."
        },
        "cmd": {
          "type": "string",
          "description": "The command to run. Must specify either cmd or wait for the action to do anything."
        },
        "shell": {
          "$ref": "#/$defs/Shell",
          "description": "(cmd only) Indicates a preference for a shell for the provided cmd to be executed in on supported operating systems."
        },
        "setVariable": {
          "type": "string",
          "pattern": "^[A-Z0-9_]+$",
          "description": "[Deprecated] (replaced by setVariables) (onDeploy/cmd only) The name of a variable to update with the output of the command. This variable will be available to all remaining actions and components in the package. This will be removed in Zarf v1.0.0."
        },
        "setVariables": {
          "items": {
            "$ref": "#/$defs/Variable"
          },
          "type": "array",
          "description": "(onDeploy/cmd only) An array of variables to update with the output of the command. These variables will be available to all remaining actions and components in the package."
        },
        "setValues": {
          "items": {
            "$ref": "#/$defs/SetValue"
          },
          "type": "array",
          "description": "(onDeploy/onRemove/cmd only) An array of variables to update with the output of the command. These variables will be available to all remaining actions and components in the package."
        },
        "description": {
          "type": "string",
          "description": "Description of the action to be displayed during package execution instead of the command."
        },
        "wait": {
          "$ref": "#/$defs/ZarfComponentActionWait",
          "description": "Wait for a condition to be met before continuing. Must specify either cmd or wait for the action. See the 'zarf tools wait-for' command for more info."
        },
        "template": {
          "type": "boolean",
          "description": "Disable go-template processing on the cmd field. This is useful when the cmd contains go-templates that should be passed to another system."
        }
      },
      "additionalProperties": false,
      "type": "object",
      "description": "ZarfComponentAction represents a single action to run during a zarf package operation.",
      "patternProperties": {
        "^x-": {}
      }
    },
    "ZarfComponentActionDefaults": {
      "properties": {
        "mute": {
          "type": "boolean",
          "description": "Hide the output of commands during execution (default false)."
        },
        "maxTotalSeconds": {
          "type": "integer",
          "description": "Default timeout in seconds for commands (default to 0, no timeout)."
        },
        "maxRetries": {
          "type": "integer",
          "description": "Retry commands given number of times if they fail (default 0)."
        },
        "dir": {
          "type": "string",
          "description": "Working directory for commands (default CWD)."
        },
        "env": {
          "items": {
            "type": "string"
          },
          "type": "array",
          "description": "Additional environment variables for commands."
        },
        "shell": {
          "$ref": "#/$defs/Shell",
          "description": "(cmd only) Indicates a preference for a shell for the provided cmd to be executed in on supported operating systems."
        }
      },
      "additionalProperties": false,
      "type": "object",
      "description": "ZarfComponentActionDefaults sets the default configs for child actions.",
      "patternProperties": {
        "^x-": {}
      }
    },
    "ZarfComponentActionSet": {
      "properties": {
        "defaults": {
          "$ref": "#/$defs/ZarfComponentActionDefaults",
          "description": "Default configuration for all actions in this set."
        },
        "before": {
          "items": {
            "$ref": "#/$defs/ZarfComponentAction"
          },
          "type": "array",
          "description": "Actions to run at the start of an operation."
        },
        "after": {
          "items": {
            "$ref": "#/$defs/ZarfComponentAction"
          },
          "type": "array",
          "description": "Actions to run at the end of an operation."
        },
        "onSuccess": {
          "items": {
            "$ref": "#/$defs/ZarfComponentAction"
          },
          "type": "array",
          "description": "Actions to run if all operations succeed."
        },
        "onFailure": {
          "items": {
            "$ref": "#/$defs/ZarfComponentAction"
          },
          "type": "array",
          "description": "Actions to run if all operations fail."
        }
      },
      "additionalProperties": false,
      "type": "object",
      "description": "ZarfComponentActionSet is a set of actions to run during a zarf package operation.",
      "patternProperties": {
        "^x-": {}
      }
    },
    "ZarfComponentActionWait": {
      "properties": {
        "cluster": {
          "$ref": "#/$defs/ZarfComponentActionWaitCluster",
          "description": "Wait for a condition to be met in the cluster before continuing. Only one of cluster or network can be specified."
        },
        "network": {
          "$ref": "#/$defs/ZarfComponentActionWaitNetwork",
          "description": "Wait for a condition to be met on the network before continuing. Only one of cluster or network can be specified."
        }
      },
      "additionalProperties": false,
      "type": "object",
      "description": "ZarfComponentActionWait specifies a condition to wait for before continuing",
      "patternProperties": {
        "^x-": {}
      }
    },
    "ZarfComponentActionWaitCluster": {
      "properties": {
        "kind": {
          "type": "string",
          "description": "The kind of resource to wait for.",
          "examples": [
            "Pod",
            "Deployment"
          ]
        },
        "name": {
          "type": "string",
          "description": "The name of the resource or selector to wait for.",
          "examples": [
            "podinfo",
            "app=podinfo"
          ]
        },
        "namespace": {
          "type": "string",
          "description": "The namespace of the resource to wait for."
        },
        "condition": {
          "type": "string",
          "description": "The condition or jsonpath state to wait for; defaults to exist, a special condition that will wait for the resource to exist.",
          "examples": [
            "Ready",
            "Available"
          ]
        }
      },
      "additionalProperties": false,
      "type": "object",
      "required": [
        "kind",
        "name"
      ],
      "description": "ZarfComponentActionWaitCluster specifies a condition to wait for before continuing",
      "patternProperties": {
        "^x-": {}
      }
    },
    "ZarfComponentActionWaitNetwork": {
      "properties": {
        "protocol": {
          "type": "string",
          "enum": [
            "tcp",
            "http",
            "https"
          ],
          "description": "The protocol to wait for."
        },
        "address": {
          "type": "string",
          "description": "The address to wait for.",
          "examples": [
            "localhost:8080",
            "1.1.1.1"
          ]
        },
        "code": {
          "type": "integer",
          "description": "The HTTP status code to wait for if using http or https.",
          "examples": [
            200,
            404
          ]
        }
      },
      "additionalProperties": false,
      "type": "object",
      "required": [
        "protocol",
        "address"
      ],
      "description": "ZarfComponentActionWaitNetwork specifies a condition to wait for before continuing",
      "patternProperties": {
        "^x-": {}
      }
    },
    "ZarfComponentActions": {
      "properties": {
        "onCreate": {
          "$ref": "#/$defs/ZarfComponentActionSet",
          "description": "Actions to run during package creation."
        },
        "onDeploy": {
          "$ref": "#/$defs/ZarfComponentActionSet",
          "description": "Actions to run during package deployment."
        },
        "onRemove": {
          "$ref": "#/$defs/ZarfComponentActionSet",
          "description": "Actions to run during package removal."
        }
      },
      "additionalProperties": false,
      "type": "object",
      "description": "ZarfComponentActions are ActionSets that map to different zarf package operations.",
      "patternProperties": {
        "^x-": {}
      }
    },
    "ZarfComponentImport": {
      "properties": {
        "name": {
          "type": "string",
          "description": "The name of the component to import from the referenced zarf.yaml."
        },
        "path": {
          "type": "string",
          "description": "The path to the directory containing the zarf.yaml to import."
        },
        "url": {
          "type": "string",
          "pattern": "^oci://.*$",
          "description": "[beta] The URL to a Zarf package to import via OCI."
        }
      },
      "additionalProperties": false,
      "type": "object",
      "description": "ZarfComponentImport structure for including imported Zarf components.",
      "patternProperties": {
        "^x-": {}
      }
    },
    "ZarfComponentOnlyCluster": {
      "properties": {
        "architecture": {
          "type": "string",
          "enum": [
            "amd64",
            "arm64"
          ],
          "description": "Only create and deploy to clusters of the given architecture."
        },
        "distros": {
          "items": {
            "type": "string",
            "examples": [
              "k3s",
              "eks"
            ]
          },
          "type": "array",
          "description": "A list of kubernetes distros this package works with (Reserved for future use)."
        }
      },
      "additionalProperties": false,
      "type": "object",
      "description": "ZarfComponentOnlyCluster represents the architecture and K8s cluster distribution to filter on.",
      "patternProperties": {
        "^x-": {}
      }
    },
    "ZarfComponentOnlyTarget": {
      "properties": {
        "localOS": {
          "type": "string",
          "enum": [
            "linux",
            "darwin",
            "windows"
          ],
          "description": "Only deploy component to specified OS."
        },
        "cluster": {
          "$ref": "#/$defs/ZarfComponentOnlyCluster",
          "description": "Only deploy component to specified clusters."
        },
        "flavor": {
          "type": "string",
          "description": "Only include this component when a matching '--flavor' is specified on 'zarf package create'."
        }
      },
      "additionalProperties": false,
      "type": "object",
      "description": "ZarfComponentOnlyTarget filters a component to only show it for a given local OS and cluster.",
      "patternProperties": {
        "^x-": {}
      }
    },
    "ZarfContainerTarget": {
      "properties": {
        "namespace": {
          "type": "string",
          "description": "The namespace to target for data injection."
        },
        "selector": {
          "type": "string",
          "description": "The K8s selector to target for data injection.",
          "examples": [
            "app=data-injection"
          ]
        },
        "container": {
          "type": "string",
          "description": "The container name to target for data injection."
        },
        "path": {
          "type": "string",
          "description": "The path within the container to copy the data into."
        }
      },
      "additionalProperties": false,
      "type": "object",
      "required": [
        "namespace",
        "selector",
        "container",
        "path"
      ],
      "description": "ZarfContainerTarget defines the destination info for a ZarfData target",
      "patternProperties": {
        "^x-": {}
      }
    },
    "ZarfDataInjection": {
      "properties": {
        "source": {
          "type": "string",
          "description": "Either a path to a local folder/file or a remote URL of a file to inject into the given target pod + container."
        },
        "target": {
          "$ref": "#/$defs/ZarfContainerTarget",
          "description": "The target pod + container to inject the data into."
        },
        "compress": {
          "type": "boolean",
          "description": "Compress the data before transmitting using gzip. Note: this requires support for tar/gzip locally and in the target image."
        }
      },
      "additionalProperties": false,
      "type": "object",
      "required": [
        "source",
        "target"
      ],
      "description": "ZarfDataInjection is a data-injection definition.",
      "patternProperties": {
        "^x-": {}
      }
    },
    "ZarfFile": {
      "properties": {
        "source": {
          "type": "string",
          "description": "Local folder or file path or remote URL to pull into the package."
        },
        "shasum": {
          "type": "string",
          "description": "(files only) Optional SHA256 checksum of the file."
        },
        "target": {
          "type": "string",
          "description": "The absolute or relative path where the file or folder should be copied to during package deploy."
        },
        "executable": {
          "type": "boolean",
          "description": "(files only) Determines if the file should be made executable during package deploy."
        },
        "symlinks": {
          "items": {
            "type": "string"
          },
          "type": "array",
          "description": "List of symlinks to create during package deploy."
        },
        "extractPath": {
          "type": "string",
          "description": "Local folder or file to be extracted from a 'source' archive."
        },
        "template": {
          "type": "boolean",
          "description": "[alpha]\nTemplate enables go-templates inside manifests. This is useful for parameterizing fields that the value will be\nknown at deploy-time. See documentation for Zarf Values for how to set these values."
        }
      },
      "additionalProperties": false,
      "type": "object",
      "required": [
        "source",
        "target"
      ],
      "description": "ZarfFile defines a file to deploy.",
      "patternProperties": {
        "^x-": {}
      }
    },
    "ZarfManifest": {
      "properties": {
        "name": {
          "type": "string",
          "description": "A name to give this collection of manifests; this will become the name of the dynamically-created helm chart."
        },
        "namespace": {
          "type": "string",
          "description": "The namespace to deploy the manifests to."
        },
        "files": {
          "items": {
            "type": "string"
          },
          "type": "array",
          "description": "List of local K8s YAML files or remote URLs to deploy (in order)."
        },
        "kustomizeAllowAnyDirectory": {
          "type": "boolean",
          "description": "Allow traversing directory above the current directory if needed for kustomization."
        },
        "kustomizations": {
          "items": {
            "type": "string"
          },
          "type": "array",
          "description": "List of local kustomization paths or remote URLs to include in the package."
        },
        "noWait": {
          "type": "boolean",
          "description": "Whether to not wait for manifest resources to be ready before continuing."
        },
        "template": {
          "type": "boolean",
          "description": "[alpha]\nTemplate enables go-templates inside manifests. This is useful for parameterizing fields that the value will be\nknown at deploy-time. See documentation for Zarf Values for how to set these values."
        }
      },
      "additionalProperties": false,
      "type": "object",
      "required": [
        "name"
      ],
      "description": "ZarfManifest defines raw manifests Zarf will deploy as a helm chart.",
      "patternProperties": {
        "^x-": {}
      }
    },
    "ZarfMetadata": {
      "properties": {
        "name": {
          "type": "string",
          "pattern": "^[a-z0-9][a-z0-9\\-]*$",
          "description": "Name to identify this Zarf package."
        },
        "description": {
          "type": "string",
          "description": "Additional information about this package."
        },
        "version": {
          "type": "string",
          "description": "Generic string set by a package author to track the package version (Note: ZarfInitConfigs will always be versioned to the CLIVersion they were created with)."
        },
        "url": {
          "type": "string",
          "description": "Link to package information when online."
        },
        "image": {
          "type": "string",
          "description": "An image URL to embed in this package (Reserved for future use in Zarf UI)."
        },
        "uncompressed": {
          "type": "boolean",
          "description": "Disable compression of this package."
        },
        "architecture": {
          "type": "string",
          "description": "The target cluster architecture for this package.",
          "examples": [
            "arm64",
            "amd64"
          ]
        },
        "yolo": {
          "type": "boolean",
          "description": "Yaml OnLy Online (YOLO): True enables deploying a Zarf package without first running zarf init against the cluster. This is ideal for connected environments where you want to use existing VCS and container registries."
        },
        "authors": {
          "type": "string",
          "description": "Comma-separated list of package authors (including contact info).",
          "examples": [
            "Doug &#60;hello@defenseunicorns.com&#62;&#44; Pepr &#60;hello@defenseunicorns.com&#62;"
          ]
        },
        "documentation": {
          "type": "string",
          "description": "Link to package documentation when online."
        },
        "source": {
          "type": "string",
          "description": "Link to package source code when online."
        },
        "vendor": {
          "type": "string",
          "description": "Name of the distributing entity, organization or individual."
        },
        "aggregateChecksum": {
          "type": "string",
          "description": "Checksum of a checksums.txt file that contains checksums all the layers within the package."
        },
        "annotations": {
          "additionalProperties": {
            "type": "string"
          },
          "type": "object",
          "description": "Annotations contains arbitrary metadata about the package.\nUsers are encouraged to follow OCI image-spec https://github.com/opencontainers/image-spec/blob/main/annotations.md"
        },
        "allowNamespaceOverride": {
          "type": "boolean",
          "description": "AllowNamespaceOverride controls whether a package's namespace may be overridden."
        }
      },
      "additionalProperties": false,
      "type": "object",
      "required": [
        "name"
      ],
      "description": "ZarfMetadata lists information about the current ZarfPackage.",
      "patternProperties": {
        "^x-": {}
      }
    },
    "ZarfValues": {
      "properties": {
        "files": {
          "items": {
            "type": "string"
          },
          "type": "array",
          "description": "Files declares the relative filepath of Values files."
        },
        "schema": {
          "type": "string",
          "description": "Schema is a placeholder field for importing a .json.schema file for imported Values files."
        }
      },
      "additionalProperties": false,
      "type": "object",
      "description": "ZarfValues imports package-level values files and validation.",
      "patternProperties": {
        "^x-": {}
      }
    }
  },
  "properties": {
    "apiVersion": {
      "type": "string",
      "enum": [
        "zarf.dev/v1alpha1"
      ],
      "description": "The API version of the Zarf package."
    },
    "kind": {
      "type": "string",
      "enum": [
        "ZarfInitConfig",
        "ZarfPackageConfig"
      ],
      "description": "The kind of Zarf package.",
      "default": "ZarfPackageConfig"
    },
    "metadata": {
      "$ref": "#/$defs/ZarfMetadata",
      "description": "Package metadata."
    },
    "build": {
      "$ref": "#/$defs/ZarfBuildData",
      "description": "Zarf-generated package build data."
    },
    "components": {
      "items": {
        "$ref": "#/$defs/ZarfComponent"
      },
      "type": "array",
      "minItems": 1,
      "description": "List of components to deploy in this package."
    },
    "constants": {
      "items": {
        "$ref": "#/$defs/Constant"
      },
      "type": "array",
      "description": "Constant template values applied on deploy for K8s resources."
    },
    "variables": {
      "items": {
        "$ref": "#/$defs/InteractiveVariable"
      },
      "type": "array",
      "description": "Variable template values applied on deploy for K8s resources."
    },
    "values": {
      "$ref": "#/$defs/ZarfValues",
      "description": "Values imports Zarf values files for templating and overriding Helm values."
    }
  },
  "additionalProperties": false,
  "type": "object",
  "required": [
    "kind",
    "components"
  ],
  "description": "ZarfPackage the top-level structure of a Zarf config file.",
  "patternProperties": {
    "^x-": {}
  }
}<|MERGE_RESOLUTION|>--- conflicted
+++ resolved
@@ -173,11 +173,7 @@
         },
         "type": {
           "type": "string",
-<<<<<<< HEAD
-          "description": "Type declares the kind of data being stored in the value. JSON and YAML types ensure proper formatting when\ninserting the value into the template."
-=======
           "description": "Type declares the kind of data being stored in the value. JSON and YAML types ensure proper formatting when\ninserting the value into the template. Defaults to SetValueString behavior when empty."
->>>>>>> fb70fccd
         }
       },
       "additionalProperties": false,
