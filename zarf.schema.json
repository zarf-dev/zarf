{
  "$schema": "https://json-schema.org/draft/2020-12/schema",
  "$id": "https://github.com/zarf-dev/zarf/src/api/v1alpha1/zarf-package",
  "$defs": {
    "Constant": {
      "properties": {
        "name": {
          "type": "string",
          "pattern": "^[A-Z0-9_]+$",
          "description": "The name to be used for the constant"
        },
        "value": {
          "type": "string",
          "description": "The value to set for the constant during deploy"
        },
        "description": {
          "type": "string",
          "description": "A description of the constant to explain its purpose on package create or deploy confirmation prompts"
        },
        "autoIndent": {
          "type": "boolean",
          "description": "Whether to automatically indent the variable's value (if multiline) when templating. Based on the number of chars before the start of ###ZARF_CONST_."
        },
        "pattern": {
          "type": "string",
          "description": "An optional regex pattern that a constant value must match before a package can be created."
        }
      },
      "additionalProperties": false,
      "type": "object",
      "required": [
        "name",
        "value"
      ],
      "description": "Constant are constants that can be used to dynamically template K8s resources or run in actions.",
      "patternProperties": {
        "^x-": {}
      }
    },
    "DeprecatedZarfComponentScripts": {
      "properties": {
        "showOutput": {
          "type": "boolean",
          "description": "Show the output of the script during package deployment."
        },
        "timeoutSeconds": {
          "type": "integer",
          "description": "Timeout in seconds for the script."
        },
        "retry": {
          "type": "boolean",
          "description": "Retry the script if it fails."
        },
        "prepare": {
          "items": {
            "type": "string"
          },
          "type": "array",
          "description": "Scripts to run before the component is added during package create."
        },
        "before": {
          "items": {
            "type": "string"
          },
          "type": "array",
          "description": "Scripts to run before the component is deployed."
        },
        "after": {
          "items": {
            "type": "string"
          },
          "type": "array",
          "description": "Scripts to run after the component successfully deploys."
        }
      },
      "additionalProperties": false,
      "type": "object",
      "description": "DeprecatedZarfComponentScripts are scripts that run before or after a component is deployed.",
      "patternProperties": {
        "^x-": {}
      }
    },
    "InteractiveVariable": {
      "properties": {
        "name": {
          "type": "string",
          "pattern": "^[A-Z0-9_]+$",
          "description": "The name to be used for the variable"
        },
        "sensitive": {
          "type": "boolean",
          "description": "Whether to mark this variable as sensitive to not print it in the log"
        },
        "autoIndent": {
          "type": "boolean",
          "description": "Whether to automatically indent the variable's value (if multiline) when templating. Based on the number of chars before the start of ###ZARF_VAR_."
        },
        "pattern": {
          "type": "string",
          "description": "An optional regex pattern that a variable value must match before a package deployment can continue."
        },
        "type": {
          "type": "string",
          "enum": [
            "raw",
            "file"
          ],
          "description": "Changes the handling of a variable to load contents differently (i.e. from a file rather than as a raw variable - templated files should be kept below 1 MiB)"
        },
        "description": {
          "type": "string",
          "description": "A description of the variable to be used when prompting the user a value"
        },
        "default": {
          "type": "string",
          "description": "The default value to use for the variable"
        },
        "prompt": {
          "type": "boolean",
          "description": "Whether to prompt the user for input for this variable"
        }
      },
      "additionalProperties": false,
      "type": "object",
      "required": [
        "name"
      ],
      "description": "InteractiveVariable is a variable that can be used to prompt a user for more information",
      "patternProperties": {
        "^x-": {}
      }
    },
    "NamespacedObjectKindReference": {
      "properties": {
        "apiVersion": {
          "type": "string",
          "description": "API Version of the resource"
        },
        "kind": {
          "type": "string",
          "description": "Kind of the resource"
        },
        "namespace": {
          "type": "string",
          "description": "Namespace of the resource"
        },
        "name": {
          "type": "string",
          "description": "Name of the resource"
        }
      },
      "additionalProperties": false,
      "type": "object",
      "required": [
        "apiVersion",
        "kind",
        "namespace",
        "name"
      ],
      "description": "NamespacedObjectKindReference is a reference to a specific resource in a namespace using its kind and API version.",
      "patternProperties": {
        "^x-": {}
      }
    },
    "SetValue": {
      "properties": {
        "key": {
          "type": "string",
          "description": "Key represents which value to assign to."
        },
        "value": {
          "description": "Value is the current value at the key."
        },
        "type": {
          "type": "string",
<<<<<<< HEAD
          "description": "Type declares the kind of data being stored in the value. JSON and YAML types ensure proper formatting when\ninserting the value into the template."
=======
          "description": "Type declares the kind of data being stored in the value. JSON and YAML types ensure proper formatting when\ninserting the value into the template. Defaults to SetValueString behavior when empty."
>>>>>>> d2741ac4
        }
      },
      "additionalProperties": false,
      "type": "object",
      "description": "SetValue declares a value that can be set during a package deploy.",
      "patternProperties": {
        "^x-": {}
      }
    },
    "Shell": {
      "properties": {
        "windows": {
          "type": "string",
          "description": "(default 'powershell') Indicates a preference for the shell to use on Windows systems (note that choosing 'cmd' will turn off migrations like touch -> New-Item)",
          "examples": [
            "powershell",
            "cmd",
            "pwsh",
            "sh",
            "bash",
            "gsh"
          ]
        },
        "linux": {
          "type": "string",
          "description": "(default 'sh') Indicates a preference for the shell to use on Linux systems",
          "examples": [
            "sh",
            "bash",
            "fish",
            "zsh",
            "pwsh"
          ]
        },
        "darwin": {
          "type": "string",
          "description": "(default 'sh') Indicates a preference for the shell to use on macOS systems",
          "examples": [
            "sh",
            "bash",
            "fish",
            "zsh",
            "pwsh"
          ]
        }
      },
      "additionalProperties": false,
      "type": "object",
      "description": "Shell represents the desired shell to use for a given command",
      "patternProperties": {
        "^x-": {}
      }
    },
    "Variable": {
      "properties": {
        "name": {
          "type": "string",
          "pattern": "^[A-Z0-9_]+$",
          "description": "The name to be used for the variable"
        },
        "sensitive": {
          "type": "boolean",
          "description": "Whether to mark this variable as sensitive to not print it in the log"
        },
        "autoIndent": {
          "type": "boolean",
          "description": "Whether to automatically indent the variable's value (if multiline) when templating. Based on the number of chars before the start of ###ZARF_VAR_."
        },
        "pattern": {
          "type": "string",
          "description": "An optional regex pattern that a variable value must match before a package deployment can continue."
        },
        "type": {
          "type": "string",
          "enum": [
            "raw",
            "file"
          ],
          "description": "Changes the handling of a variable to load contents differently (i.e. from a file rather than as a raw variable - templated files should be kept below 1 MiB)"
        }
      },
      "additionalProperties": false,
      "type": "object",
      "required": [
        "name"
      ],
      "description": "Variable represents a variable that has a value set programmatically",
      "patternProperties": {
        "^x-": {}
      }
    },
    "ZarfBuildData": {
      "properties": {
        "terminal": {
          "type": "string",
          "description": "The machine name that created this package."
        },
        "user": {
          "type": "string",
          "description": "The username who created this package."
        },
        "architecture": {
          "type": "string",
          "description": "The architecture this package was created on."
        },
        "timestamp": {
          "type": "string",
          "description": "The timestamp when this package was created."
        },
        "version": {
          "type": "string",
          "description": "The version of Zarf used to build this package."
        },
        "migrations": {
          "items": {
            "type": "string"
          },
          "type": "array",
          "description": "Any migrations that have been run on this package."
        },
        "registryOverrides": {
          "additionalProperties": {
            "type": "string"
          },
          "type": "object",
          "description": "Any registry domains that were overridden on package create when pulling images."
        },
        "differential": {
          "type": "boolean",
          "description": "Whether this package was created with differential components."
        },
        "differentialPackageVersion": {
          "type": "string",
          "description": "Version of a previously built package used as the basis for creating this differential package."
        },
        "differentialMissing": {
          "items": {
            "type": "string"
          },
          "type": "array",
          "description": "List of components that were not included in this package due to differential packaging."
        },
        "lastNonBreakingVersion": {
          "type": "string",
          "description": "The minimum version of Zarf that does not have breaking package structure changes."
        },
        "flavor": {
          "type": "string",
          "description": "The flavor of Zarf used to build this package."
        }
      },
      "additionalProperties": false,
      "type": "object",
      "required": [
        "terminal",
        "user",
        "architecture",
        "timestamp",
        "version"
      ],
      "description": "ZarfBuildData is written during the packager.Create() operation to track details of the created package.",
      "patternProperties": {
        "^x-": {}
      }
    },
    "ZarfChart": {
      "properties": {
        "name": {
          "type": "string",
          "description": "The name of the chart within Zarf; note that this must be unique and does not need to be the same as the name in the chart repo."
        },
        "version": {
          "type": "string",
          "description": "The version of the chart to deploy; for git-based charts this is also the tag of the git repo by default (when not using the '@' syntax for 'repos')."
        },
        "url": {
          "type": "string",
          "description": "The URL of the OCI registry, chart repository, or git repo where the helm chart is stored.",
          "examples": [
            "OCI registry: oci://ghcr.io/stefanprodan/charts/podinfo",
            "helm chart repo: https://stefanprodan.github.io/podinfo",
            "git repo: https://github.com/stefanprodan/podinfo (note the '@' syntax for 'repos' is supported here too)"
          ]
        },
        "repoName": {
          "type": "string",
          "description": "The name of a chart within a Helm repository (defaults to the Zarf name of the chart)."
        },
        "gitPath": {
          "type": "string",
          "description": "(git repo only) The sub directory to the chart within a git repo.",
          "examples": [
            "charts/your-chart"
          ]
        },
        "localPath": {
          "type": "string",
          "description": "The path to a local chart's folder or .tgz archive."
        },
        "namespace": {
          "type": "string",
          "description": "The namespace to deploy the chart to."
        },
        "releaseName": {
          "type": "string",
          "description": "The name of the Helm release to create (defaults to the Zarf name of the chart)."
        },
        "noWait": {
          "type": "boolean",
          "description": "Whether to not wait for chart resources to be ready before continuing."
        },
        "valuesFiles": {
          "items": {
            "type": "string"
          },
          "type": "array",
          "description": "List of local values file paths or remote URLs to include in the package; these will be merged together when deployed."
        },
        "variables": {
          "items": {
            "$ref": "#/$defs/ZarfChartVariable"
          },
          "type": "array",
          "description": "[alpha] List of variables to set in the Helm chart."
        },
        "values": {
          "items": {
            "$ref": "#/$defs/ZarfChartValue"
          },
          "type": "array",
          "description": "[alpha] List of values sources to their Helm override target"
        },
        "schemaValidation": {
          "type": "boolean",
          "description": "Whether or not to validate the values.yaml schema, defaults to true. Necessary in the air-gap when the JSON Schema references resources on the internet."
        }
      },
      "additionalProperties": false,
      "type": "object",
      "required": [
        "name"
      ],
      "description": "ZarfChart defines a helm chart to be deployed.",
      "patternProperties": {
        "^x-": {}
      }
    },
    "ZarfChartValue": {
      "properties": {
        "sourcePath": {
<<<<<<< HEAD
          "type": "string",
          "pattern": "^\\.[a-zA-Z0-9_-]+(\\.[a-zA-Z0-9_-]+)*$"
        },
        "targetPath": {
          "type": "string",
          "pattern": "^\\.[a-zA-Z0-9_-]+(\\.[a-zA-Z0-9_-]+)*$"
=======
          "type": "string"
        },
        "targetPath": {
          "type": "string"
>>>>>>> d2741ac4
        }
      },
      "additionalProperties": false,
      "type": "object",
      "required": [
        "sourcePath",
        "targetPath"
      ],
      "description": "ZarfChartValue maps a Zarf Value key to a Helm Value.",
      "patternProperties": {
        "^x-": {}
      }
    },
    "ZarfChartVariable": {
      "properties": {
        "name": {
          "type": "string",
          "pattern": "^[A-Z0-9_]+$",
          "description": "The name of the variable."
        },
        "description": {
          "type": "string",
          "description": "A brief description of what the variable controls."
        },
        "path": {
          "type": "string",
          "description": "The path within the Helm chart values where this variable applies."
        }
      },
      "additionalProperties": false,
      "type": "object",
      "required": [
        "name",
        "description",
        "path"
      ],
      "description": "ZarfChartVariable represents a variable that can be set for a Helm chart overrides.",
      "patternProperties": {
        "^x-": {}
      }
    },
    "ZarfComponent": {
      "properties": {
        "name": {
          "type": "string",
          "pattern": "^[a-z0-9][a-z0-9\\-]*$",
          "description": "The name of the component."
        },
        "description": {
          "type": "string",
          "description": "Message to include during package deploy describing the purpose of this component."
        },
        "default": {
          "type": "boolean",
          "description": "Determines the default Y/N state for installing this component on package deploy."
        },
        "required": {
          "type": "boolean",
          "description": "Do not prompt user to install this component."
        },
        "only": {
          "$ref": "#/$defs/ZarfComponentOnlyTarget",
          "description": "Filter when this component is included in package creation or deployment."
        },
        "group": {
          "type": "string",
          "description": "[Deprecated] Create a user selector field based on all components in the same group. This will be removed in Zarf v1.0.0. Consider using 'only.flavor' instead."
        },
        "import": {
          "$ref": "#/$defs/ZarfComponentImport",
          "description": "Import a component from another Zarf package."
        },
        "manifests": {
          "items": {
            "$ref": "#/$defs/ZarfManifest"
          },
          "type": "array",
          "description": "Kubernetes manifests to be included in a generated Helm chart on package deploy."
        },
        "charts": {
          "items": {
            "$ref": "#/$defs/ZarfChart"
          },
          "type": "array",
          "description": "Helm charts to install during package deploy."
        },
        "dataInjections": {
          "items": {
            "$ref": "#/$defs/ZarfDataInjection"
          },
          "type": "array",
          "description": "Datasets to inject into a container in the target cluster."
        },
        "files": {
          "items": {
            "$ref": "#/$defs/ZarfFile"
          },
          "type": "array",
          "description": "Files or folders to place on disk during package deployment."
        },
        "images": {
          "items": {
            "type": "string"
          },
          "type": "array",
          "description": "List of OCI images to include in the package."
        },
        "repos": {
          "items": {
            "type": "string"
          },
          "type": "array",
          "description": "List of git repos to include in the package."
        },
        "scripts": {
          "$ref": "#/$defs/DeprecatedZarfComponentScripts",
          "description": "[Deprecated] (replaced by actions) Custom commands to run before or after package deployment. This will be removed in Zarf v1.0.0."
        },
        "actions": {
          "$ref": "#/$defs/ZarfComponentActions",
          "description": "Custom commands to run at various stages of a package lifecycle."
        },
        "healthChecks": {
          "items": {
            "$ref": "#/$defs/NamespacedObjectKindReference"
          },
          "type": "array",
          "description": "List of resources to health check after deployment"
        }
      },
      "additionalProperties": false,
      "type": "object",
      "required": [
        "name"
      ],
      "description": "ZarfComponent is the primary functional grouping of assets to deploy by Zarf.",
      "patternProperties": {
        "^x-": {}
      }
    },
    "ZarfComponentAction": {
      "properties": {
        "mute": {
          "type": "boolean",
          "description": "Hide the output of the command during package deployment (default false)."
        },
        "maxTotalSeconds": {
          "type": "integer",
          "description": "Timeout in seconds for the command (default to 0, no timeout for cmd actions and 300, 5 minutes for wait actions)."
        },
        "maxRetries": {
          "type": "integer",
          "description": "Retry the command if it fails up to given number of times (default 0)."
        },
        "dir": {
          "type": "string",
          "description": "The working directory to run the command in (default is CWD)."
        },
        "env": {
          "items": {
            "type": "string"
          },
          "type": "array",
          "description": "Additional environment variables to set for the command."
        },
        "cmd": {
          "type": "string",
          "description": "The command to run. Must specify either cmd or wait for the action to do anything."
        },
        "shell": {
          "$ref": "#/$defs/Shell",
          "description": "(cmd only) Indicates a preference for a shell for the provided cmd to be executed in on supported operating systems."
        },
        "setVariable": {
          "type": "string",
          "pattern": "^[A-Z0-9_]+$",
          "description": "[Deprecated] (replaced by setVariables) (onDeploy/cmd only) The name of a variable to update with the output of the command. This variable will be available to all remaining actions and components in the package. This will be removed in Zarf v1.0.0."
        },
        "setVariables": {
          "items": {
            "$ref": "#/$defs/Variable"
          },
          "type": "array",
          "description": "(onDeploy/cmd only) An array of variables to update with the output of the command. These variables will be available to all remaining actions and components in the package."
        },
        "setValues": {
          "items": {
            "$ref": "#/$defs/SetValue"
          },
          "type": "array",
          "description": "(onDeploy/onRemove/cmd only) An array of variables to update with the output of the command. These variables will be available to all remaining actions and components in the package."
        },
        "description": {
          "type": "string",
          "description": "Description of the action to be displayed during package execution instead of the command."
        },
        "wait": {
          "$ref": "#/$defs/ZarfComponentActionWait",
          "description": "Wait for a condition to be met before continuing. Must specify either cmd or wait for the action. See the 'zarf tools wait-for' command for more info."
        },
        "template": {
          "type": "boolean",
          "description": "Disable go-template processing on the cmd field. This is useful when the cmd contains go-templates that should be passed to another system."
        }
      },
      "additionalProperties": false,
      "type": "object",
      "description": "ZarfComponentAction represents a single action to run during a zarf package operation.",
      "patternProperties": {
        "^x-": {}
      }
    },
    "ZarfComponentActionDefaults": {
      "properties": {
        "mute": {
          "type": "boolean",
          "description": "Hide the output of commands during execution (default false)."
        },
        "maxTotalSeconds": {
          "type": "integer",
          "description": "Default timeout in seconds for commands (default to 0, no timeout)."
        },
        "maxRetries": {
          "type": "integer",
          "description": "Retry commands given number of times if they fail (default 0)."
        },
        "dir": {
          "type": "string",
          "description": "Working directory for commands (default CWD)."
        },
        "env": {
          "items": {
            "type": "string"
          },
          "type": "array",
          "description": "Additional environment variables for commands."
        },
        "shell": {
          "$ref": "#/$defs/Shell",
          "description": "(cmd only) Indicates a preference for a shell for the provided cmd to be executed in on supported operating systems."
        }
      },
      "additionalProperties": false,
      "type": "object",
      "description": "ZarfComponentActionDefaults sets the default configs for child actions.",
      "patternProperties": {
        "^x-": {}
      }
    },
    "ZarfComponentActionSet": {
      "properties": {
        "defaults": {
          "$ref": "#/$defs/ZarfComponentActionDefaults",
          "description": "Default configuration for all actions in this set."
        },
        "before": {
          "items": {
            "$ref": "#/$defs/ZarfComponentAction"
          },
          "type": "array",
          "description": "Actions to run at the start of an operation."
        },
        "after": {
          "items": {
            "$ref": "#/$defs/ZarfComponentAction"
          },
          "type": "array",
          "description": "Actions to run at the end of an operation."
        },
        "onSuccess": {
          "items": {
            "$ref": "#/$defs/ZarfComponentAction"
          },
          "type": "array",
          "description": "Actions to run if all operations succeed."
        },
        "onFailure": {
          "items": {
            "$ref": "#/$defs/ZarfComponentAction"
          },
          "type": "array",
          "description": "Actions to run if all operations fail."
        }
      },
      "additionalProperties": false,
      "type": "object",
      "description": "ZarfComponentActionSet is a set of actions to run during a zarf package operation.",
      "patternProperties": {
        "^x-": {}
      }
    },
    "ZarfComponentActionWait": {
      "properties": {
        "cluster": {
          "$ref": "#/$defs/ZarfComponentActionWaitCluster",
          "description": "Wait for a condition to be met in the cluster before continuing. Only one of cluster or network can be specified."
        },
        "network": {
          "$ref": "#/$defs/ZarfComponentActionWaitNetwork",
          "description": "Wait for a condition to be met on the network before continuing. Only one of cluster or network can be specified."
        }
      },
      "additionalProperties": false,
      "type": "object",
      "description": "ZarfComponentActionWait specifies a condition to wait for before continuing",
      "patternProperties": {
        "^x-": {}
      }
    },
    "ZarfComponentActionWaitCluster": {
      "properties": {
        "kind": {
          "type": "string",
          "description": "The kind of resource to wait for.",
          "examples": [
            "Pod",
            "Deployment"
          ]
        },
        "name": {
          "type": "string",
          "description": "The name of the resource or selector to wait for.",
          "examples": [
            "podinfo",
            "app=podinfo"
          ]
        },
        "namespace": {
          "type": "string",
          "description": "The namespace of the resource to wait for."
        },
        "condition": {
          "type": "string",
          "description": "The condition or jsonpath state to wait for; defaults to exist, a special condition that will wait for the resource to exist.",
          "examples": [
            "Ready",
            "Available"
          ]
        }
      },
      "additionalProperties": false,
      "type": "object",
      "required": [
        "kind",
        "name"
      ],
      "description": "ZarfComponentActionWaitCluster specifies a condition to wait for before continuing",
      "patternProperties": {
        "^x-": {}
      }
    },
    "ZarfComponentActionWaitNetwork": {
      "properties": {
        "protocol": {
          "type": "string",
          "enum": [
            "tcp",
            "http",
            "https"
          ],
          "description": "The protocol to wait for."
        },
        "address": {
          "type": "string",
          "description": "The address to wait for.",
          "examples": [
            "localhost:8080",
            "1.1.1.1"
          ]
        },
        "code": {
          "type": "integer",
          "description": "The HTTP status code to wait for if using http or https.",
          "examples": [
            200,
            404
          ]
        }
      },
      "additionalProperties": false,
      "type": "object",
      "required": [
        "protocol",
        "address"
      ],
      "description": "ZarfComponentActionWaitNetwork specifies a condition to wait for before continuing",
      "patternProperties": {
        "^x-": {}
      }
    },
    "ZarfComponentActions": {
      "properties": {
        "onCreate": {
          "$ref": "#/$defs/ZarfComponentActionSet",
          "description": "Actions to run during package creation."
        },
        "onDeploy": {
          "$ref": "#/$defs/ZarfComponentActionSet",
          "description": "Actions to run during package deployment."
        },
        "onRemove": {
          "$ref": "#/$defs/ZarfComponentActionSet",
          "description": "Actions to run during package removal."
        }
      },
      "additionalProperties": false,
      "type": "object",
      "description": "ZarfComponentActions are ActionSets that map to different zarf package operations.",
      "patternProperties": {
        "^x-": {}
      }
    },
    "ZarfComponentImport": {
      "properties": {
        "name": {
          "type": "string",
          "description": "The name of the component to import from the referenced zarf.yaml."
        },
        "path": {
          "type": "string",
          "description": "The path to the directory containing the zarf.yaml to import."
        },
        "url": {
          "type": "string",
          "pattern": "^oci://.*$",
          "description": "[beta] The URL to a Zarf package to import via OCI."
        }
      },
      "additionalProperties": false,
      "type": "object",
      "description": "ZarfComponentImport structure for including imported Zarf components.",
      "patternProperties": {
        "^x-": {}
      }
    },
    "ZarfComponentOnlyCluster": {
      "properties": {
        "architecture": {
          "type": "string",
          "enum": [
            "amd64",
            "arm64"
          ],
          "description": "Only create and deploy to clusters of the given architecture."
        },
        "distros": {
          "items": {
            "type": "string",
            "examples": [
              "k3s",
              "eks"
            ]
          },
          "type": "array",
          "description": "A list of kubernetes distros this package works with (Reserved for future use)."
        }
      },
      "additionalProperties": false,
      "type": "object",
      "description": "ZarfComponentOnlyCluster represents the architecture and K8s cluster distribution to filter on.",
      "patternProperties": {
        "^x-": {}
      }
    },
    "ZarfComponentOnlyTarget": {
      "properties": {
        "localOS": {
          "type": "string",
          "enum": [
            "linux",
            "darwin",
            "windows"
          ],
          "description": "Only deploy component to specified OS."
        },
        "cluster": {
          "$ref": "#/$defs/ZarfComponentOnlyCluster",
          "description": "Only deploy component to specified clusters."
        },
        "flavor": {
          "type": "string",
          "description": "Only include this component when a matching '--flavor' is specified on 'zarf package create'."
        }
      },
      "additionalProperties": false,
      "type": "object",
      "description": "ZarfComponentOnlyTarget filters a component to only show it for a given local OS and cluster.",
      "patternProperties": {
        "^x-": {}
      }
    },
    "ZarfContainerTarget": {
      "properties": {
        "namespace": {
          "type": "string",
          "description": "The namespace to target for data injection."
        },
        "selector": {
          "type": "string",
          "description": "The K8s selector to target for data injection.",
          "examples": [
            "app=data-injection"
          ]
        },
        "container": {
          "type": "string",
          "description": "The container name to target for data injection."
        },
        "path": {
          "type": "string",
          "description": "The path within the container to copy the data into."
        }
      },
      "additionalProperties": false,
      "type": "object",
      "required": [
        "namespace",
        "selector",
        "container",
        "path"
      ],
      "description": "ZarfContainerTarget defines the destination info for a ZarfData target",
      "patternProperties": {
        "^x-": {}
      }
    },
    "ZarfDataInjection": {
      "properties": {
        "source": {
          "type": "string",
          "description": "Either a path to a local folder/file or a remote URL of a file to inject into the given target pod + container."
        },
        "target": {
          "$ref": "#/$defs/ZarfContainerTarget",
          "description": "The target pod + container to inject the data into."
        },
        "compress": {
          "type": "boolean",
          "description": "Compress the data before transmitting using gzip. Note: this requires support for tar/gzip locally and in the target image."
        }
      },
      "additionalProperties": false,
      "type": "object",
      "required": [
        "source",
        "target"
      ],
      "description": "ZarfDataInjection is a data-injection definition.",
      "patternProperties": {
        "^x-": {}
      }
    },
    "ZarfFile": {
      "properties": {
        "source": {
          "type": "string",
          "description": "Local folder or file path or remote URL to pull into the package."
        },
        "shasum": {
          "type": "string",
          "description": "(files only) Optional SHA256 checksum of the file."
        },
        "target": {
          "type": "string",
          "description": "The absolute or relative path where the file or folder should be copied to during package deploy."
        },
        "executable": {
          "type": "boolean",
          "description": "(files only) Determines if the file should be made executable during package deploy."
        },
        "symlinks": {
          "items": {
            "type": "string"
          },
          "type": "array",
          "description": "List of symlinks to create during package deploy."
        },
        "extractPath": {
          "type": "string",
          "description": "Local folder or file to be extracted from a 'source' archive."
        },
        "template": {
          "type": "boolean",
          "description": "[alpha]\nTemplate enables go-templates inside manifests. This is useful for parameterizing fields that the value will be\nknown at deploy-time. See documentation for Zarf Values for how to set these values."
        }
      },
      "additionalProperties": false,
      "type": "object",
      "required": [
        "source",
        "target"
      ],
      "description": "ZarfFile defines a file to deploy.",
      "patternProperties": {
        "^x-": {}
      }
    },
    "ZarfManifest": {
      "properties": {
        "name": {
          "type": "string",
          "description": "A name to give this collection of manifests; this will become the name of the dynamically-created helm chart."
        },
        "namespace": {
          "type": "string",
          "description": "The namespace to deploy the manifests to."
        },
        "files": {
          "items": {
            "type": "string"
          },
          "type": "array",
          "description": "List of local K8s YAML files or remote URLs to deploy (in order)."
        },
        "kustomizeAllowAnyDirectory": {
          "type": "boolean",
          "description": "Allow traversing directory above the current directory if needed for kustomization."
        },
        "kustomizations": {
          "items": {
            "type": "string"
          },
          "type": "array",
          "description": "List of local kustomization paths or remote URLs to include in the package."
        },
        "noWait": {
          "type": "boolean",
          "description": "Whether to not wait for manifest resources to be ready before continuing."
        },
        "template": {
          "type": "boolean",
          "description": "[alpha]\nTemplate enables go-templates inside manifests. This is useful for parameterizing fields that the value will be\nknown at deploy-time. See documentation for Zarf Values for how to set these values."
        }
      },
      "additionalProperties": false,
      "type": "object",
      "required": [
        "name"
      ],
      "description": "ZarfManifest defines raw manifests Zarf will deploy as a helm chart.",
      "patternProperties": {
        "^x-": {}
      }
    },
    "ZarfMetadata": {
      "properties": {
        "name": {
          "type": "string",
          "pattern": "^[a-z0-9][a-z0-9\\-]*$",
          "description": "Name to identify this Zarf package."
        },
        "description": {
          "type": "string",
          "description": "Additional information about this package."
        },
        "version": {
          "type": "string",
          "description": "Generic string set by a package author to track the package version (Note: ZarfInitConfigs will always be versioned to the CLIVersion they were created with)."
        },
        "url": {
          "type": "string",
          "description": "Link to package information when online."
        },
        "image": {
          "type": "string",
          "description": "An image URL to embed in this package (Reserved for future use in Zarf UI)."
        },
        "uncompressed": {
          "type": "boolean",
          "description": "Disable compression of this package."
        },
        "architecture": {
          "type": "string",
          "description": "The target cluster architecture for this package.",
          "examples": [
            "arm64",
            "amd64"
          ]
        },
        "yolo": {
          "type": "boolean",
          "description": "Yaml OnLy Online (YOLO): True enables deploying a Zarf package without first running zarf init against the cluster. This is ideal for connected environments where you want to use existing VCS and container registries."
        },
        "authors": {
          "type": "string",
          "description": "Comma-separated list of package authors (including contact info).",
          "examples": [
            "Doug &#60;hello@defenseunicorns.com&#62;&#44; Pepr &#60;hello@defenseunicorns.com&#62;"
          ]
        },
        "documentation": {
          "type": "string",
          "description": "Link to package documentation when online."
        },
        "source": {
          "type": "string",
          "description": "Link to package source code when online."
        },
        "vendor": {
          "type": "string",
          "description": "Name of the distributing entity, organization or individual."
        },
        "aggregateChecksum": {
          "type": "string",
          "description": "Checksum of a checksums.txt file that contains checksums all the layers within the package."
        },
        "annotations": {
          "additionalProperties": {
            "type": "string"
          },
          "type": "object",
          "description": "Annotations contains arbitrary metadata about the package.\nUsers are encouraged to follow OCI image-spec https://github.com/opencontainers/image-spec/blob/main/annotations.md"
        },
        "allowNamespaceOverride": {
          "type": "boolean",
          "description": "AllowNamespaceOverride controls whether a package's namespace may be overridden."
        }
      },
      "additionalProperties": false,
      "type": "object",
      "required": [
        "name"
      ],
      "description": "ZarfMetadata lists information about the current ZarfPackage.",
      "patternProperties": {
        "^x-": {}
      }
    },
    "ZarfValues": {
      "properties": {
        "files": {
          "items": {
            "type": "string"
          },
          "type": "array",
          "description": "Files declares the relative filepath of Values files."
        },
        "schema": {
          "type": "string",
<<<<<<< HEAD
          "description": "Schema is a placeholder field for importing a .schema.json file for imported Values files."
=======
          "description": "Schema is a placeholder field for importing a .json.schema file for imported Values files."
>>>>>>> d2741ac4
        }
      },
      "additionalProperties": false,
      "type": "object",
      "description": "ZarfValues imports package-level values files and validation.",
      "patternProperties": {
        "^x-": {}
      }
    }
  },
  "properties": {
    "apiVersion": {
      "type": "string",
      "enum": [
        "zarf.dev/v1alpha1"
      ],
      "description": "The API version of the Zarf package."
    },
    "kind": {
      "type": "string",
      "enum": [
        "ZarfInitConfig",
        "ZarfPackageConfig"
      ],
      "description": "The kind of Zarf package.",
      "default": "ZarfPackageConfig"
    },
    "metadata": {
      "$ref": "#/$defs/ZarfMetadata",
      "description": "Package metadata."
    },
    "build": {
      "$ref": "#/$defs/ZarfBuildData",
      "description": "Zarf-generated package build data."
    },
    "components": {
      "items": {
        "$ref": "#/$defs/ZarfComponent"
      },
      "type": "array",
      "minItems": 1,
      "description": "List of components to deploy in this package."
    },
    "constants": {
      "items": {
        "$ref": "#/$defs/Constant"
      },
      "type": "array",
      "description": "Constant template values applied on deploy for K8s resources."
    },
    "variables": {
      "items": {
        "$ref": "#/$defs/InteractiveVariable"
      },
      "type": "array",
      "description": "Variable template values applied on deploy for K8s resources."
    },
    "values": {
      "$ref": "#/$defs/ZarfValues",
      "description": "Values imports Zarf values files for templating and overriding Helm values."
    }
  },
  "additionalProperties": false,
  "type": "object",
  "required": [
    "kind",
    "components"
  ],
  "description": "ZarfPackage the top-level structure of a Zarf config file.",
  "patternProperties": {
    "^x-": {}
  }
}<|MERGE_RESOLUTION|>--- conflicted
+++ resolved
@@ -173,11 +173,7 @@
         },
         "type": {
           "type": "string",
-<<<<<<< HEAD
-          "description": "Type declares the kind of data being stored in the value. JSON and YAML types ensure proper formatting when\ninserting the value into the template."
-=======
           "description": "Type declares the kind of data being stored in the value. JSON and YAML types ensure proper formatting when\ninserting the value into the template. Defaults to SetValueString behavior when empty."
->>>>>>> d2741ac4
         }
       },
       "additionalProperties": false,
@@ -428,19 +424,10 @@
     "ZarfChartValue": {
       "properties": {
         "sourcePath": {
-<<<<<<< HEAD
-          "type": "string",
-          "pattern": "^\\.[a-zA-Z0-9_-]+(\\.[a-zA-Z0-9_-]+)*$"
-        },
-        "targetPath": {
-          "type": "string",
-          "pattern": "^\\.[a-zA-Z0-9_-]+(\\.[a-zA-Z0-9_-]+)*$"
-=======
           "type": "string"
         },
         "targetPath": {
           "type": "string"
->>>>>>> d2741ac4
         }
       },
       "additionalProperties": false,
@@ -1180,11 +1167,7 @@
         },
         "schema": {
           "type": "string",
-<<<<<<< HEAD
-          "description": "Schema is a placeholder field for importing a .schema.json file for imported Values files."
-=======
           "description": "Schema is a placeholder field for importing a .json.schema file for imported Values files."
->>>>>>> d2741ac4
         }
       },
       "additionalProperties": false,
