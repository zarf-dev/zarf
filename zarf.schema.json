{
  "$schema": "http://json-schema.org/draft-04/schema#",
  "$ref": "#/definitions/ZarfPackage",
  "definitions": {
    "ZarfBuildData": {
      "required": [
        "terminal",
        "user",
        "architecture",
        "timestamp",
        "version"
      ],
      "properties": {
        "terminal": {
          "type": "string"
        },
        "user": {
          "type": "string"
        },
        "architecture": {
          "type": "string"
        },
        "timestamp": {
          "type": "string"
        },
        "version": {
          "type": "string"
        }
      },
      "additionalProperties": false,
      "type": "object"
    },
    "ZarfChart": {
      "required": [
        "name",
        "version",
        "namespace"
      ],
      "properties": {
        "name": {
          "type": "string",
          "description": "The name of the chart to deploy"
        },
        "releaseName": {
          "type": "string",
          "description": "The name of the release to create"
        },
        "url": {
          "type": "string",
          "description": "The URL of the chart repository or git url if the chart is using a git repo instead of helm repo"
        },
        "version": {
          "type": "string",
          "description": "The version of the chart to deploy"
        },
        "namespace": {
          "type": "string",
          "description": "The namespace to deploy the chart to"
        },
        "valuesFiles": {
          "items": {
            "type": "string"
          },
          "type": "array",
          "description": "List of values files to include in the package"
        },
        "gitPath": {
          "type": "string",
          "description": "If using a git repo"
        },
<<<<<<< HEAD
        "localPath": {
          "type": "string",
          "description": "The path to the chart folder"
=======
        "noWait": {
          "type": "boolean",
          "description": "Wait for chart resources to be ready before continuing"
>>>>>>> ccd26d68
        }
      },
      "additionalProperties": false,
      "type": "object",
      "oneOf": [
        {
          "required": [
            "url",
            "gitPath",
            "localPath"
          ],
          "title": "chartLocationGroup"
        }
      ]
    },
    "ZarfComponent": {
      "required": [
        "name"
      ],
      "properties": {
        "name": {
          "pattern": "^[a-z0-9\\-]+$",
          "type": "string",
          "description": "The name of the component"
        },
        "description": {
          "type": "string",
          "description": "Message to include during package deploy describing the purpose of this component"
        },
        "default": {
          "type": "boolean",
          "description": "Determines the default Y/N state for installing this component on package deploy"
        },
        "required": {
          "type": "boolean",
          "description": "Do not prompt user to install this component"
        },
        "only": {
          "$schema": "http://json-schema.org/draft-04/schema#",
          "$ref": "#/definitions/ZarfComponentOnlyTarget",
          "description": "Filter when this component is included in package creation or deployment"
        },
        "group": {
          "type": "string",
          "description": "Create a user selector field based on all components in the same group"
        },
        "cosignKeyPath": {
          "type": "string",
          "description": "Specify a path to a public key to validate signed online resources"
        },
        "import": {
          "$schema": "http://json-schema.org/draft-04/schema#",
          "$ref": "#/definitions/ZarfComponentImport",
          "description": "Import a component from another Zarf package"
        },
        "scripts": {
          "$schema": "http://json-schema.org/draft-04/schema#",
          "$ref": "#/definitions/ZarfComponentScripts",
          "description": "Custom commands to run before or after package deployment"
        },
        "files": {
          "items": {
            "$schema": "http://json-schema.org/draft-04/schema#",
            "$ref": "#/definitions/ZarfFile"
          },
          "type": "array",
          "description": "Files to place on disk during package deployment"
        },
        "charts": {
          "items": {
            "$schema": "http://json-schema.org/draft-04/schema#",
            "$ref": "#/definitions/ZarfChart"
          },
          "type": "array",
          "description": "Helm charts to install during package deploy"
        },
        "manifests": {
          "items": {
            "$schema": "http://json-schema.org/draft-04/schema#",
            "$ref": "#/definitions/ZarfManifest"
          },
          "type": "array"
        },
        "images": {
          "items": {
            "type": "string"
          },
          "type": "array",
          "description": "List of OCI images to include in the package"
        },
        "repos": {
          "items": {
            "type": "string"
          },
          "type": "array",
          "description": "List of git repos to include in the package"
        },
        "dataInjections": {
          "items": {
            "$schema": "http://json-schema.org/draft-04/schema#",
            "$ref": "#/definitions/ZarfDataInjection"
          },
          "type": "array",
          "description": "Datasets to inject into a pod in the target cluster"
        }
      },
      "additionalProperties": false,
      "type": "object"
    },
    "ZarfComponentImport": {
      "required": [
        "path"
      ],
      "properties": {
        "name": {
          "type": "string"
        },
        "path": {
          "pattern": "^(?!.*###ZARF_PKG_VAR_).*$",
          "type": "string"
        }
      },
      "additionalProperties": false,
      "type": "object"
    },
    "ZarfComponentOnlyCluster": {
      "properties": {
        "architecture": {
          "enum": [
            "amd64",
            "arm64"
          ],
          "type": "string",
          "description": "Only create and deploy to clusters of the given architecture"
        },
        "distros": {
          "items": {
            "type": "string"
          },
          "type": "array",
          "description": "Future use"
        }
      },
      "additionalProperties": false,
      "type": "object"
    },
    "ZarfComponentOnlyTarget": {
      "properties": {
        "localOS": {
          "enum": [
            "linux",
            "darwin",
            "windows"
          ],
          "type": "string",
          "description": "Only deploy component to specified OS"
        },
        "cluster": {
          "$schema": "http://json-schema.org/draft-04/schema#",
          "$ref": "#/definitions/ZarfComponentOnlyCluster",
          "description": "Only deploy component to specified clusters"
        }
      },
      "additionalProperties": false,
      "type": "object"
    },
    "ZarfComponentScripts": {
      "properties": {
        "showOutput": {
          "type": "boolean",
          "description": "Show the output of the script during package deployment"
        },
        "timeoutSeconds": {
          "type": "integer",
          "description": "Timeout in seconds for the script"
        },
        "retry": {
          "type": "boolean",
          "description": "Retry the script if it fails"
        },
        "prepare": {
          "items": {
            "type": "string"
          },
          "type": "array",
          "description": "Scripts to run before the component is added during package create"
        },
        "before": {
          "items": {
            "type": "string"
          },
          "type": "array",
          "description": "Scripts to run before the component is deployed"
        },
        "after": {
          "items": {
            "type": "string"
          },
          "type": "array",
          "description": "Scripts to run after the component successfully deploys"
        }
      },
      "additionalProperties": false,
      "type": "object"
    },
    "ZarfContainerTarget": {
      "required": [
        "namespace",
        "selector",
        "container",
        "path"
      ],
      "properties": {
        "namespace": {
          "type": "string",
          "description": "The namespace to target for data injection"
        },
        "selector": {
          "type": "string",
          "description": "The K8s selector to target for data injection"
        },
        "container": {
          "type": "string",
          "description": "The container to target for data injection"
        },
        "path": {
          "type": "string",
          "description": "The path to copy the data to in the container"
        }
      },
      "additionalProperties": false,
      "type": "object"
    },
    "ZarfDataInjection": {
      "required": [
        "source",
        "target"
      ],
      "properties": {
        "source": {
          "type": "string",
          "description": "A path to a local folder or file to inject into the given target pod + container"
        },
        "target": {
          "$schema": "http://json-schema.org/draft-04/schema#",
          "$ref": "#/definitions/ZarfContainerTarget",
          "description": "The target pod + container to inject the data into"
        },
        "compress": {
          "type": "boolean",
          "description": "Compress the data before transmitting using gzip.  Note: this requires support for tar/gzip locally and in the target image."
        }
      },
      "additionalProperties": false,
      "type": "object"
    },
    "ZarfFile": {
      "required": [
        "source",
        "target"
      ],
      "properties": {
        "source": {
          "type": "string",
          "description": "Local file path or remote URL to add to the package"
        },
        "shasum": {
          "type": "string",
          "description": "SHA256 checksum of the file if the source is a URL"
        },
        "target": {
          "type": "string",
          "description": "The absolute or relative path where the file should be copied to during package deploy"
        },
        "executable": {
          "type": "boolean",
          "description": "Determines if the file should be made executable during package deploy"
        },
        "symlinks": {
          "items": {
            "type": "string"
          },
          "type": "array",
          "description": "List of symlinks to create during package deploy"
        }
      },
      "additionalProperties": false,
      "type": "object"
    },
    "ZarfManifest": {
      "required": [
        "name"
      ],
      "properties": {
        "name": {
          "type": "string",
          "description": "A name to give this collection of manifests"
        },
        "namespace": {
          "type": "string",
          "description": "The namespace to deploy the manifests to"
        },
        "files": {
          "items": {
            "type": "string"
          },
          "type": "array",
          "description": "List of individual K8s YAML files to deploy (in order)"
        },
        "kustomizeAllowAnyDirectory": {
          "type": "boolean",
          "description": "Allow traversing directory above the current directory if needed for kustomization"
        },
        "kustomizations": {
          "items": {
            "type": "string"
          },
          "type": "array",
          "description": "List of kustomization paths to include in the package"
        },
        "noWait": {
          "type": "boolean",
          "description": "Wait for manifest resources to be ready before continuing"
        }
      },
      "additionalProperties": false,
      "type": "object"
    },
    "ZarfMetadata": {
      "required": [
        "name"
      ],
      "properties": {
        "name": {
          "pattern": "^[a-z0-9\\-]+$",
          "type": "string",
          "description": "Name to identify this Zarf package"
        },
        "description": {
          "type": "string",
          "description": "Additional information about this package"
        },
        "version": {
          "type": "string",
          "description": "Generic string to track the package version by a package author"
        },
        "url": {
          "type": "string",
          "description": "Link to package information when online"
        },
        "image": {
          "type": "string",
          "description": "An image URL to embed in this package for future Zarf UI listing"
        },
        "uncompressed": {
          "type": "boolean",
          "description": "Disable compression of this package"
        },
        "architecture": {
          "type": "string",
          "description": "The target cluster architecture of this package"
        }
      },
      "additionalProperties": false,
      "type": "object"
    },
    "ZarfPackage": {
      "required": [
        "kind",
        "components"
      ],
      "properties": {
        "kind": {
          "enum": [
            "ZarfInitConfig",
            "ZarfPackageConfig"
          ],
          "type": "string",
          "description": "The kind of Zarf package",
          "default": "ZarfPackageConfig"
        },
        "metadata": {
          "$schema": "http://json-schema.org/draft-04/schema#",
          "$ref": "#/definitions/ZarfMetadata",
          "description": "Package metadata"
        },
        "build": {
          "$schema": "http://json-schema.org/draft-04/schema#",
          "$ref": "#/definitions/ZarfBuildData",
          "description": "Zarf-generated package build data"
        },
        "components": {
          "items": {
            "$schema": "http://json-schema.org/draft-04/schema#",
            "$ref": "#/definitions/ZarfComponent"
          },
          "type": "array",
          "description": "List of components to deploy in this package"
        },
        "seed": {
          "type": "string",
          "description": "Special image only used for ZarfInitConfig packages when used with the Zarf Injector"
        },
        "variables": {
          "items": {
            "$schema": "http://json-schema.org/draft-04/schema#",
            "$ref": "#/definitions/ZarfPackageVariable"
          },
          "type": "array",
          "description": "Variable template values applied on deploy for K8s resources"
        },
        "constants": {
          "items": {
            "$schema": "http://json-schema.org/draft-04/schema#",
            "$ref": "#/definitions/ZarfPackageConstant"
          },
          "type": "array",
          "description": "Constant template values applied on deploy for K8s resources"
        }
      },
      "additionalProperties": false,
      "type": "object"
    },
    "ZarfPackageConstant": {
      "required": [
        "name",
        "value"
      ],
      "properties": {
        "name": {
          "pattern": "^[A-Z_]+$",
          "type": "string",
          "description": "The name to be used for the constant"
        },
        "value": {
          "type": "string",
          "description": "The value to set for the constant during deploy"
        }
      },
      "additionalProperties": false,
      "type": "object"
    },
    "ZarfPackageVariable": {
      "required": [
        "name"
      ],
      "properties": {
        "name": {
          "pattern": "^[A-Z_]+$",
          "type": "string",
          "description": "The name to be used for the variable"
        },
        "default": {
          "type": "string",
          "description": "The default value to use for the variable"
        },
        "prompt": {
          "type": "boolean",
          "description": "Whether to prompt the user for input for this variable"
        }
      },
      "additionalProperties": false,
      "type": "object"
    }
  }
}<|MERGE_RESOLUTION|>--- conflicted
+++ resolved
@@ -68,15 +68,13 @@
           "type": "string",
           "description": "If using a git repo"
         },
-<<<<<<< HEAD
         "localPath": {
           "type": "string",
           "description": "The path to the chart folder"
-=======
+        },
         "noWait": {
           "type": "boolean",
           "description": "Wait for chart resources to be ready before continuing"
->>>>>>> ccd26d68
         }
       },
       "additionalProperties": false,
