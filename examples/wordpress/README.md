<<<<<<< HEAD
import ExampleYAML from "@site/src/components/ExampleYAML";

# WordPress
=======
# WordPress

This example demonstrates how to use Zarf to deploy a WordPress blog into a cluster.  It is used as a part of the [Creating a Zarf Package](../../docs/6-zarf-tutorials/0-creating-a-zarf-package.md) and [Deploying a Zarf Package](../../docs/6-zarf-tutorials/2-deploying-zarf-packages.md) tutorials.

:::info

To view the example source code, select the `Edit this page` link below the article and select the parent folder.
>>>>>>> 6fffbd7b

This example demonstrates how to use Zarf to deploy a Wordpress blog into a cluster.  It is used as a part of the [Creating a Zarf Package](../../docs/6-zarf-tutorials/0-creating-a-zarf-package.md) and [Deploying a Zarf Package](../../docs/6-zarf-tutorials/2-deploying-zarf-packages.md) tutorials.

```yaml
kind: ZarfPackageConfig # ZarfPackageConfig is the package kind for most normal zarf packages
metadata:
  name: wordpress       # specifies the name of our package and should be unique and unchanging through updates
  version: 16.0.4       # (optional) a version we can track as we release updates or publish to a registry
  description: |        # (optional) a human-readable description of the package that you are creating
    "A Zarf Package that deploys the WordPress blogging and content management platform"

variables:
    # The unique name of the variable corresponding to the ###ZARF_VAR_### template
  - name: WORDPRESS_USERNAME
    # A human-readable description of the variable shown during prompting
    description: The username that is used to login to the WordPress admin account
    # A default value to take if --confirm is used or the user chooses the default prompt
    default: zarf
    # Whether to prompt for this value interactively if it is not --set on the CLI
    prompt: true
  - name: WORDPRESS_PASSWORD
    description: The password that is used to login to the WordPress admin account
    prompt: true
    # Whether to treat this value as sensitive to keep it out of Zarf logs
    sensitive: true
  - name: WORDPRESS_EMAIL
    description: The email that is used for the WordPress admin account
    default: hello@defenseunicorns.com
    prompt: true
  - name: WORDPRESS_FIRST_NAME
    description: The first name that is used for the WordPress admin account
    default: Zarf
    prompt: true
  - name: WORDPRESS_LAST_NAME
    description: The last name that is used for the WordPress admin account
    default: The Axolotl
    prompt: true
  - name: WORDPRESS_BLOG_NAME
    description: The blog name that is used for the WordPress admin account
    default: The Zarf Blog
    prompt: true

components:
  - name: wordpress  # specifies the name of our component and should be unique and unchanging through updates
    description: |   # (optional) a human-readable description of the component you are defining
      "Deploys the Bitnami-packaged WordPress chart into the cluster"
    required: true   # (optional) sets the component as 'required' so that it is always deployed
    charts:
      - name: wordpress
        url: oci://registry-1.docker.io/bitnamicharts/wordpress
        version: 16.0.4
        namespace: wordpress
        valuesFiles:
          - wordpress-values.yaml
    images:
      - docker.io/bitnami/apache-exporter:0.13.3-debian-11-r2
      - docker.io/bitnami/mariadb:10.11.2-debian-11-r21
      - docker.io/bitnami/wordpress:6.2.0-debian-11-r18
    manifests:
      - name: connect-services
        files:
          - connect-services.yaml
```

## `zarf.yaml` {#zarf.yaml}

:::info

To view the example in its entirety, select the `Edit this page` link below the article and select the parent folder.

:::

<ExampleYAML example="variables" showLink={false} /><|MERGE_RESOLUTION|>--- conflicted
+++ resolved
@@ -1,18 +1,8 @@
-<<<<<<< HEAD
 import ExampleYAML from "@site/src/components/ExampleYAML";
 
 # WordPress
-=======
-# WordPress
 
 This example demonstrates how to use Zarf to deploy a WordPress blog into a cluster.  It is used as a part of the [Creating a Zarf Package](../../docs/6-zarf-tutorials/0-creating-a-zarf-package.md) and [Deploying a Zarf Package](../../docs/6-zarf-tutorials/2-deploying-zarf-packages.md) tutorials.
-
-:::info
-
-To view the example source code, select the `Edit this page` link below the article and select the parent folder.
->>>>>>> 6fffbd7b
-
-This example demonstrates how to use Zarf to deploy a Wordpress blog into a cluster.  It is used as a part of the [Creating a Zarf Package](../../docs/6-zarf-tutorials/0-creating-a-zarf-package.md) and [Deploying a Zarf Package](../../docs/6-zarf-tutorials/2-deploying-zarf-packages.md) tutorials.
 
 ```yaml
 kind: ZarfPackageConfig # ZarfPackageConfig is the package kind for most normal zarf packages
