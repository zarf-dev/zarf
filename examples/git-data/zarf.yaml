kind: ZarfPackageConfig
metadata:
  name: git-data
  version: v1.0.0
  description: "Demo Zarf loading resources into a gitops service"

components:
  - name: flux-demo
    required: true
    images:
      - ghcr.io/stefanprodan/podinfo:6.0.0
    repos:
<<<<<<< HEAD
      # Do a full Git Repo Mirror
      - https://github.com/stefanprodan/podinfo.git
      # Clone an azure repo that breaks in go-git and has to fall back to the host git
      - https://me0515@dev.azure.com/me0515/zarf-public-test/_git/zarf-public-test
=======
      # Do a full Git Repo Mirror of a flux repo
      - https://github.com/stefanprodan/podinfo.git

  - name: full-repo
    required: true
    repos:
      # Do a full Git Repo Mirror
      - https://github.com/kelseyhightower/nocode.git
>>>>>>> 1588a986

  - name: specific-tag
    required: true
    repos:
      # Do a tag-provided Git Repo mirror
      - https://github.com/defenseunicorns/zarf.git@v0.15.0
      # Use the git refspec pattern to get a tag
      - https://github.com/defenseunicorns/zarf.git@refs/tags/v0.16.0

<<<<<<< HEAD
=======
  - name: specific-branch
    required: true
    repos:
      # Do a branch-provided Git Repo mirror
      - "https://repo1.dso.mil/big-bang/bigbang.git@refs/heads/release-1.53.x"

>>>>>>> 1588a986
  - name: specific-hash
    required: true
    repos:
      # Do a commit hash Git Repo mirror
      - https://github.com/defenseunicorns/zarf.git@c74e2e9626da0400e0a41e78319b3054c53a5d4e
      # Clone an azure repo (w/SHA) that breaks in go-git and has to fall back to the host git
      - https://me0515@dev.azure.com/me0515/zarf-public-test/_git/zarf-public-test@524980951ff16e19dc25232e9aea8fd693989ba6<|MERGE_RESOLUTION|>--- conflicted
+++ resolved
@@ -10,12 +10,6 @@
     images:
       - ghcr.io/stefanprodan/podinfo:6.0.0
     repos:
-<<<<<<< HEAD
-      # Do a full Git Repo Mirror
-      - https://github.com/stefanprodan/podinfo.git
-      # Clone an azure repo that breaks in go-git and has to fall back to the host git
-      - https://me0515@dev.azure.com/me0515/zarf-public-test/_git/zarf-public-test
-=======
       # Do a full Git Repo Mirror of a flux repo
       - https://github.com/stefanprodan/podinfo.git
 
@@ -24,7 +18,6 @@
     repos:
       # Do a full Git Repo Mirror
       - https://github.com/kelseyhightower/nocode.git
->>>>>>> 1588a986
 
   - name: specific-tag
     required: true
@@ -34,15 +27,12 @@
       # Use the git refspec pattern to get a tag
       - https://github.com/defenseunicorns/zarf.git@refs/tags/v0.16.0
 
-<<<<<<< HEAD
-=======
   - name: specific-branch
     required: true
     repos:
       # Do a branch-provided Git Repo mirror
       - "https://repo1.dso.mil/big-bang/bigbang.git@refs/heads/release-1.53.x"
 
->>>>>>> 1588a986
   - name: specific-hash
     required: true
     repos:
