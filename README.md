--- conflicted
+++ resolved
@@ -34,15 +34,6 @@
 
 &nbsp;
 
-<<<<<<< HEAD
-You will also need to configure the .env file, use the command below to generate a template.  _Note that you don't need to set RHEL creds if you aren't using RHEL_
-
-`earthly +envfile`
-
-## Building
----
-To build the packages needed for RHEL-based distros, you will need a Red Hat account (developer accounts are free) to pull the required RPMs for SELINUX-enforcing within the environment.  You must specify the credentials along with the RHEL version flag (7 or 8) in the .env file.  To build the package:
-=======
 ## Building
 
 ### Step 1 - Login to the Container Registry
@@ -85,7 +76,6 @@
 &nbsp;
 
 ### Step 2 - Run a Build
->>>>>>> 5c91243b
 
 To build the packages needed for RHEL-based distros, you will need to use your RedHat Developer account to pull the required RPMs for SELINUX-enforcing within the environment.  You must specify your credentials along with a RHEL version flag (7 or 8):
 
