--- conflicted
+++ resolved
@@ -11,7 +11,7 @@
       - "docs/**"
       - "package.json"
       - "package-lock.json"
-      - "CODEOWNERS"      
+      - "CODEOWNERS"
 
 # Abort prior jobs in the same workflow / PR
 concurrency:
@@ -41,9 +41,5 @@
         run: make test-e2e ARCH=amd64
 
       - name: Save logs
-<<<<<<< HEAD
-        if: always()      
-=======
         if: always()
->>>>>>> 9626d0dd
         uses: ./.github/actions/save-logs