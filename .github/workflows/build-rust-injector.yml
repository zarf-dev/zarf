name: Zarf Injector Rust Binaries

on:
  workflow_dispatch:
    inputs:
      versionTag:
        description: "Version tag"
        required: true
      branchName:
        description: "Branch to build the injector from"
<<<<<<< HEAD
        required: false
        default: "main"
=======
        required: true
>>>>>>> a3d8c1f1

jobs:
  build-injector:
    runs-on: ubuntu-latest
    steps:
      - name: "Checkout Repo"
        uses: actions/checkout@v3
        with:
          ref: ${{ github.event.inputs.branchName }}

      - name: Install tools
        uses: ./.github/actions/install-tools

      - name: "Dependency: Setup rust toolchain"
        run: |
          curl --proto '=https' --tlsv1.2 -sSf https://sh.rustup.rs | sh -s -- -y --no-modify-path
          echo "$HOME/.cargo/bin" >> $GITHUB_PATH
          sudo apt install build-essential -y

      - name: "Build Rust Binary for x86_64"
        working-directory: src/injector
        run: |
          rustup target add x86_64-unknown-linux-musl
          cargo build --target x86_64-unknown-linux-musl --release
          strip target/x86_64-unknown-linux-musl/release/zarf-injector

      - name: "Build Rust Binary for aarch64"
        working-directory: src/injector
        run: |
          rustup target add aarch64-unknown-linux-musl
          curl https://zarf-public.s3-us-gov-west-1.amazonaws.com/pipelines/aarch64-linux-musl-cross.tgz | tar -xz
          export PATH="$PWD/aarch64-linux-musl-cross/bin:$PATH"
          cargo build --target aarch64-unknown-linux-musl --release
          aarch64-linux-musl-strip target/aarch64-unknown-linux-musl/release/zarf-injector

      - name: Login to Docker Hub
        uses: docker/login-action@v2
        with:
          username: ${{ secrets.DOCKERHUB_USERNAME }}
          password: ${{ secrets.DOCKERHUB_TOKEN }}

      - name: "Upload Binaries To DockerHub"
        working-directory: src/injector/target
        run: |
          cosign upload blob -f x86_64-unknown-linux-musl/release/zarf-injector defenseunicorns/zarf-injector:amd64-${{ github.event.inputs.versionTag }}
          cosign upload blob -f aarch64-unknown-linux-musl/release/zarf-injector defenseunicorns/zarf-injector:arm64-${{ github.event.inputs.versionTag }}

      - name: "Sign the binaries"
        run: |
          cosign sign --key awskms:///${{ secrets.COSIGN_AWS_KMS_KEY }} -a release-engineer=https://github.com/${{ github.actor }} -a version=${{ github.event.inputs.versionTag }} defenseunicorns/zarf-injector:amd64-${{ github.event.inputs.versionTag }}
          cosign sign --key awskms:///${{ secrets.COSIGN_AWS_KMS_KEY }} -a release-engineer=https://github.com/${{ github.actor }} -a version=${{ github.event.inputs.versionTag }} defenseunicorns/zarf-injector:arm64-${{ github.event.inputs.versionTag }}
        env:
          COSIGN_EXPERIMENTAL: 1
          AWS_REGION: ${{ secrets.COSIGN_AWS_REGION }}
          AWS_ACCESS_KEY_ID: ${{ secrets.COSIGN_AWS_KEY_ID }}
          AWS_SECRET_ACCESS_KEY: ${{ secrets.COSIGN_AWS_ACCESS_KEY }}<|MERGE_RESOLUTION|>--- conflicted
+++ resolved
@@ -8,12 +8,7 @@
         required: true
       branchName:
         description: "Branch to build the injector from"
-<<<<<<< HEAD
-        required: false
-        default: "main"
-=======
         required: true
->>>>>>> a3d8c1f1
 
 jobs:
   build-injector:
