name: Test Zarf Upgrade
on:
  pull_request:
    paths-ignore:
      - "**.md"
      - "**.jpg"
      - "**.png"
      - "**.gif"
      - "**.svg"
      - "adr/**"
      - "docs/**"
      - "package.json"
      - "package-lock.json"
      - "CODEOWNERS"

permissions:
  contents: read

# Abort prior jobs in the same workflow / PR
concurrency:
  group: e2e-upgrade-${{ github.ref }}
  cancel-in-progress: true

jobs:
  build:
    runs-on: ubuntu-latest
    steps:
      - name: Checkout
        uses: actions/checkout@c85c95e3d7251135ab7dc9ce3241c5835cc595a9 # v3.5.3

      - name: Setup golang
        uses: ./.github/actions/golang

      - name: Setup NodeJS
        uses: ./.github/actions/node

      - name: Build PR binary and zarf init package
        uses: ./.github/actions/packages
        with:
          build-examples: 'false'

      # Upload the contents of the build directory for later stages to use
      - name: Upload build artifacts
        uses: actions/upload-artifact@0b7f8abb1508181956e8e162db84b466c27e18ce # v3.1.2
        with:
          name: build-artifacts
          path: build/
          retention-days: 1

  validate:
    runs-on: ubuntu-latest
    needs: build
    steps:
      - name: Checkout
        uses: actions/checkout@c85c95e3d7251135ab7dc9ce3241c5835cc595a9 # v3.5.3

      - name: Download build artifacts
        uses: actions/download-artifact@9bc31d5ccc31df68ecc42ccf4149144866c47d8a # v3.0.2
        with:
          name: build-artifacts
          path: build/

      - name: Setup golang
        uses: ./.github/actions/golang

      - name: Make Zarf executable
        run: |
          chmod +x build/zarf

      - name: Install release version of Zarf
        uses: defenseunicorns/setup-zarf@main
        with:
          download-init-package: true

      - name: Initialize the cluster with the release version
        # NOTE: "PATH=$PATH" preserves the default user $PATH. This is needed to maintain the version of zarf installed
        #       in a previous step. This test run will the current release to create a K3s cluster.
        # chown the logs since they were originally created as root
        run: |
<<<<<<< HEAD
          sudo env "PATH=$PATH" CI=true zarf init --components k3s,git-server,logging --nodeport 31337 --confirm
          sudo chown $USER /tmp/zarf-*.log
=======
          sudo env "PATH=$PATH" CI=true zarf init --components k3s,git-server,logging --confirm
>>>>>>> f2fc5513

      # Before we run the regular tests we need to aggressively cleanup files to reduce disk pressure
      - name: Cleanup files
        uses: ./.github/actions/cleanup-files

      - name: Create and deploy the upgrade test packages
        # NOTE: "PATH=$PATH" preserves the default user $PATH. This is needed to maintain the version of zarf installed
        #       in a previous step. This test run will the current release to create a K3s cluster.
        # chown the logs since they were originally created as root
        run: |
          zarf package create src/test/upgrade --set PODINFO_VERSION=6.3.3 --confirm
          sudo env "PATH=$PATH" CI=true zarf package deploy zarf-package-test-upgrade-package-amd64-6.3.3.tar.zst --confirm
          sudo env "PATH=$PATH" CI=true zarf tools kubectl describe deployments -n=podinfo-upgrade
          sudo env "PATH=$PATH" CI=true zarf tools kubectl describe pods -n=podinfo-upgrade

      - name: "Run the PR's tests"
        # NOTE: "PATH=$PATH" preserves the default user $PATH. This is needed to maintain the version of go installed
        #       in a previous step. This test run will use this PR's Zarf to create a K3s cluster.
        # chown the logs since they were originally created as root
        run: |
          sudo env "PATH=$PATH" CI=true APPLIANCE_MODE=true APPLIANCE_MODE_KEEP=true make test-e2e ARCH=amd64

      - name: "Describe nodes, pods and deployments"
        # NOTE: We describe nodes, pods and deployments here to help understand failures
        run: |
          sudo env "PATH=$PATH" CI=true zarf tools kubectl describe nodes
          sudo env "PATH=$PATH" CI=true zarf tools kubectl describe deployments -n=podinfo-upgrade
          sudo env "PATH=$PATH" CI=true zarf tools kubectl describe pods -n=podinfo-upgrade

      # Before we run the upgrade tests we need to aggressively cleanup files to reduce disk pressure
      - name: Cleanup files
        uses: ./.github/actions/cleanup-files

      - name: Run the upgrade tests
        # NOTE: "PATH=$PATH" preserves the default user $PATH. This is needed to maintain the version of zarf installed
        #       in a previous step. This test run will the current release to create a K3s cluster.
        # chown the logs since they were originally created as root
        run: |
          sudo env "PATH=$PATH" CI=true zarf tools kubectl describe nodes

          zarf package create src/test/upgrade --set PODINFO_VERSION=6.3.4 --confirm

          sudo env "PATH=$PATH" CI=true make test-upgrade ARCH=amd64

      - name: Save logs
        if: always()
        uses: ./.github/actions/save-logs<|MERGE_RESOLUTION|>--- conflicted
+++ resolved
@@ -75,14 +75,8 @@
       - name: Initialize the cluster with the release version
         # NOTE: "PATH=$PATH" preserves the default user $PATH. This is needed to maintain the version of zarf installed
         #       in a previous step. This test run will the current release to create a K3s cluster.
-        # chown the logs since they were originally created as root
         run: |
-<<<<<<< HEAD
-          sudo env "PATH=$PATH" CI=true zarf init --components k3s,git-server,logging --nodeport 31337 --confirm
-          sudo chown $USER /tmp/zarf-*.log
-=======
           sudo env "PATH=$PATH" CI=true zarf init --components k3s,git-server,logging --confirm
->>>>>>> f2fc5513
 
       # Before we run the regular tests we need to aggressively cleanup files to reduce disk pressure
       - name: Cleanup files
@@ -91,7 +85,6 @@
       - name: Create and deploy the upgrade test packages
         # NOTE: "PATH=$PATH" preserves the default user $PATH. This is needed to maintain the version of zarf installed
         #       in a previous step. This test run will the current release to create a K3s cluster.
-        # chown the logs since they were originally created as root
         run: |
           zarf package create src/test/upgrade --set PODINFO_VERSION=6.3.3 --confirm
           sudo env "PATH=$PATH" CI=true zarf package deploy zarf-package-test-upgrade-package-amd64-6.3.3.tar.zst --confirm
@@ -101,7 +94,6 @@
       - name: "Run the PR's tests"
         # NOTE: "PATH=$PATH" preserves the default user $PATH. This is needed to maintain the version of go installed
         #       in a previous step. This test run will use this PR's Zarf to create a K3s cluster.
-        # chown the logs since they were originally created as root
         run: |
           sudo env "PATH=$PATH" CI=true APPLIANCE_MODE=true APPLIANCE_MODE_KEEP=true make test-e2e ARCH=amd64
 
@@ -119,7 +111,6 @@
       - name: Run the upgrade tests
         # NOTE: "PATH=$PATH" preserves the default user $PATH. This is needed to maintain the version of zarf installed
         #       in a previous step. This test run will the current release to create a K3s cluster.
-        # chown the logs since they were originally created as root
         run: |
           sudo env "PATH=$PATH" CI=true zarf tools kubectl describe nodes
 
