--- conflicted
+++ resolved
@@ -19,15 +19,9 @@
 func Install(options InstallOptions) {
 	utils.RunPreflightChecks()
 
-<<<<<<< HEAD
-	packager.Deploy(config.PackageInitName, options.Confirmed, options.Features)
-	
-	logrus.Info("Installing K3s")
-=======
 	logrus.Info("Installing K3s")
 
 	packager.Deploy(config.PackageInitName, options.Confirmed, options.Components)
->>>>>>> d8e04857
 
 	// Install RHEL RPMs if applicable
 	if utils.IsRHEL() {
