--- conflicted
+++ resolved
@@ -57,28 +57,6 @@
 		logContext.Fatal("Not a valid git repo or unable to open")
 	}
 
-<<<<<<< HEAD
-	objRef, _ := repo.Object(plumbing.AnyObject, hash)
-
-	var commitHash plumbing.Hash
-	switch objRef := objRef.(type) {
-	case *object.Tag:
-		commitHash = objRef.Target
-	case *object.Commit:
-		commitHash = objRef.Hash
-	default:
-		// This shouldn't ever hit, but we should at least log it if someday it
-		// does get hit
-		logContext.Debug("Unsupported tag hash type: " + objRef.Type().String())
-		logContext.Fatal("Checkout failed. Hash type not supported.")
-	}
-
-	options := &git.CheckoutOptions{
-		Hash:   commitHash,
-		Branch: branch,
-		Create: true,
-	}
-=======
 	objRef, err := repo.Object(plumbing.AnyObject, hash)
 	if err != nil {
 		logContext.Debug(err)
@@ -103,7 +81,6 @@
 		Branch: branch,
 		Create: true,
 	}
->>>>>>> 5cf973a6
 	checkout(path, options)
 }
 
