--- conflicted
+++ resolved
@@ -17,15 +17,6 @@
 )
 
 func Create(confirm bool) {
-<<<<<<< HEAD
-	config.Load("zarf.yaml")
-	tempPath := createPaths()
-	packageName := config.GetPackageName()
-	dataInjections := config.GetDataInjections()
-	remoteImageList := config.GetRemoteImages()
-	remoteRepoList := config.GetRemoteRepos()
-	features := config.GetFeatures()
-=======
 
 	config.Load("zarf.yaml")
 
@@ -33,7 +24,6 @@
 	packageName := config.GetPackageName()
 	dataInjections := config.GetDataInjections()
 	components := config.GetComponents()
->>>>>>> d8e04857
 	configFile := tempPath.base + "/zarf.yaml"
 
 	// Save the transformed config
