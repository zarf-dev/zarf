# Using Zarf Package Create

In this walkthrough, we will be demonstrating how to build a Zarf package with `zarf package create`. In fact, we will be building two packages: the first will be the zarf init-package (which will be very useful for nearly every other walkthrough) and the second will be a package that contains a handful of legacy DOS games that we will be using in the [deploying doom](./2-deploying-doom.md) walkthrough later.

When creating a Zarf package, you will need to have an Internet connection so that Zarf can fetch all of the dependencies and resources necessary to build the package. If your package is using images from a private registry or is referencing repositories in a private repository, you will need to have your credentials configured on your machine for Zarf to be able to fetch the resources.

## Walkthrough Prerequisites

1. The [Zarf](https://github.com/defenseunicorns/zarf) repository cloned: ([git clone instructions](https://docs.github.com/en/repositories/creating-and-managing-repositories/cloning-a-repository))
2. Zarf binary installed on your $PATH: ([install instructions](../3-getting-started.md#installing-zarf))

## Building the init-package

Creating zarf packages is a simple process that can be completed in a single command; [`zarf package create`](../4-user-guide/1-the-zarf-cli/100-cli-commands/zarf_package_create.md). This command looks for a `zarf.yaml` file in the specified directory and creates a package containing all the resources the file defines. More information about what a Zarf package is can be found on the [Zarf Packages](../4-user-guide/2-zarf-packages/1-zarf-packages.md) page.

```bash
cd zarf                   # Enter the zarf repository that you have cloned down

zarf package create .     # Run the command to create the zarf package
                          # Enter the image and tag for the Zarf agent image
                          # Type `y` when prompted and then hit the enter key
```

This set of commands will create a zarf package in the current directory. In this case, the package name should look something like `zarf-init-amd64-v0.24.0.tar.zst`, although it might be slightly different depending on your system architecture.

:::note

If you continue without entering an agent image, package create will fail. The Zarf Agent is required to rewrite Kubernetes objects in the air gap via what is known as a Mutating Webhook. More technical information about it can be found [here](../6-developer-guide/3-nerd-notes.md).

:::

<br />

When you execute the `zarf package create` command, Zarf will prompt you to confirm that you want to create the package by displaying the package definition and asking you to respond with either `y` or `n`.

![Confirm Package Creation](../.images/walkthroughs/package_create_confirm.png)

:::info

You can skip this confirmation by adding the `--confirm` flag when running the command. This will look like: `zarf package create . --confirm`

:::

Congratulations! You've just created your first Zarf package!

## Building the game package

<<<<<<< HEAD
Creating the game package is just as simple as creating the init-package! Once again, we will be using the `zarf package create` command to create the package. Since the game package definition lives in `examples/game` within the Zarf repository, the only thing we need to do differently is specify the correct directory. This time we will skip the confirmation prompt by adding the `--confirm` flag to save a bit of time.
=======
Creating the game package is just as simple as creating the init-package! Once again, we will be using the `zarf package create` command to create the package. Since the game package definition lives in `examples/dos-games` within the Zarf repository, the only thing we need to do differently is specify the correct directory. This time we will skip the confirmation prompt by adding the `--confirm` flag to save a bit of time.
>>>>>>> d0b3df7f

```bash
zarf package create examples/dos-games --confirm
```

This will create a zarf package in the current directory with a package name that looks something like `zarf-package-dos-games-amd64.tar.zst`, although it might be slightly different depending on your system architecture.

Congratulations! You've built the games package. Now, let's [deploy it](./2-deploying-doom.md) and start playing!<|MERGE_RESOLUTION|>--- conflicted
+++ resolved
@@ -45,11 +45,7 @@
 
 ## Building the game package
 
-<<<<<<< HEAD
-Creating the game package is just as simple as creating the init-package! Once again, we will be using the `zarf package create` command to create the package. Since the game package definition lives in `examples/game` within the Zarf repository, the only thing we need to do differently is specify the correct directory. This time we will skip the confirmation prompt by adding the `--confirm` flag to save a bit of time.
-=======
 Creating the game package is just as simple as creating the init-package! Once again, we will be using the `zarf package create` command to create the package. Since the game package definition lives in `examples/dos-games` within the Zarf repository, the only thing we need to do differently is specify the correct directory. This time we will skip the confirmation prompt by adding the `--confirm` flag to save a bit of time.
->>>>>>> d0b3df7f
 
 ```bash
 zarf package create examples/dos-games --confirm
