* @defenseunicorns/zarf

# Docs & examples
<<<<<<< HEAD
/adr/ @jeff-mccoy @YrrepNoj @Racer159 @Noxsios
/docs/ @Madeline-UX @JasonvanBrackel @RothAndrew @wirewc @jeff-mccoy @YrrepNoj @Racer159 @Noxsios
/examples/ @JasonvanBrackel @RothAndrew @wirewc @jeff-mccoy @YrrepNoj @Racer159 @Noxsios
*.md @Madeline-UX @JasonvanBrackel @RothAndrew @wirewc @jeff-mccoy @YrrepNoj @Racer159 @Noxsios
=======
/adr/ @jeff-mccoy @YrrepNoj @Racer159
/docs/ @Madeline-UX @JasonvanBrackel @jeff-mccoy @YrrepNoj @Racer159 @wirewc
/examples/ @JasonvanBrackel @jeff-mccoy @YrrepNoj @Racer159 @wirewc
*.md @Madeline-UX @JasonvanBrackel @jeff-mccoy @YrrepNoj @Racer159 @wirewc
>>>>>>> c5e6b27d

# Core code
/src/ @jeff-mccoy @YrrepNoj @Racer159 @Noxsios
/go.* @jeff-mccoy @YrrepNoj @Racer159 @Noxsios
main.go @jeff-mccoy @YrrepNoj @Racer159 @Noxsios

# Init package
/packages/ @jeff-mccoy @YrrepNoj @Racer159 @Noxsios
/zarf.yaml @jeff-mccoy @YrrepNoj @Racer159 @Noxsios

# Web UI-specific
/package*.json @mike-winberry @Racer159 @Noxsios @jeff-mccoy @YrrepNoj
/src/internal/api @mike-winberry @Racer159 @Noxsios @jeff-mccoy @YrrepNoj
/src/ui/ @mike-winberry @Racer159 @Noxsios @jeff-mccoy @YrrepNoj
/playwright.config.ts @mike-winberry @Racer159 @Noxsios @jeff-mccoy @YrrepNoj
/svelte.config.js @mike-winberry @Racer159 @Noxsios @jeff-mccoy @YrrepNoj
/tsconfig.json @mike-winberry @Racer159 @Noxsios @jeff-mccoy @YrrepNoj
/vite.config.ts @mike-winberry @Racer159 @Noxsios @jeff-mccoy @YrrepNoj
/docs-website/ @mike-winberry @Racer159 @Noxsios @jeff-mccoy @YrrepNoj

# Privileged pipeline files
/.github/ @jeff-mccoy @YrrepNoj @Racer159 @Noxsios
/hack/ @jeff-mccoy @YrrepNoj @Racer159 @Noxsios
/.gitignore @jeff-mccoy @YrrepNoj @Racer159 @Noxsios
/.golangci.yml @jeff-mccoy @YrrepNoj @Racer159 @Noxsios
/.goreleaser.yml @jeff-mccoy @YrrepNoj @Racer159 @Noxsios
/.grype.yaml @jeff-mccoy @YrrepNoj @Racer159 @Noxsios
/Dockerfile @jeff-mccoy @YrrepNoj @Racer159 @Noxsios
/renovate.json @jeff-mccoy @YrrepNoj @Racer159 @Noxsios
/Makefile @jeff-mccoy @YrrepNoj @Racer159 @Noxsios

# Additional privileged files
/CODEOWNERS @jeff-mccoy @runyontr
/cosign.pub @jeff-mccoy @runyontr
/LICENSE @jeff-mccoy @runyontr<|MERGE_RESOLUTION|>--- conflicted
+++ resolved
@@ -1,17 +1,10 @@
 * @defenseunicorns/zarf
 
 # Docs & examples
-<<<<<<< HEAD
 /adr/ @jeff-mccoy @YrrepNoj @Racer159 @Noxsios
-/docs/ @Madeline-UX @JasonvanBrackel @RothAndrew @wirewc @jeff-mccoy @YrrepNoj @Racer159 @Noxsios
-/examples/ @JasonvanBrackel @RothAndrew @wirewc @jeff-mccoy @YrrepNoj @Racer159 @Noxsios
-*.md @Madeline-UX @JasonvanBrackel @RothAndrew @wirewc @jeff-mccoy @YrrepNoj @Racer159 @Noxsios
-=======
-/adr/ @jeff-mccoy @YrrepNoj @Racer159
-/docs/ @Madeline-UX @JasonvanBrackel @jeff-mccoy @YrrepNoj @Racer159 @wirewc
-/examples/ @JasonvanBrackel @jeff-mccoy @YrrepNoj @Racer159 @wirewc
-*.md @Madeline-UX @JasonvanBrackel @jeff-mccoy @YrrepNoj @Racer159 @wirewc
->>>>>>> c5e6b27d
+/docs/ @Madeline-UX @jeff-mccoy @YrrepNoj @Racer159 @Noxsios
+/examples/ @jeff-mccoy @YrrepNoj @Racer159 @Noxsios
+*.md @Madeline-UX @jeff-mccoy @YrrepNoj @Racer159 @Noxsios
 
 # Core code
 /src/ @jeff-mccoy @YrrepNoj @Racer159 @Noxsios
