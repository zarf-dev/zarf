persistence:
  enabled: ###ZARF_VAR_REGISTRY_PVC_ENABLED###
  storageClass: "###ZARF_STORAGE_CLASS###"
  size: "###ZARF_VAR_REGISTRY_PVC_SIZE###"
  existingClaim: "###ZARF_VAR_REGISTRY_EXISTING_PVC###"
  accessMode: "###ZARF_VAR_REGISTRY_PVC_ACCESS_MODE###"

image:
  repository: "###ZARF_REGISTRY###/###ZARF_CONST_REGISTRY_IMAGE###"
  tag: "###ZARF_CONST_REGISTRY_IMAGE_TAG###"

imagePullSecrets:
  - name: private-registry

proxy:
  enabled: ###ZARF_REGISTRY_PROXY###
  hostNetwork: ###ZARF_VAR_HOST_NETWORK###
  tolerations:
    ###ZARF_VAR_PROXY_TOLERATIONS###
  image:
<<<<<<< HEAD
    repository: "###ZARF_SEED_REGISTRY###/alpine/socat"
    tag: "1.8.0.3"
=======
    repository: "###ZARF_SEED_REGISTRY###/###ZARF_CONST_PROXY_IMAGE###"
    tag: "###ZARF_CONST_PROXY_IMAGE_TAG###"
>>>>>>> d2741ac4
  registry:
    image:
      repository: "###ZARF_SEED_REGISTRY###/###ZARF_CONST_REGISTRY_IMAGE###"
  injector:
    hostPort: ###ZARF_INJECTOR_HOSTPORT###
    image: "###ZARF_INJECTOR_IMAGE###"
    payLoadConfigMapAmount: "###ZARF_INJECTOR_PAYLOAD_CONFIGMAPS###"
    shasum: "###ZARF_INJECTOR_SHASUM###"

<<<<<<< HEAD
mtls:
  enabled: ###ZARF_REGISTRY_PROXY###

=======
>>>>>>> d2741ac4
secrets:
  htpasswd: "###ZARF_HTPASSWD###"
  configData:
    http:
      secret: "###ZARF_REGISTRY_SECRET###"

ipv6Only: ###ZARF_IPV6_ONLY###

service:
  nodePort: "###ZARF_NODEPORT###"

resources:
  requests:
    cpu: "###ZARF_VAR_REGISTRY_CPU_REQ###"
    memory: "###ZARF_VAR_REGISTRY_MEM_REQ###"
  limits:
    cpu: "###ZARF_VAR_REGISTRY_CPU_LIMIT###"
    memory: "###ZARF_VAR_REGISTRY_MEM_LIMIT###"

fullnameOverride: "zarf-docker-registry"

podLabels:
  zarf.dev/agent: "ignore"

affinity:
  enabled: ###ZARF_VAR_REGISTRY_AFFINITY_ENABLE###
  custom:
    ###ZARF_VAR_REGISTRY_AFFINITY_CUSTOM###

tolerations:
  ###ZARF_VAR_REGISTRY_TOLERATIONS###

autoscaling:
  enabled: ###ZARF_VAR_REGISTRY_HPA_ENABLE###
  mapReplicasToNodes: ###ZARF_VAR_REGISTRY_HPA_AUTO_SIZE###
  minReplicas: "###ZARF_VAR_REGISTRY_HPA_MIN###"
  maxReplicas: "###ZARF_VAR_REGISTRY_HPA_MAX###"
  targetCPUUtilizationPercentage: ###ZARF_VAR_REGISTRY_HPA_TARGET_CPU###

caBundle: |
  ###ZARF_VAR_REGISTRY_CA_BUNDLE###

extraEnvVars:
  ###ZARF_VAR_REGISTRY_EXTRA_ENVS###

serviceAccount:
  # Specifies whether a service account should be created
  create: ###ZARF_VAR_REGISTRY_CREATE_SERVICE_ACCOUNT###
  # The name of the service account to use. If name not set and create is true, a name is generated using fullname template
  name: "###ZARF_VAR_REGISTRY_SERVICE_ACCOUNT_NAME###"
  annotations:
    ###ZARF_VAR_REGISTRY_SERVICE_ACCOUNT_ANNOTATIONS###<|MERGE_RESOLUTION|>--- conflicted
+++ resolved
@@ -18,13 +18,8 @@
   tolerations:
     ###ZARF_VAR_PROXY_TOLERATIONS###
   image:
-<<<<<<< HEAD
-    repository: "###ZARF_SEED_REGISTRY###/alpine/socat"
-    tag: "1.8.0.3"
-=======
     repository: "###ZARF_SEED_REGISTRY###/###ZARF_CONST_PROXY_IMAGE###"
     tag: "###ZARF_CONST_PROXY_IMAGE_TAG###"
->>>>>>> d2741ac4
   registry:
     image:
       repository: "###ZARF_SEED_REGISTRY###/###ZARF_CONST_REGISTRY_IMAGE###"
@@ -34,12 +29,9 @@
     payLoadConfigMapAmount: "###ZARF_INJECTOR_PAYLOAD_CONFIGMAPS###"
     shasum: "###ZARF_INJECTOR_SHASUM###"
 
-<<<<<<< HEAD
 mtls:
   enabled: ###ZARF_REGISTRY_PROXY###
 
-=======
->>>>>>> d2741ac4
 secrets:
   htpasswd: "###ZARF_HTPASSWD###"
   configData:
