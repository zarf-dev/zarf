kind: ZarfPackageConfig
metadata:
  name: init-package-zarf-registry

variables:
  - name: REGISTRY_EXISTING_PVC
    description: "Optional: Use an existing PVC for the registry instead of creating a new one. If this is set, the REGISTRY_PVC_SIZE variable will be ignored."
    default: ""

  - name: REGISTRY_PVC_ENABLED
    description: Toggle the creation and use of a PVC off/on
    default: "true"

  - name: REGISTRY_PVC_SIZE
    description: The size of the persistent volume claim for the registry
    default: 20Gi

  - name: REGISTRY_PVC_ACCESS_MODE
    description: The access mode of the persistent volume claim for the registry
    default: ReadWriteOnce

  - name: REGISTRY_CPU_REQ
    description: The CPU request for the registry
    default: 100m

  - name: REGISTRY_MEM_REQ
    description: The memory request for the registry
    default: 256Mi

  - name: REGISTRY_CPU_LIMIT
    description: The CPU limit for the registry
    default: "3"

  - name: REGISTRY_MEM_LIMIT
    description: The memory limit for the registry
    default: "2Gi"

  - name: REGISTRY_HPA_MIN
    description: The minimum number of registry replicas
    default: "1"

  - name: REGISTRY_HPA_MAX
    description: The maximum number of registry replicas
    default: "5"

  - name: REGISTRY_HPA_ENABLE
    description: Enable the Horizontal Pod Autoscaler for the registry
    default: "true"

  - name: REGISTRY_CA_BUNDLE
    description: Filepath to a bundle of trusted certificates to mount into the registry container
    default: ""
    autoIndent: true
    type: file

  - name: REGISTRY_EXTRA_ENVS
    description: Array of additional environment variables passed to the registry container
    default: ""
    autoIndent: true

  - name: REGISTRY_CREATE_SERVICE_ACCOUNT
    description: Toggle the creation of a new service account for the registry
    default: "false"

  - name: REGISTRY_SERVICE_ACCOUNT_NAME
    description: The name of the service account to use. If not set and create is true, a name is generated using fullname template
    default: ""

  - name: REGISTRY_SERVICE_ACCOUNT_ANNOTATIONS
    description: Map of annotations to add to the created service account
    default: ""
    autoIndent: true

  - name: REGISTRY_AFFINITY_ENABLE
    description: Enable pod affinity for the registry
    default: "true"

  - name: REGISTRY_AFFINITY_CUSTOM
    description: Custom pod affinity yaml block for the registry
    default: ""
    autoIndent: true

  - name: REGISTRY_TOLERATIONS
    description: Custom tolerations array for the registry
    default: ""
    autoIndent: true

  - name: PROXY_TOLERATIONS
    description: Custom tolerations array for the registry proxy and injector
    default: ""
    autoIndent: true

  - name: REGISTRY_HPA_AUTO_SIZE
    description: Enable to set min and max replicas based on amount of nodes
    default: "false"

  - name: REGISTRY_HPA_TARGET_CPU
    description: The target CPU utilization percentage for the registry
    default: "80"

  - name: HOST_NETWORK_PROXY
    description: Decides if host port or host network should be used with the registry proxy
    default: "false"

constants:
  - name: REGISTRY_IMAGE
    value: "###ZARF_PKG_TMPL_REGISTRY_IMAGE###"

  - name: REGISTRY_IMAGE_TAG
    value: "###ZARF_PKG_TMPL_REGISTRY_IMAGE_TAG###"

components:
  - name: zarf-injector
    description: |
      Bootstraps a Kubernetes cluster by cloning a running pod in the cluster and hosting the registry image.
      Removed and destroyed after the Zarf Registry is self-hosting the registry image.
    required: true
    only:
      cluster:
        architecture: amd64
    files:
      # Rust Injector Binary
<<<<<<< HEAD
      - source: https://github.com/zarf-dev/zarf-injector/releases/download/v0.2.0/zarf-injector-amd64
        target: "###ZARF_TEMP###/zarf-injector"
        shasum: "942de1dcf3e91855370acf81446136c0a1357f5805b30d90b406c7dcda943de4"
=======
      - source: https://github.com/zarf-dev/zarf-injector/releases/download/v0.3.0/zarf-injector-amd64
        target: "###ZARF_TEMP###/zarf-injector"
        shasum: "54c37ca19a101c795786510cb89cf4fe2aa7504d4c399985606a3d8f58f42119"
>>>>>>> 6230b357
        executable: true

  - name: zarf-injector
    description: |
      Bootstraps a Kubernetes cluster by cloning a running pod in the cluster and hosting the registry image.
      Removed and destroyed after the Zarf Registry is self-hosting the registry image.
    required: true
    only:
      cluster:
        architecture: arm64
    files:
      # Rust Injector Binary
<<<<<<< HEAD
      - source: https://github.com/zarf-dev/zarf-injector/releases/download/v0.2.0/zarf-injector-arm64
        target: "###ZARF_TEMP###/zarf-injector"
        shasum: "eb4e2fd9450c5a502906fe31bac990b427b358eabddb58fa7a7faeb2d7f9dea5"
=======
      - source: https://github.com/zarf-dev/zarf-injector/releases/download/v0.3.0/zarf-injector-arm64
        target: "###ZARF_TEMP###/zarf-injector"
        shasum: "7a677809accc0d3d9b1cddc8d6be07ebf0a883a1db887e50828bb3df0e824577"
>>>>>>> 6230b357
        executable: true

  - name: zarf-seed-registry
    description: |
      Deploys the Zarf Registry using the registry image provided by the Zarf Injector.
    charts:
      - name: docker-registry
        releaseName: zarf-docker-registry
        localPath: chart
        version: 1.0.0
        namespace: zarf
        valuesFiles:
          - registry-values.yaml
          - registry-values-seed.yaml
    images:
      # The seed image (or images) that will be injected (see zarf-config.toml)
      - "###ZARF_PKG_TMPL_REGISTRY_IMAGE_DOMAIN######ZARF_PKG_TMPL_REGISTRY_IMAGE###:###ZARF_PKG_TMPL_REGISTRY_IMAGE_TAG###"
      # Could be templated out in the future
      - "alpine/socat:1.8.0.3"

  - name: zarf-registry
    description: |
      Updates the Zarf Registry to use the self-hosted registry image.
      Serves as the primary docker registry for the cluster.
    manifests:
      - name: registry-connect
        namespace: zarf
        files:
          - connect.yaml
      - name: kep-1755-registry-annotation
        namespace: zarf
        files:
          - configmap.yaml
    charts:
      - name: docker-registry
        releaseName: zarf-docker-registry
        localPath: chart
        version: 1.0.0
        namespace: zarf
        valuesFiles:
          - registry-values.yaml
    images:
      # This image (or images) must match that used for injection (see zarf-config.toml)
      - "###ZARF_PKG_TMPL_REGISTRY_IMAGE_DOMAIN######ZARF_PKG_TMPL_REGISTRY_IMAGE###:###ZARF_PKG_TMPL_REGISTRY_IMAGE_TAG###"
      - "alpine/socat:1.8.0.3"<|MERGE_RESOLUTION|>--- conflicted
+++ resolved
@@ -120,15 +120,9 @@
         architecture: amd64
     files:
       # Rust Injector Binary
-<<<<<<< HEAD
-      - source: https://github.com/zarf-dev/zarf-injector/releases/download/v0.2.0/zarf-injector-amd64
-        target: "###ZARF_TEMP###/zarf-injector"
-        shasum: "942de1dcf3e91855370acf81446136c0a1357f5805b30d90b406c7dcda943de4"
-=======
       - source: https://github.com/zarf-dev/zarf-injector/releases/download/v0.3.0/zarf-injector-amd64
         target: "###ZARF_TEMP###/zarf-injector"
         shasum: "54c37ca19a101c795786510cb89cf4fe2aa7504d4c399985606a3d8f58f42119"
->>>>>>> 6230b357
         executable: true
 
   - name: zarf-injector
@@ -141,15 +135,9 @@
         architecture: arm64
     files:
       # Rust Injector Binary
-<<<<<<< HEAD
-      - source: https://github.com/zarf-dev/zarf-injector/releases/download/v0.2.0/zarf-injector-arm64
-        target: "###ZARF_TEMP###/zarf-injector"
-        shasum: "eb4e2fd9450c5a502906fe31bac990b427b358eabddb58fa7a7faeb2d7f9dea5"
-=======
       - source: https://github.com/zarf-dev/zarf-injector/releases/download/v0.3.0/zarf-injector-arm64
         target: "###ZARF_TEMP###/zarf-injector"
         shasum: "7a677809accc0d3d9b1cddc8d6be07ebf0a883a1db887e50828bb3df0e824577"
->>>>>>> 6230b357
         executable: true
 
   - name: zarf-seed-registry
