--- conflicted
+++ resolved
@@ -161,12 +161,7 @@
     images:
       # The seed image (or images) that will be injected (see zarf-config.toml)
       - "###ZARF_PKG_TMPL_REGISTRY_IMAGE_DOMAIN######ZARF_PKG_TMPL_REGISTRY_IMAGE###:###ZARF_PKG_TMPL_REGISTRY_IMAGE_TAG###"
-<<<<<<< HEAD
-      # Could be templated out in the future
-      - "alpine/socat:1.8.0.3"
-=======
       - "###ZARF_PKG_TMPL_PROXY_IMAGE_DOMAIN######ZARF_PKG_TMPL_PROXY_IMAGE###:###ZARF_PKG_TMPL_PROXY_IMAGE_TAG###"
->>>>>>> d2741ac4
 
   - name: zarf-registry
     description: |
@@ -192,8 +187,4 @@
     images:
       # This image (or images) must match that used for injection (see zarf-config.toml)
       - "###ZARF_PKG_TMPL_REGISTRY_IMAGE_DOMAIN######ZARF_PKG_TMPL_REGISTRY_IMAGE###:###ZARF_PKG_TMPL_REGISTRY_IMAGE_TAG###"
-<<<<<<< HEAD
-      - "alpine/socat:1.8.0.3"
-=======
-      - "###ZARF_PKG_TMPL_PROXY_IMAGE_DOMAIN######ZARF_PKG_TMPL_PROXY_IMAGE###:###ZARF_PKG_TMPL_PROXY_IMAGE_TAG###"
->>>>>>> d2741ac4
+      - "###ZARF_PKG_TMPL_PROXY_IMAGE_DOMAIN######ZARF_PKG_TMPL_PROXY_IMAGE###:###ZARF_PKG_TMPL_PROXY_IMAGE_TAG###"