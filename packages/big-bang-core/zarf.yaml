--- conflicted
+++ resolved
@@ -17,94 +17,8 @@
 components:
   - name: bigbang
     required: true
-<<<<<<< HEAD
     bigbang:
       version: 1.47.0
       flux: true
       valuesFrom:
-      - values.yaml
-=======
-    import:
-      path: ../flux-iron-bank
-
-  - name: big-bang-core-standard-assets
-    description: "Git repositories and OCI images used by Big Bang Core"
-    required: true
-    repos:
-      - https://repo1.dso.mil/platform-one/big-bang/bigbang.git@1.48.0
-      - https://repo1.dso.mil/platform-one/big-bang/apps/core/istio-controlplane.git@1.15.3-bb.0
-      - https://repo1.dso.mil/platform-one/big-bang/apps/core/istio-operator.git@1.15.3-bb.0
-      - https://repo1.dso.mil/platform-one/big-bang/apps/core/policy.git@3.10.0-bb.0
-      - https://repo1.dso.mil/platform-one/big-bang/apps/core/cluster-auditor.git@1.5.0-bb.1
-      - https://repo1.dso.mil/platform-one/big-bang/apps/core/monitoring.git@41.7.3-bb.0
-      - https://repo1.dso.mil/platform-one/big-bang/apps/security-tools/twistlock.git@0.11.4-bb.0
-      - https://repo1.dso.mil/platform-one/big-bang/apps/sandbox/metrics-server.git@3.8.0-bb.6
-
-    images:
-      # istio:
-      - "registry1.dso.mil/ironbank/big-bang/base:2.0.0"
-      - "registry1.dso.mil/ironbank/opensource/istio/pilot:1.15.3"
-      - "registry1.dso.mil/ironbank/opensource/istio/proxyv2:1.15.3"
-      - "registry1.dso.mil/ironbank/opensource/istio/install-cni:1.15.3"
-
-      # istiooperator:
-      - "registry1.dso.mil/ironbank/opensource/istio/operator:1.15.3"
-
-      # clusterAuditor:
-      - "registry1.dso.mil/ironbank/bigbang/cluster-auditor/opa-exporter:v0.0.7"
-
-      # policy (OPA Gatekeeper)
-      - "registry1.dso.mil/ironbank/big-bang/base:2.0.0"
-      - registry1.dso.mil/ironbank/opensource/kubernetes/kubectl:v1.25.3
-      - registry1.dso.mil/ironbank/opensource/openpolicyagent/gatekeeper:v3.10.0
-
-      # monitoring:
-      - "registry1.dso.mil/ironbank/big-bang/base:2.0.0"
-      - "registry1.dso.mil/ironbank/big-bang/grafana/grafana-plugins:9.2.2"
-      - "registry1.dso.mil/ironbank/kiwigrid/k8s-sidecar:1.19.5"
-      - "registry1.dso.mil/ironbank/opensource/ingress-nginx/kube-webhook-certgen:v1.3.0"
-      - "registry1.dso.mil/ironbank/opensource/kubernetes/kube-state-metrics:v2.6.0"
-      - "registry1.dso.mil/ironbank/opensource/prometheus-operator/prometheus-config-reloader:v0.60.1"
-      - "registry1.dso.mil/ironbank/opensource/prometheus-operator/prometheus-operator:v0.60.1"
-      - "registry1.dso.mil/ironbank/opensource/prometheus/alertmanager:v0.24.0"
-      - "registry1.dso.mil/ironbank/opensource/prometheus/node-exporter:v1.4.0"
-      - "registry1.dso.mil/ironbank/opensource/prometheus/prometheus:v2.39.1"
-
-      # twistlock:
-      - "registry1.dso.mil/ironbank/big-bang/base:2.0.0"
-      - "registry1.dso.mil/ironbank/twistlock/console/console:22.06.197"
-      - "registry1.dso.mil/ironbank/twistlock/defender/defender:22.06.197"
-
-      # metrics server
-      - "registry1.dso.mil/ironbank/opensource/kubernetes-sigs/metrics-server:0.6.1"
-
-  - name: big-bang-core-plg-assets
-    description: "Git repositories and OCI images used by PLG"
-    required: true
-    repos:
-      - https://repo1.dso.mil/platform-one/big-bang/apps/sandbox/loki.git@3.3.4-bb.0
-      - https://repo1.dso.mil/platform-one/big-bang/apps/sandbox/promtail.git@6.2.2-bb.2
-      - https://repo1.dso.mil/platform-one/big-bang/apps/sandbox/tempo.git@0.16.1-bb.2
-    images:
-      - registry1.dso.mil/ironbank/opensource/kubernetes/kubectl:v1.25.4
-      - registry1.dso.mil/ironbank/opensource/grafana/loki:2.6.1
-      - registry1.dso.mil/ironbank/opensource/grafana/promtail:v2.6.1
-      - registry1.dso.mil/ironbank/opensource/grafana/tempo-query:1.5.0
-      - registry1.dso.mil/ironbank/opensource/grafana/tempo:1.5.0
-
-  - name: big-bang-core-limited-resources
-    description: "Deploy a lightweight version of Big Bang Core using limited resources"
-    group: big-bang-variant
-    manifests:
-      - name: big-bang-config
-        kustomizations:
-          - "kustomization/core-light"
-
-  - name: big-bang-core-standard
-    description: "Deploy Big Bang Core with a standard configuration"
-    group: big-bang-variant
-    manifests:
-      - name: big-bang-config
-        kustomizations:
-          - "kustomization/core-standard"
->>>>>>> 3de6e411
+      - values.yaml