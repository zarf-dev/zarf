--- conflicted
+++ resolved
@@ -27,36 +27,28 @@
 
 ```
 
-### Get K3d components
+### Deploy a Kubernetes Cluster
 
-Follow instructions on [this page](../../docs/13-walkthroughs/index.md#walk-through-prerequisites) for docker and the `k3d` cli
+Either deploy k3d locally, or use the provided eksctl config to launch an EKS cluster
+
+#### Deploy k3d Cluster
+
+Follow instructions on [this page](../../docs/13-walkthroughs/index.md#walk-through-prerequisites) for docker and the `k3d` cli.
+
+#### Deploy EKS Cluster
+
+```shell
+eksctl create cluster -f eksctl/demo.yaml
+```
 
 ### Get Zarf components
 
 Follow instructions on  https://zarf.dev/install/ to get the `zarf` cli
 
-<<<<<<< HEAD
-### Deploy an EKS cluster
-
-```shell
-eksctl create cluster -f eksctl/demo.yaml
-=======
-(Optional) Alternatively, build the zarf components from the repo
-``` bash
-# Build zarf components from scratch (NOTE: golang and npm must be installed)
-make init-package
-
-# Add zarf cli from build dir to path
-export PATH=$(pwd)/build:$PATH
-```
-
 ### Build the deploy package
 
 ``` bash
-# Change dir
-cd packages/big-bang-core
-
-# Authenticate to the registry with Big Bang artifacts
+# Authenticate to the registry with Big Bang artifacts, https://registry1.dso.mil/
 set +o history
 export REGISTRY1_USERNAME=<REPLACE_ME>
 export REGISTRY1_PASSWORD=<REPLACE_ME>
@@ -65,22 +57,13 @@
 
 # Run zarf package command
 zarf package create . --confirm
->>>>>>> ee52cb2e
 ```
 
 Now wait 20 min :face_palm:
 
 ### Initialize Zarf
 
-<<<<<<< HEAD
-```shell
-# Initialize Zarf
-go run ../../main.go init -a amd64 --confirm --components git-server
-=======
 ``` bash
-# Start k3d cluster
-k3d cluster create
-
 # Initialize Zarf (interactively)
 zarf init
 # Make these choices at the prompt
@@ -90,16 +73,9 @@
 # ? Deploy the logging component? No
 # ? Deploy the git-server component? Yes
 
-# (Optional) An alternative approach is to get the zarf init package from the zarf repo releases page or via build
-# Change dir to location of the zarf-init*.tar.zst (such as the build dir) & run the zarf init command with these flags
-cd ../../build
-zarf init --confirm --components git-server
->>>>>>> ee52cb2e
-
 # (Optional) Inspect the results
 zarf tools k9s
 ```
-
 
 ### Configure and Package BigBang
 
@@ -130,18 +106,9 @@
 
 ### Deploy Big Bang
 
-<<<<<<< HEAD
 ```shell
 # Deploy Big Bang
 ./zarf package deploy zarf-package-big-bang-core-demo-arm64-1.52.0.tar.zst --confirm
-=======
-``` bash
-# Deploy Big Bang (lightweight version)
-cd ../packages/big-bang-core
-zarf package deploy --confirm $(ls -1 zarf-package-big-bang-core-demo-*.tar.zst) --components big-bang-core-limited-resources
-# NOTE: to deploy the standard full set of components use the flag:
-# '--components big-bang-core-standard'
->>>>>>> ee52cb2e
 
 # (Optional) Inspect the results
 zarf tools k9s
@@ -158,30 +125,24 @@
 
 ### Clean Up
 
-<<<<<<< HEAD
+
+#### K3d
+
 ```shell
-# Inside the VM
-eksctl delete cluster -f eksctl/demo.yaml --disable-nodegroup-eviction --wait
-=======
-``` bash
 # Destroy the k3d cluster
 k3d cluster delete
->>>>>>> ee52cb2e
+
 ```
 
-## Services
 
-| URL                                                   | Username  | Password                                                                                                                                                                                   | Notes                                                               |
-| ----------------------------------------------------- | --------- | ------------------------------------------------------------------------------------------------------------------------------------------------------------------------------------------ | ------------------------------------------------------------------- |
-| [AlertManager](https://alertmanager.bigbang.dev:8443) | n/a       | n/a                                                                                                                                                                                        | Unauthenticated                                                     |
-| [Grafana](https://grafana.bigbang.dev:8443)           | `admin`   | `prom-operator`                                                                                                                                                                            |                                                                     |
-| [Kiali](https://kiali.bigbang.dev:8443)               | n/a       | `kubectl get secret -n kiali -o=json \| jq -r '.items[] \| select(.metadata.annotations."kubernetes.io/service-account.name"=="kiali-service-account") \| .data.token' \| base64 -d; echo` |                                                                     |
-| [Kibana](https://kibana.bigbang.dev:8443)             | `elastic` | `kubectl get secret -n logging logging-ek-es-elastic-user -o=jsonpath='{.data.elastic}' \| base64 -d; echo`                                                                                |                                                                     |
-| [Prometheus](https://prometheus.bigbang.dev:8443)     | n/a       | n/a                                                                                                                                                                                        | Unauthenticated                                                     |
-| [Jaeger](https://tracing.bigbang.dev:8443)            | n/a       | n/a                                                                                                                                                                                        | Unauthenticated                                                     |
-| [Twistlock](https://twistlock.bigbang.dev:8443)       | n/a       | n/a                                                                                                                                                                                        | Twistlock has you create an admin account the first time you log in |
+#### EKS
+
+```shell
+eksctl delete cluster -f eksctl/demo.yaml --disable-nodegroup-eviction --wait
+
+```
 
 ## Troubleshooting
 
 ### My computer crashed!
-Close all those hundreds of chrome tabs, shut down all non-essential programs, and try again. Big Bang is a HOG. If you have less than 32GB of RAM you're in for a rough time.+Close all those hundreds of chrome tabs, shut down all non-essential programs, and try again. Big Bang is a HOG. If you have less than 32GB of RAM you're in for a rough time and should use the EKS cluster in the example